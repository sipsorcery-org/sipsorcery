﻿using System.Diagnostics;
using System.Runtime.CompilerServices;

using DataChannelBandwidth;

using Microsoft.Extensions.Logging;

using SIPSorcery.Net;

ILoggerFactory logs = LoggerFactory.Create(
    builder => builder.AddFilter(level => level >= LogLevel.Debug).AddConsole());

var log = logs.CreateLogger("Bandwidth");

// SIPSorcery.LogFactory.Set(logs);

var rtcConfig = new RTCConfiguration
{
    iceServers = new List<RTCIceServer> {
        new() { urls = "stun:stun.l.google.com:19302" },
    },
};

long clientReceived = 0;
long serverReceived = 0;

bool closed = false;

for (int i = 0; i < 1; i++)
{
    var launch = Stopwatch.StartNew();
    var server = new RTCPeerConnection(rtcConfig);
    var client = new RTCPeerConnection(rtcConfig);

    client.onconnectionstatechange += state =>
    {
        if (state is RTCPeerConnectionState.closed or RTCPeerConnectionState.failed)
        {
            log.LogInformation("client connection {State}", state);
            //Volatile.Write(ref closed, true);
        }
    };

    client.ondatachannel += ch =>
    {
        new Thread(() => SendRecv(ch, ref clientReceived))
        {
            IsBackground = true,
<<<<<<< HEAD
            Name = "client",
=======
            Name = $"client {i}",
>>>>>>> 64a8ff16
        }.Start();
        if (!ch.IsOpened)
        {
            log.LogInformation("client channel never opened");
            Volatile.Write(ref closed, true);
        }
        ch.onclose += () =>
        {
            log.LogInformation("client channel closed");
            Volatile.Write(ref closed, true);
        };
        ch.onerror += (s) =>
        {
            log.LogInformation("client channel error: {Message}", s);
            Volatile.Write(ref closed, true);
        };
    };


    var serverCH = await server.createDataChannel("test");
    serverCH.onopen += () =>
    {
        new Thread(() => SendRecv(serverCH, ref serverReceived))
        {
            IsBackground = true,
<<<<<<< HEAD
            Name = "server",
=======
            Name = $"server {i}",
>>>>>>> 64a8ff16
        }.Start();
    };
    serverCH.onclose += () =>
    {
        log.LogInformation("server channel closed");
        Volatile.Write(ref closed, true);
    };
    serverCH.onerror += (s) =>
    {
        log.LogInformation("server channel error: {Message}", s);
        Volatile.Write(ref closed, true);
    };
    var offer = server.createOffer();
    await server.setLocalDescription(offer);
    client.setRemoteDescription(offer);
    var answer = client.createAnswer();
    server.setRemoteDescription(answer);
    await client.setLocalDescription(answer);

    Console.WriteLine($"launched in {launch.ElapsedMilliseconds}ms");
}

var stopwatch = Stopwatch.StartNew();
Interlocked.Exchange(ref clientReceived, 0);
Interlocked.Exchange(ref serverReceived, 0);

while (!Volatile.Read(ref closed))
{
    long recvC = Interlocked.Read(ref clientReceived);
    long recvS = Interlocked.Read(ref serverReceived);
    double rateC = recvC / 1024 / 1024 / stopwatch.Elapsed.TotalSeconds;
    double rateS = recvS / 1024 / 1024 / stopwatch.Elapsed.TotalSeconds;
    // almost 2000 MB/s with TCP over loopback
    Console.Title = $"client: {rateC:F1}MB/s server: {rateS:F1}MB/s total: {rateC + rateS:F1}MB/s";
    Thread.Sleep(1000);
}

void Send(RTCDataChannel channel)
{
    byte[] sample = new byte[180_000];
    while (true)
    {
        channel.send(sample);
    }
}

void SendRecv(RTCDataChannel channel, ref long received,
              [CallerArgumentExpression(nameof(channel))] string name = "")
{
    var stream = new DataChannelStream(channel);
    var sender = new Thread(() => Send(channel))
    {
        IsBackground = true,
        Name = $"{name} sender",
    };
    sender.Start();

    byte[] buffer = new byte[200_000];
    while (true)
    {
        Interlocked.Add(ref received, stream.Read(buffer));
    }
}<|MERGE_RESOLUTION|>--- conflicted
+++ resolved
@@ -46,11 +46,7 @@
         new Thread(() => SendRecv(ch, ref clientReceived))
         {
             IsBackground = true,
-<<<<<<< HEAD
-            Name = "client",
-=======
             Name = $"client {i}",
->>>>>>> 64a8ff16
         }.Start();
         if (!ch.IsOpened)
         {
@@ -76,11 +72,7 @@
         new Thread(() => SendRecv(serverCH, ref serverReceived))
         {
             IsBackground = true,
-<<<<<<< HEAD
-            Name = "server",
-=======
             Name = $"server {i}",
->>>>>>> 64a8ff16
         }.Start();
     };
     serverCH.onclose += () =>
