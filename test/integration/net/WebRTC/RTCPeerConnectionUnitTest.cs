--- conflicted
+++ resolved
@@ -4,19 +4,19 @@
 // Description: Unit tests for the RTCPeerConnection class.
 //
 // History:
-// 16 Mar 2020	Aaron Clauson	Created.
-// 14 Dec 2020  Aaron Clauson   Moved from unit to integration tests (while not 
+// 16 Mar 2020	Aaron Clauson	Created.
+// 14 Dec 2020  Aaron Clauson   Moved from unit to integration tests (while not 
 //              really integration tests the duration is long'ish for a unit test).
 //
 // License: 
 // BSD 3-Clause "New" or "Revised" License, see included LICENSE.md file.
 //-----------------------------------------------------------------------------
-
-using System.Collections.Generic;
+
+using System.Collections.Generic;
 using System.Linq;
 using System.Threading.Tasks;
-using Microsoft.Extensions.Logging;
-using SIPSorceryMedia.Abstractions;
+using Microsoft.Extensions.Logging;
+using SIPSorceryMedia.Abstractions;
 using Xunit;
 
 namespace SIPSorcery.Net.IntegrationTests
@@ -29,16 +29,16 @@
         public RTCPeerConnectionUnitTest(Xunit.Abstractions.ITestOutputHelper output)
         {
             logger = SIPSorcery.UnitTests.TestLogHelper.InitTestLogger(output);
-        }
-
-        /// <summary>
-        /// Tests that generating the local SDP offer works correctly.
-        /// </summary>
-        /// <code>
-        /// // Javascript equivalent:
-        /// let pc = new RTCPeerConnection(null);
-        /// const offer = await pc.createOffer();
-        /// console.log(offer);
+        }
+
+        /// <summary>
+        /// Tests that generating the local SDP offer works correctly.
+        /// </summary>
+        /// <code>
+        /// // Javascript equivalent:
+        /// let pc = new RTCPeerConnection(null);
+        /// const offer = await pc.createOffer();
+        /// console.log(offer);
         /// </code>
         [Fact]
         public void GenerateLocalOfferUnitTest()
@@ -46,25 +46,25 @@
             logger.LogDebug("--> " + System.Reflection.MethodBase.GetCurrentMethod().Name);
             logger.BeginScope(System.Reflection.MethodBase.GetCurrentMethod().Name);
 
-            RTCPeerConnection pc = new RTCPeerConnection(null);
-            var offer = pc.createOffer(new RTCOfferOptions());
-
-            Assert.NotNull(offer);
-
-            logger.LogDebug(offer.ToString());
-        }
-
-        /// <summary>
-        /// Tests that generating the local SDP offer with an audio track works correctly.
-        /// </summary>
-        /// <code>
-        /// // Javascript equivalent:
-        /// const constraints = {'audio': true }
-        /// const localStream = await navigator.mediaDevices.getUserMedia({video: false, audio: true});
-        /// let pc = new RTCPeerConnection(null);
-        /// pc.addTrack(localStream.getTracks()[0]);
-        /// const offer = await pc.createOffer();
-        /// console.log(offer);
+            RTCPeerConnection pc = new RTCPeerConnection(null);
+            var offer = pc.createOffer(new RTCOfferOptions());
+
+            Assert.NotNull(offer);
+
+            logger.LogDebug(offer.ToString());
+        }
+
+        /// <summary>
+        /// Tests that generating the local SDP offer with an audio track works correctly.
+        /// </summary>
+        /// <code>
+        /// // Javascript equivalent:
+        /// const constraints = {'audio': true }
+        /// const localStream = await navigator.mediaDevices.getUserMedia({video: false, audio: true});
+        /// let pc = new RTCPeerConnection(null);
+        /// pc.addTrack(localStream.getTracks()[0]);
+        /// const offer = await pc.createOffer();
+        /// console.log(offer);
         /// </code>
         [Fact]
         public void GenerateLocalOfferWithAudioTrackUnitTest()
@@ -72,721 +72,717 @@
             logger.LogDebug("--> " + System.Reflection.MethodBase.GetCurrentMethod().Name);
             logger.BeginScope(System.Reflection.MethodBase.GetCurrentMethod().Name);
 
-            RTCPeerConnection pc = new RTCPeerConnection(null);
-            var audioTrack = new MediaStreamTrack(SDPMediaTypesEnum.audio, false, new List<SDPAudioVideoMediaFormat> { new SDPAudioVideoMediaFormat(SDPWellKnownMediaFormatsEnum.PCMU) });
-            pc.addTrack(audioTrack);
-            var offer = pc.createOffer(new RTCOfferOptions());
-
-            SDP offerSDP = SDP.ParseSDPDescription(offer.sdp);
-
-            Assert.NotNull(offer);
-            Assert.NotNull(offer.sdp);
-            Assert.Equal(RTCSdpType.offer, offer.type);
-            Assert.Single(offerSDP.Media);
-            Assert.Contains(offerSDP.Media, x => x.Media == SDPMediaTypesEnum.audio);
-
-            logger.LogDebug(offer.sdp);
-        }
-
-        /// <summary>
-        /// Tests that attempting to send an RTCP feedback report for an audio stream works correctly.
-        /// </summary>
+            RTCPeerConnection pc = new RTCPeerConnection(null);
+            var audioTrack = new MediaStreamTrack(SDPMediaTypesEnum.audio, false, new List<SDPAudioVideoMediaFormat> { new SDPAudioVideoMediaFormat(SDPWellKnownMediaFormatsEnum.PCMU) });
+            pc.addTrack(audioTrack);
+            var offer = pc.createOffer(new RTCOfferOptions());
+
+            SDP offerSDP = SDP.ParseSDPDescription(offer.sdp);
+
+            Assert.NotNull(offer);
+            Assert.NotNull(offer.sdp);
+            Assert.Equal(RTCSdpType.offer, offer.type);
+            Assert.Single(offerSDP.Media);
+            Assert.Contains(offerSDP.Media, x => x.Media == SDPMediaTypesEnum.audio);
+
+            logger.LogDebug(offer.sdp);
+        }
+
+        /// <summary>
+        /// Tests that attempting to send an RTCP feedback report for an audio stream works correctly.
+        /// </summary>
         [Fact]
         public void SendVideoRtcpFeedbackReportUnitTest()
         {
             logger.LogDebug("--> " + System.Reflection.MethodBase.GetCurrentMethod().Name);
-            logger.BeginScope(System.Reflection.MethodBase.GetCurrentMethod().Name);
-
-            RTCConfiguration pcConfiguration = new RTCConfiguration
-            {
-                X_UseRtpFeedbackProfile = true
-            };
-
-            RTCPeerConnection pcSrc = new RTCPeerConnection(pcConfiguration);
-            var videoTrackSrc = new MediaStreamTrack(SDPMediaTypesEnum.video, false, new List<SDPAudioVideoMediaFormat> { new SDPAudioVideoMediaFormat(SDPMediaTypesEnum.video, 96, "VP8", 90000) });
-            pcSrc.addTrack(videoTrackSrc);
-            var offer = pcSrc.createOffer(new RTCOfferOptions());
-
-            logger.LogDebug($"offer: {offer.sdp}");
-
-            RTCPeerConnection pcDst = new RTCPeerConnection(pcConfiguration);
-            var videoTrackDst = new MediaStreamTrack(SDPMediaTypesEnum.video, false, new List<SDPAudioVideoMediaFormat> { new SDPAudioVideoMediaFormat(SDPMediaTypesEnum.video, 96, "VP8", 90000) });
-            pcDst.addTrack(videoTrackDst);
-
-            var setOfferResult = pcDst.setRemoteDescription(offer);
-            Assert.Equal(SetDescriptionResultEnum.OK, setOfferResult);
-
-            var answer = pcDst.createAnswer(null);
-            var setAnswerResult = pcSrc.setRemoteDescription(answer);
-            Assert.Equal(SetDescriptionResultEnum.OK, setAnswerResult);
-
-            logger.LogDebug($"answer: {answer.sdp}");
-
-            RTCPFeedback pliReport = new RTCPFeedback(pcDst.VideoLocalTrack.Ssrc, pcDst.VideoRemoteTrack.Ssrc, PSFBFeedbackTypesEnum.PLI);
-            pcDst.SendRtcpFeedback(SDPMediaTypesEnum.video, pliReport);
+            logger.BeginScope(System.Reflection.MethodBase.GetCurrentMethod().Name);
+
+            RTCConfiguration pcConfiguration = new RTCConfiguration
+            {
+                X_UseRtpFeedbackProfile = true
+            };
+
+            RTCPeerConnection pcSrc = new RTCPeerConnection(pcConfiguration);
+            var videoTrackSrc = new MediaStreamTrack(SDPMediaTypesEnum.video, false, new List<SDPAudioVideoMediaFormat> { new SDPAudioVideoMediaFormat(SDPMediaTypesEnum.video, 96, "VP8", 90000) });
+            pcSrc.addTrack(videoTrackSrc);
+            var offer = pcSrc.createOffer(new RTCOfferOptions());
+
+            logger.LogDebug($"offer: {offer.sdp}");
+
+            RTCPeerConnection pcDst = new RTCPeerConnection(pcConfiguration);
+            var videoTrackDst = new MediaStreamTrack(SDPMediaTypesEnum.video, false, new List<SDPAudioVideoMediaFormat> { new SDPAudioVideoMediaFormat(SDPMediaTypesEnum.video, 96, "VP8", 90000) });
+            pcDst.addTrack(videoTrackDst);
+
+            var setOfferResult = pcDst.setRemoteDescription(offer);
+            Assert.Equal(SetDescriptionResultEnum.OK, setOfferResult);
+
+            var answer = pcDst.createAnswer(null);
+            var setAnswerResult = pcSrc.setRemoteDescription(answer);
+            Assert.Equal(SetDescriptionResultEnum.OK, setAnswerResult);
+
+            logger.LogDebug($"answer: {answer.sdp}");
+
+            RTCPFeedback pliReport = new RTCPFeedback(pcDst.VideoLocalTrack.Ssrc, pcDst.VideoRemoteTrack.Ssrc, PSFBFeedbackTypesEnum.PLI);
+            pcDst.SendRtcpFeedback(SDPMediaTypesEnum.video, pliReport);
+        }
+
+        /// <summary>
+        /// Checks that the media formats are correctly negotiated when for a remote offer and the local
+        /// tracks.
+        /// </summary>
+        [Fact]
+        public void CheckMediaFormatNegotiationUnitTest()
+        {
+            logger.LogDebug("--> " + System.Reflection.MethodBase.GetCurrentMethod().Name);
+            logger.BeginScope(System.Reflection.MethodBase.GetCurrentMethod().Name);
+
+            // By default offers made by us always put audio first. Create a remote SDP offer 
+            // with the video first.
+            string remoteSdp =
+            @"v=0
+o=- 62533 0 IN IP4 127.0.0.1
+s=-
+t=0 0
+a=group:BUNDLE 0 1
+a=msid-semantic: WMS
+m=audio 57148 UDP/TLS/RTP/SAVP 0 101
+c=IN IP6 2a02:8084:6981:7880::76
+a=rtcp:9 IN IP4 0.0.0.0
+a=candidate:2944 1 udp 659136 192.168.11.50 57148 typ host generation 0
+a=candidate:2488 1 udp 659136 192.168.0.50 57148 typ host generation 0
+a=candidate:2507 1 udp 659136 fe80::54a9:d238:b2ee:ceb%24 57148 typ host generation 0
+a=candidate:3159 1 udp 659136 2a02:8084:6981:7880::76 57148 typ host generation 0
+a=ice-ufrag:CUTK
+a=ice-pwd:QTCZWDIEBCIBGOYAGSIXRFIL
+a=ice-options:ice2,trickle
+a=fingerprint:sha-256 06:2F:61:85:1F:83:64:88:1B:93:93:8C:E5:FF:1C:D9:82:EA:60:97:1E:0D:DA:FA:28:11:00:FA:74:69:23:DB
+a=setup:actpass
+a=mid:0
+a=sendrecv
+a=rtcp-mux
+a=rtpmap:0 PCMU/8000
+a=rtpmap:101 telephone-event/8000
+a=fmtp:101 0-16
+m=video 9 UDP/TLS/RTP/SAVP 100
+c=IN IP4 0.0.0.0
+a=rtcp:9 IN IP4 0.0.0.0
+a=ice-ufrag:CUTK
+a=ice-pwd:QTCZWDIEBCIBGOYAGSIXRFIL
+a=ice-options:ice2,trickle
+a=fingerprint:sha-256 06:2F:61:85:1F:83:64:88:1B:93:93:8C:E5:FF:1C:D9:82:EA:60:97:1E:0D:DA:FA:28:11:00:FA:74:69:23:DB
+a=setup:actpass
+a=mid:1
+a=sendrecv
+a=rtcp-mux
+a=rtpmap:100 VP8/90000";
+
+            // Create a local session and add the video track first.
+            RTCPeerConnection pc = new RTCPeerConnection(null);
+            MediaStreamTrack localAudioTrack = new MediaStreamTrack(SDPMediaTypesEnum.audio, false, new List<SDPAudioVideoMediaFormat> {
+                new SDPAudioVideoMediaFormat(SDPWellKnownMediaFormatsEnum.PCMU),
+                new SDPAudioVideoMediaFormat(SDPMediaTypesEnum.audio, 110, "OPUS/48000/2")
+            });
+            pc.addTrack(localAudioTrack);
+            MediaStreamTrack localVideoTrack = new MediaStreamTrack(SDPMediaTypesEnum.video, false, new List<SDPAudioVideoMediaFormat> { new SDPAudioVideoMediaFormat(SDPMediaTypesEnum.video, 96, "VP8", 90000) });
+            pc.addTrack(localVideoTrack);
+
+            var offer = SDP.ParseSDPDescription(remoteSdp);
+
+            logger.LogDebug($"Remote offer: {offer}");
+
+            var result = pc.SetRemoteDescription(SIP.App.SdpType.offer, offer);
+
+            logger.LogDebug($"Set remote description on local session result {result}.");
+
+            Assert.Equal(SetDescriptionResultEnum.OK, result);
+
+            var answer = pc.CreateAnswer(null);
+
+            logger.LogDebug($"Local answer: {answer}");
+
+            Assert.Equal(2, pc.AudioLocalTrack.Capabilities.Count());
+            Assert.Equal(0, pc.AudioLocalTrack.Capabilities.Single(x => x.Name() == "PCMU").ID);
+            Assert.Equal(100, pc.VideoLocalTrack.Capabilities.Single(x => x.Name() == "VP8").ID);
+
+            pc.Close("normal");
+        }
+
+        /// <summary>
+        /// Checks that the media identifier tags are correctly reused in the generated answer
+        /// tracks.
+        /// </summary>
+        [Fact]
+        public void CheckAudioVideoMediaIdentifierTagsAreReusedForAnswerUnitTest()
+        {
+            logger.LogDebug("--> " + System.Reflection.MethodBase.GetCurrentMethod().Name);
+            logger.BeginScope(System.Reflection.MethodBase.GetCurrentMethod().Name);
+
+            // In this SDP, the audio media identifier's tag is "bar" and the video media identifier's tag is "foo"
+            string remoteSdp =
+            @"v=0
+o=- 1064364449942365659 2 IN IP4 127.0.0.1
+s=-
+t=0 0
+a=group:BUNDLE bar foo
+a=msid-semantic: WMS stream0
+m=audio 9 UDP/TLS/RTP/SAVPF 111 103 104 9 102 0 8 106 105 13 110 112 113 126
+c=IN IP4 0.0.0.0
+a=rtcp:9 IN IP4 0.0.0.0
+a=ice-ufrag:G5P/
+a=ice-pwd:FICf2eBzvl5r/O/uf1ktSyuc
+a=ice-options:trickle renomination
+a=fingerprint:sha-256 5D:03:7C:22:69:2E:E7:10:17:5F:31:86:E6:47:2F:6F:1D:4C:A6:BF:5B:DE:0C:FB:8A:17:15:AA:22:63:0C:FD
+a=setup:actpass
+a=mid:bar
+a=extmap:1 urn:ietf:params:rtp-hdrext:ssrc-audio-level
+a=extmap:2 http://www.webrtc.org/experiments/rtp-hdrext/abs-send-time
+a=extmap:3 http://www.ietf.org/id/draft-holmer-rmcat-transport-wide-cc-extensions-01
+a=sendrecv
+a=rtcp-mux
+a=rtpmap:111 opus/48000/2
+a=rtcp-fb:111 transport-cc
+a=fmtp:111 minptime=10;useinbandfec=1
+a=rtpmap:103 ISAC/16000
+a=rtpmap:104 ISAC/32000
+a=rtpmap:9 G722/8000
+a=rtpmap:102 ILBC/8000
+a=rtpmap:0 PCMU/8000
+a=rtpmap:8 PCMA/8000
+a=rtpmap:106 CN/32000
+a=rtpmap:105 CN/16000
+a=rtpmap:13 CN/8000
+a=rtpmap:110 telephone-event/48000
+a=rtpmap:112 telephone-event/32000
+a=rtpmap:113 telephone-event/16000
+a=rtpmap:126 telephone-event/8000
+a=ssrc:3780525913 cname:FLLo3gHcblO+MbrR
+a=ssrc:3780525913 msid:stream0 audio0
+a=ssrc:3780525913 mslabel:stream0
+a=ssrc:3780525913 label:audio0
+m=video 9 UDP/TLS/RTP/SAVPF 96 97 98 99 100 101 127
+c=IN IP4 0.0.0.0
+a=rtcp:9 IN IP4 0.0.0.0
+a=ice-ufrag:G5P/
+a=ice-pwd:FICf2eBzvl5r/O/uf1ktSyuc
+a=ice-options:trickle renomination
+a=fingerprint:sha-256 5D:03:7C:22:69:2E:E7:10:17:5F:31:86:E6:47:2F:6F:1D:4C:A6:BF:5B:DE:0C:FB:8A:17:15:AA:22:63:0C:FD
+a=setup:actpass
+a=mid:foo
+a=extmap:14 urn:ietf:params:rtp-hdrext:toffset
+a=extmap:2 http://www.webrtc.org/experiments/rtp-hdrext/abs-send-time
+a=extmap:13 urn:3gpp:video-orientation
+a=extmap:3 http://www.ietf.org/id/draft-holmer-rmcat-transport-wide-cc-extensions-01
+a=extmap:5 http://www.webrtc.org/experiments/rtp-hdrext/playout-delay
+a=extmap:6 http://www.webrtc.org/experiments/rtp-hdrext/video-content-type
+a=extmap:7 http://www.webrtc.org/experiments/rtp-hdrext/video-timing
+a=extmap:8 http://www.webrtc.org/experiments/rtp-hdrext/color-space
+a=sendrecv
+a=rtcp-mux
+a=rtcp-rsize
+a=rtpmap:96 VP8/90000
+a=rtcp-fb:96 goog-remb
+a=rtcp-fb:96 transport-cc
+a=rtcp-fb:96 ccm fir
+a=rtcp-fb:96 nack
+a=rtcp-fb:96 nack pli
+a=rtpmap:97 rtx/90000
+a=fmtp:97 apt=96
+a=rtpmap:98 VP9/90000
+a=rtcp-fb:98 goog-remb
+a=rtcp-fb:98 transport-cc
+a=rtcp-fb:98 ccm fir
+a=rtcp-fb:98 nack
+a=rtcp-fb:98 nack pli
+a=rtpmap:99 rtx/90000
+a=fmtp:99 apt=98
+a=rtpmap:100 red/90000
+a=rtpmap:101 rtx/90000
+a=fmtp:101 apt=100
+a=rtpmap:127 ulpfec/90000
+a=ssrc-group:FID 3851740345 4165955869
+a=ssrc:3851740345 cname:FLLo3gHcblO+MbrR
+a=ssrc:3851740345 msid:stream0 video0
+a=ssrc:3851740345 mslabel:stream0
+a=ssrc:3851740345 label:video0
+a=ssrc:4165955869 cname:FLLo3gHcblO+MbrR
+a=ssrc:4165955869 msid:stream0 video0
+a=ssrc:4165955869 mslabel:stream0
+a=ssrc:4165955869 label:video0";
+
+            RTCPeerConnection pc = new RTCPeerConnection(null);
+            var audioTrack = new MediaStreamTrack(SDPMediaTypesEnum.audio, false, new List<SDPAudioVideoMediaFormat> { new SDPAudioVideoMediaFormat(SDPWellKnownMediaFormatsEnum.PCMU) });
+            pc.addTrack(audioTrack);
+            MediaStreamTrack localVideoTrack = new MediaStreamTrack(SDPMediaTypesEnum.video, false, new List<SDPAudioVideoMediaFormat> { new SDPAudioVideoMediaFormat(SDPMediaTypesEnum.video, 96, "VP8", 90000) });
+            pc.addTrack(localVideoTrack);
+
+            var offer = SDP.ParseSDPDescription(remoteSdp);
+
+            logger.LogDebug($"Remote offer: {offer}");
+
+            var result = pc.SetRemoteDescription(SIP.App.SdpType.offer, offer);
+
+            logger.LogDebug($"Set remote description on local session result {result}.");
+
+            Assert.Equal(SetDescriptionResultEnum.OK, result);
+
+            var answer = pc.CreateAnswer(null);
+            var answerString = answer.ToString();
+
+            logger.LogDebug($"Local answer: {answer}");
+
+            Assert.Equal("bar", answer.Media[0].MediaID);
+            Assert.Equal(SDPMediaTypesEnum.audio, answer.Media[0].Media);
+            Assert.Equal("foo", answer.Media[1].MediaID);
+            Assert.Equal(SDPMediaTypesEnum.video, answer.Media[1].Media);
+            Assert.Contains("a=group:BUNDLE bar foo", answerString);
+            Assert.Contains("a=mid:bar", answerString);
+            Assert.Contains("a=mid:foo", answerString);
+
+            pc.Close("normal");
+        }
+
+        /// <summary>
+        /// Checks that the media identifier tags for datachannel (application data) are correctly reused in
+        /// the generated answer.
+        /// </summary>
+        [Fact]
+        public void CheckDataChannelMediaIdentifierTagsAreReusedForAnswerUnitTest()
+        {
+            logger.LogDebug("--> " + System.Reflection.MethodBase.GetCurrentMethod().Name);
+            logger.BeginScope(System.Reflection.MethodBase.GetCurrentMethod().Name);
+
+            // In this SDP, the datachannel1's media identifier's tag is "application1"
+            string remoteSdp =
+            @"v=0
+o=- 6803632431644503613 2 IN IP4 127.0.0.1
+s=-
+t=0 0
+a=group:BUNDLE application1
+a=extmap-allow-mixed
+a=msid-semantic: WMS
+m=application 9 UDP/DTLS/SCTP webrtc-datachannel
+c=IN IP4 0.0.0.0
+a=ice-ufrag:xort
+a=ice-pwd:6/W7mcRWqCOpmKhfY4a+KK0m
+a=ice-options:trickle
+a=fingerprint:sha-256 B7:C9:01:0F:B4:BE:00:45:73:4B:F4:52:A9:E7:87:04:72:EB:1A:DC:30:AF:BD:5D:19:BF:12:DE:FF:AF:74:00
+a=setup:actpass
+a=mid:application1
+a=sctp-port:5000
+a=max-message-size:262144";
+
+            RTCPeerConnection pc = new RTCPeerConnection(null);
+
+            var offer = SDP.ParseSDPDescription(remoteSdp);
+
+            logger.LogDebug($"Remote offer: {offer}");
+
+            var result = pc.SetRemoteDescription(SIP.App.SdpType.offer, offer);
+
+            logger.LogDebug($"Set remote description on local session result {result}.");
+
+            Assert.Equal(SetDescriptionResultEnum.OK, result);
+
+            var answer = pc.CreateAnswer(null);
+            var answerString = answer.ToString();
+
+            logger.LogDebug($"Local answer: {answer}");
+
+            Assert.Equal("application1", answer.Media[0].MediaID);
+            Assert.Equal(SDPMediaTypesEnum.application, answer.Media[0].Media);
+            Assert.Contains("a=group:BUNDLE application1", answerString);
+            Assert.Contains("a=mid:application1", answerString);
+
+            pc.Close("normal");
+        }
+
+        /// <summary>
+        /// Checks that the media identifier tags in the generated answer are in the same order as in the 
+        /// received offer.
+        /// </summary>
+        [Fact]
+        public void CheckMediaIdentifierTagOrderRemainsForAnswerUnitTest()
+        {
+            logger.LogDebug("--> " + System.Reflection.MethodBase.GetCurrentMethod().Name);
+            logger.BeginScope(System.Reflection.MethodBase.GetCurrentMethod().Name);
+
+            // In this SDP, the audio media identifier's tag is "zzz" and the video media identifier's tag is "aaa".
+            // Such tag are meant to ensure that we do not sort sdp's media tracks by alphabetical order.
+            string remoteSdp =
+            @"v=0
+o=- 1064364449942365659 2 IN IP4 127.0.0.1
+s=-
+t=0 0
+a=group:BUNDLE zzz aaa 
+a=msid-semantic: WMS stream0
+m=audio 9 UDP/TLS/RTP/SAVPF 111 103 104 9 102 0 8 106 105 13 110 112 113 126
+c=IN IP4 0.0.0.0
+a=rtcp:9 IN IP4 0.0.0.0
+a=ice-ufrag:G5P/
+a=ice-pwd:FICf2eBzvl5r/O/uf1ktSyuc
+a=ice-options:trickle renomination
+a=fingerprint:sha-256 5D:03:7C:22:69:2E:E7:10:17:5F:31:86:E6:47:2F:6F:1D:4C:A6:BF:5B:DE:0C:FB:8A:17:15:AA:22:63:0C:FD
+a=setup:actpass
+a=mid:zzz
+a=extmap:1 urn:ietf:params:rtp-hdrext:ssrc-audio-level
+a=extmap:2 http://www.webrtc.org/experiments/rtp-hdrext/abs-send-time
+a=extmap:3 http://www.ietf.org/id/draft-holmer-rmcat-transport-wide-cc-extensions-01
+a=sendrecv
+a=rtcp-mux
+a=rtpmap:111 opus/48000/2
+a=rtcp-fb:111 transport-cc
+a=fmtp:111 minptime=10;useinbandfec=1
+a=rtpmap:103 ISAC/16000
+a=rtpmap:104 ISAC/32000
+a=rtpmap:9 G722/8000
+a=rtpmap:102 ILBC/8000
+a=rtpmap:0 PCMU/8000
+a=rtpmap:8 PCMA/8000
+a=rtpmap:106 CN/32000
+a=rtpmap:105 CN/16000
+a=rtpmap:13 CN/8000
+a=rtpmap:110 telephone-event/48000
+a=rtpmap:112 telephone-event/32000
+a=rtpmap:113 telephone-event/16000
+a=rtpmap:126 telephone-event/8000
+a=ssrc:3780525913 cname:FLLo3gHcblO+MbrR
+a=ssrc:3780525913 msid:stream0 audio0
+a=ssrc:3780525913 mslabel:stream0
+a=ssrc:3780525913 label:audio0
+m=video 9 UDP/TLS/RTP/SAVPF 96 97 98 99 100 101 127
+c=IN IP4 0.0.0.0
+a=rtcp:9 IN IP4 0.0.0.0
+a=ice-ufrag:G5P/
+a=ice-pwd:FICf2eBzvl5r/O/uf1ktSyuc
+a=ice-options:trickle renomination
+a=fingerprint:sha-256 5D:03:7C:22:69:2E:E7:10:17:5F:31:86:E6:47:2F:6F:1D:4C:A6:BF:5B:DE:0C:FB:8A:17:15:AA:22:63:0C:FD
+a=setup:actpass
+a=mid:aaa
+a=extmap:14 urn:ietf:params:rtp-hdrext:toffset
+a=extmap:2 http://www.webrtc.org/experiments/rtp-hdrext/abs-send-time
+a=extmap:13 urn:3gpp:video-orientation
+a=extmap:3 http://www.ietf.org/id/draft-holmer-rmcat-transport-wide-cc-extensions-01
+a=extmap:5 http://www.webrtc.org/experiments/rtp-hdrext/playout-delay
+a=extmap:6 http://www.webrtc.org/experiments/rtp-hdrext/video-content-type
+a=extmap:7 http://www.webrtc.org/experiments/rtp-hdrext/video-timing
+a=extmap:8 http://www.webrtc.org/experiments/rtp-hdrext/color-space
+a=sendrecv
+a=rtcp-mux
+a=rtcp-rsize
+a=rtpmap:96 VP8/90000
+a=rtcp-fb:96 goog-remb
+a=rtcp-fb:96 transport-cc
+a=rtcp-fb:96 ccm fir
+a=rtcp-fb:96 nack
+a=rtcp-fb:96 nack pli
+a=rtpmap:97 rtx/90000
+a=fmtp:97 apt=96
+a=rtpmap:98 VP9/90000
+a=rtcp-fb:98 goog-remb
+a=rtcp-fb:98 transport-cc
+a=rtcp-fb:98 ccm fir
+a=rtcp-fb:98 nack
+a=rtcp-fb:98 nack pli
+a=rtpmap:99 rtx/90000
+a=fmtp:99 apt=98
+a=rtpmap:100 red/90000
+a=rtpmap:101 rtx/90000
+a=fmtp:101 apt=100
+a=rtpmap:127 ulpfec/90000
+a=ssrc-group:FID 3851740345 4165955869
+a=ssrc:3851740345 cname:FLLo3gHcblO+MbrR
+a=ssrc:3851740345 msid:stream0 video0
+a=ssrc:3851740345 mslabel:stream0
+a=ssrc:3851740345 label:video0
+a=ssrc:4165955869 cname:FLLo3gHcblO+MbrR
+a=ssrc:4165955869 msid:stream0 video0
+a=ssrc:4165955869 mslabel:stream0
+a=ssrc:4165955869 label:video0";
+
+            RTCPeerConnection pc = new RTCPeerConnection(null);
+            var audioTrack = new MediaStreamTrack(SDPMediaTypesEnum.audio, false, new List<SDPAudioVideoMediaFormat> { new SDPAudioVideoMediaFormat(SDPWellKnownMediaFormatsEnum.PCMU) });
+            pc.addTrack(audioTrack);
+            MediaStreamTrack localVideoTrack = new MediaStreamTrack(SDPMediaTypesEnum.video, false, new List<SDPAudioVideoMediaFormat> { new SDPAudioVideoMediaFormat(SDPMediaTypesEnum.video, 96, "VP8", 90000) });
+            pc.addTrack(localVideoTrack);
+
+            var offer = SDP.ParseSDPDescription(remoteSdp);
+
+            logger.LogDebug($"Remote offer: {offer}");
+
+            var result = pc.SetRemoteDescription(SIP.App.SdpType.offer, offer);
+
+            logger.LogDebug($"Set remote description on local session result {result}.");
+
+            Assert.Equal(SetDescriptionResultEnum.OK, result);
+
+            var answer = pc.CreateAnswer(null);
+            var answerString = answer.ToString();
+
+            logger.LogDebug($"Local answer: {answer}");
+
+            Assert.Equal("zzz", answer.Media[0].MediaID);
+            Assert.Equal(SDPMediaTypesEnum.audio, answer.Media[0].Media);
+            Assert.Equal("aaa", answer.Media[1].MediaID);
+            Assert.Equal(SDPMediaTypesEnum.video, answer.Media[1].Media);
+            Assert.Contains("a=group:BUNDLE zzz aaa", answerString);
+            Assert.Contains("a=mid:zzz", answerString);
+            Assert.Contains("a=mid:aaa", answerString);
+
+            pc.Close("normal");
+        }
+
+        /// <summary>
+        /// Checks that an inactive audio track gets added if the offer contains audio and video but
+        /// the local peer connection only supports video.
+        /// </summary>
+        [Fact]
+        public void CheckNoAudioNegotiationUnitTest()
+        {
+            logger.LogDebug("--> " + System.Reflection.MethodBase.GetCurrentMethod().Name);
+            logger.BeginScope(System.Reflection.MethodBase.GetCurrentMethod().Name);
+
+            // By default offers made by us always put audio first. Create a remote SDP offer 
+            // with the video first.
+            string remoteSdp =
+            @"v=0
+o=- 62533 0 IN IP4 127.0.0.1
+s=-
+t=0 0
+a=group:BUNDLE 0 1
+a=msid-semantic: WMS
+m=audio 57148 UDP/TLS/RTP/SAVP 0 101
+c=IN IP6 2a02:8084:6981:7880::76
+a=rtcp:9 IN IP4 0.0.0.0
+a=candidate:2944 1 udp 659136 192.168.11.50 57148 typ host generation 0
+a=candidate:2488 1 udp 659136 192.168.0.50 57148 typ host generation 0
+a=candidate:2507 1 udp 659136 fe80::54a9:d238:b2ee:ceb%24 57148 typ host generation 0
+a=candidate:3159 1 udp 659136 2a02:8084:6981:7880::76 57148 typ host generation 0
+a=ice-ufrag:CUTK
+a=ice-pwd:QTCZWDIEBCIBGOYAGSIXRFIL
+a=ice-options:ice2,trickle
+a=fingerprint:sha-256 06:2F:61:85:1F:83:64:88:1B:93:93:8C:E5:FF:1C:D9:82:EA:60:97:1E:0D:DA:FA:28:11:00:FA:74:69:23:DB
+a=setup:actpass
+a=mid:0
+a=sendrecv
+a=rtcp-mux
+a=rtpmap:0 PCMU/8000
+a=rtpmap:101 telephone-event/8000
+a=fmtp:101 0-16
+m=video 9 UDP/TLS/RTP/SAVP 100
+c=IN IP4 0.0.0.0
+a=rtcp:9 IN IP4 0.0.0.0
+a=ice-ufrag:CUTK
+a=ice-pwd:QTCZWDIEBCIBGOYAGSIXRFIL
+a=ice-options:ice2,trickle
+a=fingerprint:sha-256 06:2F:61:85:1F:83:64:88:1B:93:93:8C:E5:FF:1C:D9:82:EA:60:97:1E:0D:DA:FA:28:11:00:FA:74:69:23:DB
+a=setup:actpass
+a=mid:1
+a=sendrecv
+a=rtcp-mux
+a=rtpmap:100 VP8/90000";
+
+            // Create a local session and add the video track first.
+            RTCPeerConnection pc = new RTCPeerConnection(null);
+            MediaStreamTrack localVideoTrack = new MediaStreamTrack(SDPMediaTypesEnum.video, false, new List<SDPAudioVideoMediaFormat> { new SDPAudioVideoMediaFormat(SDPMediaTypesEnum.video, 96, "VP8", 90000) });
+            pc.addTrack(localVideoTrack);
+
+            var offer = SDP.ParseSDPDescription(remoteSdp);
+
+            logger.LogDebug($"Remote offer: {offer}");
+
+            var result = pc.SetRemoteDescription(SIP.App.SdpType.offer, offer);
+
+            logger.LogDebug($"Set remote description on local session result {result}.");
+
+            Assert.Equal(SetDescriptionResultEnum.OK, result);
+
+            var answer = pc.CreateAnswer(null);
+
+            logger.LogDebug($"Local answer: {answer}");
+
+            Assert.Equal(MediaStreamStatusEnum.Inactive, pc.AudioLocalTrack.StreamStatus);
+            Assert.Equal(100, pc.VideoLocalTrack.Capabilities.Single(x => x.Name() == "VP8").ID);
+
+            pc.Close("normal");
         }
-
-        /// <summary>
-        /// Checks that the media formats are correctly negotiated when for a remote offer and the local
-        /// </summary>
-        [Fact]
-        public void CheckMediaFormatNegotiationUnitTest()
-        {
-            logger.LogDebug("--> " + System.Reflection.MethodBase.GetCurrentMethod().Name);
-            logger.BeginScope(System.Reflection.MethodBase.GetCurrentMethod().Name);
-
-            // By default offers made by us always put audio first. Create a remote SDP offer 
-            // with the video first.
-            string remoteSdp =
-            @"v=0
-o=- 62533 0 IN IP4 127.0.0.1
-s=-
-t=0 0
-a=group:BUNDLE 0 1
-a=msid-semantic: WMS
-m=audio 57148 UDP/TLS/RTP/SAVP 0 101
-c=IN IP6 2a02:8084:6981:7880::76
-a=rtcp:9 IN IP4 0.0.0.0
-a=candidate:2944 1 udp 659136 192.168.11.50 57148 typ host generation 0
-a=candidate:2488 1 udp 659136 192.168.0.50 57148 typ host generation 0
-a=candidate:2507 1 udp 659136 fe80::54a9:d238:b2ee:ceb%24 57148 typ host generation 0
-a=candidate:3159 1 udp 659136 2a02:8084:6981:7880::76 57148 typ host generation 0
-a=ice-ufrag:CUTK
-a=ice-pwd:QTCZWDIEBCIBGOYAGSIXRFIL
-a=ice-options:ice2,trickle
-a=fingerprint:sha-256 06:2F:61:85:1F:83:64:88:1B:93:93:8C:E5:FF:1C:D9:82:EA:60:97:1E:0D:DA:FA:28:11:00:FA:74:69:23:DB
-a=setup:actpass
-a=mid:0
-a=sendrecv
-a=rtcp-mux
-a=rtpmap:0 PCMU/8000
-a=rtpmap:101 telephone-event/8000
-a=fmtp:101 0-16
-m=video 9 UDP/TLS/RTP/SAVP 100
-c=IN IP4 0.0.0.0
-a=rtcp:9 IN IP4 0.0.0.0
-a=ice-ufrag:CUTK
-a=ice-pwd:QTCZWDIEBCIBGOYAGSIXRFIL
-a=ice-options:ice2,trickle
-a=fingerprint:sha-256 06:2F:61:85:1F:83:64:88:1B:93:93:8C:E5:FF:1C:D9:82:EA:60:97:1E:0D:DA:FA:28:11:00:FA:74:69:23:DB
-a=setup:actpass
-a=mid:1
-a=sendrecv
-a=rtcp-mux
-a=rtpmap:100 VP8/90000";
-
-            // Create a local session and add the video track first.
-            RTCPeerConnection pc = new RTCPeerConnection(null);
-            MediaStreamTrack localAudioTrack = new MediaStreamTrack(SDPMediaTypesEnum.audio, false, new List<SDPAudioVideoMediaFormat> {
-                new SDPAudioVideoMediaFormat(SDPWellKnownMediaFormatsEnum.PCMU),
-                new SDPAudioVideoMediaFormat(SDPMediaTypesEnum.audio, 110, "OPUS/48000/2")
-            });
-            pc.addTrack(localAudioTrack);
-            MediaStreamTrack localVideoTrack = new MediaStreamTrack(SDPMediaTypesEnum.video, false, new List<SDPAudioVideoMediaFormat> { new SDPAudioVideoMediaFormat(SDPMediaTypesEnum.video, 96, "VP8", 90000) });
-            pc.addTrack(localVideoTrack);
-
-            var offer = SDP.ParseSDPDescription(remoteSdp);
-
-            logger.LogDebug($"Remote offer: {offer}");
-
-            var result = pc.SetRemoteDescription(SIP.App.SdpType.offer, offer);
-
-            logger.LogDebug($"Set remote description on local session result {result}.");
-
-            Assert.Equal(SetDescriptionResultEnum.OK, result);
-
-            var answer = pc.CreateAnswer(null);
-
-            logger.LogDebug($"Local answer: {answer}");
-
-            Assert.Equal(2, pc.AudioLocalTrack.Capabilities.Count());
-            Assert.Equal(0, pc.AudioLocalTrack.Capabilities.Single(x => x.Name() == "PCMU").ID);
-            Assert.Equal(100, pc.VideoLocalTrack.Capabilities.Single(x => x.Name() == "VP8").ID);
-
-            pc.Close("normal");
-        }
-
-        /// <summary>
-        /// Checks that the media identifier tags are correctly reused in the generated answer
-        /// tracks.
-        /// </summary>
-        [Fact]
-        public void CheckAudioVideoMediaIdentifierTagsAreReusedForAnswerUnitTest()
-        {
-            logger.LogDebug("--> " + System.Reflection.MethodBase.GetCurrentMethod().Name);
-            logger.BeginScope(System.Reflection.MethodBase.GetCurrentMethod().Name);
-
-            // In this SDP, the audio media identifier's tag is "bar" and the video media identifier's tag is "foo"
-            string remoteSdp =
-            @"v=0
-o=- 1064364449942365659 2 IN IP4 127.0.0.1
-s=-
-t=0 0
-a=group:BUNDLE bar foo
-a=msid-semantic: WMS stream0
-m=audio 9 UDP/TLS/RTP/SAVPF 111 103 104 9 102 0 8 106 105 13 110 112 113 126
-c=IN IP4 0.0.0.0
-a=rtcp:9 IN IP4 0.0.0.0
-a=ice-ufrag:G5P/
-a=ice-pwd:FICf2eBzvl5r/O/uf1ktSyuc
-a=ice-options:trickle renomination
-a=fingerprint:sha-256 5D:03:7C:22:69:2E:E7:10:17:5F:31:86:E6:47:2F:6F:1D:4C:A6:BF:5B:DE:0C:FB:8A:17:15:AA:22:63:0C:FD
-a=setup:actpass
-a=mid:bar
-a=extmap:1 urn:ietf:params:rtp-hdrext:ssrc-audio-level
-a=extmap:2 http://www.webrtc.org/experiments/rtp-hdrext/abs-send-time
-a=extmap:3 http://www.ietf.org/id/draft-holmer-rmcat-transport-wide-cc-extensions-01
-a=sendrecv
-a=rtcp-mux
-a=rtpmap:111 opus/48000/2
-a=rtcp-fb:111 transport-cc
-a=fmtp:111 minptime=10;useinbandfec=1
-a=rtpmap:103 ISAC/16000
-a=rtpmap:104 ISAC/32000
-a=rtpmap:9 G722/8000
-a=rtpmap:102 ILBC/8000
-a=rtpmap:0 PCMU/8000
-a=rtpmap:8 PCMA/8000
-a=rtpmap:106 CN/32000
-a=rtpmap:105 CN/16000
-a=rtpmap:13 CN/8000
-a=rtpmap:110 telephone-event/48000
-a=rtpmap:112 telephone-event/32000
-a=rtpmap:113 telephone-event/16000
-a=rtpmap:126 telephone-event/8000
-a=ssrc:3780525913 cname:FLLo3gHcblO+MbrR
-a=ssrc:3780525913 msid:stream0 audio0
-a=ssrc:3780525913 mslabel:stream0
-a=ssrc:3780525913 label:audio0
-m=video 9 UDP/TLS/RTP/SAVPF 96 97 98 99 100 101 127
-c=IN IP4 0.0.0.0
-a=rtcp:9 IN IP4 0.0.0.0
-a=ice-ufrag:G5P/
-a=ice-pwd:FICf2eBzvl5r/O/uf1ktSyuc
-a=ice-options:trickle renomination
-a=fingerprint:sha-256 5D:03:7C:22:69:2E:E7:10:17:5F:31:86:E6:47:2F:6F:1D:4C:A6:BF:5B:DE:0C:FB:8A:17:15:AA:22:63:0C:FD
-a=setup:actpass
-a=mid:foo
-a=extmap:14 urn:ietf:params:rtp-hdrext:toffset
-a=extmap:2 http://www.webrtc.org/experiments/rtp-hdrext/abs-send-time
-a=extmap:13 urn:3gpp:video-orientation
-a=extmap:3 http://www.ietf.org/id/draft-holmer-rmcat-transport-wide-cc-extensions-01
-a=extmap:5 http://www.webrtc.org/experiments/rtp-hdrext/playout-delay
-a=extmap:6 http://www.webrtc.org/experiments/rtp-hdrext/video-content-type
-a=extmap:7 http://www.webrtc.org/experiments/rtp-hdrext/video-timing
-a=extmap:8 http://www.webrtc.org/experiments/rtp-hdrext/color-space
-a=sendrecv
-a=rtcp-mux
-a=rtcp-rsize
-a=rtpmap:96 VP8/90000
-a=rtcp-fb:96 goog-remb
-a=rtcp-fb:96 transport-cc
-a=rtcp-fb:96 ccm fir
-a=rtcp-fb:96 nack
-a=rtcp-fb:96 nack pli
-a=rtpmap:97 rtx/90000
-a=fmtp:97 apt=96
-a=rtpmap:98 VP9/90000
-a=rtcp-fb:98 goog-remb
-a=rtcp-fb:98 transport-cc
-a=rtcp-fb:98 ccm fir
-a=rtcp-fb:98 nack
-a=rtcp-fb:98 nack pli
-a=rtpmap:99 rtx/90000
-a=fmtp:99 apt=98
-a=rtpmap:100 red/90000
-a=rtpmap:101 rtx/90000
-a=fmtp:101 apt=100
-a=rtpmap:127 ulpfec/90000
-a=ssrc-group:FID 3851740345 4165955869
-a=ssrc:3851740345 cname:FLLo3gHcblO+MbrR
-a=ssrc:3851740345 msid:stream0 video0
-a=ssrc:3851740345 mslabel:stream0
-a=ssrc:3851740345 label:video0
-a=ssrc:4165955869 cname:FLLo3gHcblO+MbrR
-a=ssrc:4165955869 msid:stream0 video0
-a=ssrc:4165955869 mslabel:stream0
-a=ssrc:4165955869 label:video0";
-
-            RTCPeerConnection pc = new RTCPeerConnection(null);
-            var audioTrack = new MediaStreamTrack(SDPMediaTypesEnum.audio, false, new List<SDPAudioVideoMediaFormat> { new SDPAudioVideoMediaFormat(SDPWellKnownMediaFormatsEnum.PCMU) });
-            pc.addTrack(audioTrack);
-            MediaStreamTrack localVideoTrack = new MediaStreamTrack(SDPMediaTypesEnum.video, false, new List<SDPAudioVideoMediaFormat> { new SDPAudioVideoMediaFormat(SDPMediaTypesEnum.video, 96, "VP8", 90000) });
-            pc.addTrack(localVideoTrack);
-
-            var offer = SDP.ParseSDPDescription(remoteSdp);
-
-            logger.LogDebug($"Remote offer: {offer}");
-
-            var result = pc.SetRemoteDescription(SIP.App.SdpType.offer, offer);
-
-            logger.LogDebug($"Set remote description on local session result {result}.");
-
-            Assert.Equal(SetDescriptionResultEnum.OK, result);
-
-            var answer = pc.CreateAnswer(null);
-            var answerString = answer.ToString();
-
-            logger.LogDebug($"Local answer: {answer}");
-
-            Assert.Equal("bar", answer.Media[0].MediaID);
-            Assert.Equal(SDPMediaTypesEnum.audio, answer.Media[0].Media);
-            Assert.Equal("foo", answer.Media[1].MediaID);
-            Assert.Equal(SDPMediaTypesEnum.video, answer.Media[1].Media);
-            Assert.Contains("a=group:BUNDLE bar foo", answerString);
-            Assert.Contains("a=mid:bar", answerString);
-            Assert.Contains("a=mid:foo", answerString);
-
-            pc.Close("normal");
-        }
-
-        /// <summary>
-        /// Checks that the media identifier tags for datachannel (application data) are correctly reused in
-        /// the generated answer.
-        /// </summary>
-        [Fact]
-        public void CheckDataChannelMediaIdentifierTagsAreReusedForAnswerUnitTest()
-        {
-            logger.LogDebug("--> " + System.Reflection.MethodBase.GetCurrentMethod().Name);
-            logger.BeginScope(System.Reflection.MethodBase.GetCurrentMethod().Name);
-
-            // In this SDP, the datachannel1's media identifier's tag is "application1"
-            string remoteSdp =
-            @"v=0
-o=- 6803632431644503613 2 IN IP4 127.0.0.1
-s=-
-t=0 0
-a=group:BUNDLE application1
-a=extmap-allow-mixed
-a=msid-semantic: WMS
-m=application 9 UDP/DTLS/SCTP webrtc-datachannel
-c=IN IP4 0.0.0.0
-a=ice-ufrag:xort
-a=ice-pwd:6/W7mcRWqCOpmKhfY4a+KK0m
-a=ice-options:trickle
-a=fingerprint:sha-256 B7:C9:01:0F:B4:BE:00:45:73:4B:F4:52:A9:E7:87:04:72:EB:1A:DC:30:AF:BD:5D:19:BF:12:DE:FF:AF:74:00
-a=setup:actpass
-a=mid:application1
-a=sctp-port:5000
-a=max-message-size:262144";
-
-            RTCPeerConnection pc = new RTCPeerConnection(null);
-
-            var offer = SDP.ParseSDPDescription(remoteSdp);
-
-            logger.LogDebug($"Remote offer: {offer}");
-
-            var result = pc.SetRemoteDescription(SIP.App.SdpType.offer, offer);
-
-            logger.LogDebug($"Set remote description on local session result {result}.");
-
-            Assert.Equal(SetDescriptionResultEnum.OK, result);
-
-            var answer = pc.CreateAnswer(null);
-            var answerString = answer.ToString();
-
-            logger.LogDebug($"Local answer: {answer}");
-
-            Assert.Equal("application1", answer.Media[0].MediaID);
-            Assert.Equal(SDPMediaTypesEnum.application, answer.Media[0].Media);
-            Assert.Contains("a=group:BUNDLE application1", answerString);
-            Assert.Contains("a=mid:application1", answerString);
-
-            pc.Close("normal");
-        }
-
-        /// <summary>
-        /// Checks that the media identifier tags in the generated answer are in the same order as in the 
-        /// received offer.
-        /// </summary>
-        [Fact]
-        public void CheckMediaIdentifierTagOrderRemainsForAnswerUnitTest()
-        {
-            logger.LogDebug("--> " + System.Reflection.MethodBase.GetCurrentMethod().Name);
-            logger.BeginScope(System.Reflection.MethodBase.GetCurrentMethod().Name);
-
-            // In this SDP, the audio media identifier's tag is "zzz" and the video media identifier's tag is "aaa".
-            // Such tag are meant to ensure that we do not sort sdp's media tracks by alphabetical order.
-            string remoteSdp =
-            @"v=0
-o=- 1064364449942365659 2 IN IP4 127.0.0.1
-s=-
-t=0 0
-a=group:BUNDLE zzz aaa 
-a=msid-semantic: WMS stream0
-m=audio 9 UDP/TLS/RTP/SAVPF 111 103 104 9 102 0 8 106 105 13 110 112 113 126
-c=IN IP4 0.0.0.0
-a=rtcp:9 IN IP4 0.0.0.0
-a=ice-ufrag:G5P/
-a=ice-pwd:FICf2eBzvl5r/O/uf1ktSyuc
-a=ice-options:trickle renomination
-a=fingerprint:sha-256 5D:03:7C:22:69:2E:E7:10:17:5F:31:86:E6:47:2F:6F:1D:4C:A6:BF:5B:DE:0C:FB:8A:17:15:AA:22:63:0C:FD
-a=setup:actpass
-a=mid:zzz
-a=extmap:1 urn:ietf:params:rtp-hdrext:ssrc-audio-level
-a=extmap:2 http://www.webrtc.org/experiments/rtp-hdrext/abs-send-time
-a=extmap:3 http://www.ietf.org/id/draft-holmer-rmcat-transport-wide-cc-extensions-01
-a=sendrecv
-a=rtcp-mux
-a=rtpmap:111 opus/48000/2
-a=rtcp-fb:111 transport-cc
-a=fmtp:111 minptime=10;useinbandfec=1
-a=rtpmap:103 ISAC/16000
-a=rtpmap:104 ISAC/32000
-a=rtpmap:9 G722/8000
-a=rtpmap:102 ILBC/8000
-a=rtpmap:0 PCMU/8000
-a=rtpmap:8 PCMA/8000
-a=rtpmap:106 CN/32000
-a=rtpmap:105 CN/16000
-a=rtpmap:13 CN/8000
-a=rtpmap:110 telephone-event/48000
-a=rtpmap:112 telephone-event/32000
-a=rtpmap:113 telephone-event/16000
-a=rtpmap:126 telephone-event/8000
-a=ssrc:3780525913 cname:FLLo3gHcblO+MbrR
-a=ssrc:3780525913 msid:stream0 audio0
-a=ssrc:3780525913 mslabel:stream0
-a=ssrc:3780525913 label:audio0
-m=video 9 UDP/TLS/RTP/SAVPF 96 97 98 99 100 101 127
-c=IN IP4 0.0.0.0
-a=rtcp:9 IN IP4 0.0.0.0
-a=ice-ufrag:G5P/
-a=ice-pwd:FICf2eBzvl5r/O/uf1ktSyuc
-a=ice-options:trickle renomination
-a=fingerprint:sha-256 5D:03:7C:22:69:2E:E7:10:17:5F:31:86:E6:47:2F:6F:1D:4C:A6:BF:5B:DE:0C:FB:8A:17:15:AA:22:63:0C:FD
-a=setup:actpass
-a=mid:aaa
-a=extmap:14 urn:ietf:params:rtp-hdrext:toffset
-a=extmap:2 http://www.webrtc.org/experiments/rtp-hdrext/abs-send-time
-a=extmap:13 urn:3gpp:video-orientation
-a=extmap:3 http://www.ietf.org/id/draft-holmer-rmcat-transport-wide-cc-extensions-01
-a=extmap:5 http://www.webrtc.org/experiments/rtp-hdrext/playout-delay
-a=extmap:6 http://www.webrtc.org/experiments/rtp-hdrext/video-content-type
-a=extmap:7 http://www.webrtc.org/experiments/rtp-hdrext/video-timing
-a=extmap:8 http://www.webrtc.org/experiments/rtp-hdrext/color-space
-a=sendrecv
-a=rtcp-mux
-a=rtcp-rsize
-a=rtpmap:96 VP8/90000
-a=rtcp-fb:96 goog-remb
-a=rtcp-fb:96 transport-cc
-a=rtcp-fb:96 ccm fir
-a=rtcp-fb:96 nack
-a=rtcp-fb:96 nack pli
-a=rtpmap:97 rtx/90000
-a=fmtp:97 apt=96
-a=rtpmap:98 VP9/90000
-a=rtcp-fb:98 goog-remb
-a=rtcp-fb:98 transport-cc
-a=rtcp-fb:98 ccm fir
-a=rtcp-fb:98 nack
-a=rtcp-fb:98 nack pli
-a=rtpmap:99 rtx/90000
-a=fmtp:99 apt=98
-a=rtpmap:100 red/90000
-a=rtpmap:101 rtx/90000
-a=fmtp:101 apt=100
-a=rtpmap:127 ulpfec/90000
-a=ssrc-group:FID 3851740345 4165955869
-a=ssrc:3851740345 cname:FLLo3gHcblO+MbrR
-a=ssrc:3851740345 msid:stream0 video0
-a=ssrc:3851740345 mslabel:stream0
-a=ssrc:3851740345 label:video0
-a=ssrc:4165955869 cname:FLLo3gHcblO+MbrR
-a=ssrc:4165955869 msid:stream0 video0
-a=ssrc:4165955869 mslabel:stream0
-a=ssrc:4165955869 label:video0";
-
-            RTCPeerConnection pc = new RTCPeerConnection(null);
-            var audioTrack = new MediaStreamTrack(SDPMediaTypesEnum.audio, false, new List<SDPAudioVideoMediaFormat> { new SDPAudioVideoMediaFormat(SDPWellKnownMediaFormatsEnum.PCMU) });
-            pc.addTrack(audioTrack);
-            MediaStreamTrack localVideoTrack = new MediaStreamTrack(SDPMediaTypesEnum.video, false, new List<SDPAudioVideoMediaFormat> { new SDPAudioVideoMediaFormat(SDPMediaTypesEnum.video, 96, "VP8", 90000) });
-            pc.addTrack(localVideoTrack);
-
-            var offer = SDP.ParseSDPDescription(remoteSdp);
-
-            logger.LogDebug($"Remote offer: {offer}");
-
-            var result = pc.SetRemoteDescription(SIP.App.SdpType.offer, offer);
-
-            logger.LogDebug($"Set remote description on local session result {result}.");
-
-            Assert.Equal(SetDescriptionResultEnum.OK, result);
-
-            var answer = pc.CreateAnswer(null);
-            var answerString = answer.ToString();
-
-            logger.LogDebug($"Local answer: {answer}");
-
-            Assert.Equal("zzz", answer.Media[0].MediaID);
-            Assert.Equal(SDPMediaTypesEnum.audio, answer.Media[0].Media);
-            Assert.Equal("aaa", answer.Media[1].MediaID);
-            Assert.Equal(SDPMediaTypesEnum.video, answer.Media[1].Media);
-            Assert.Contains("a=group:BUNDLE zzz aaa", answerString);
-            Assert.Contains("a=mid:zzz", answerString);
-            Assert.Contains("a=mid:aaa", answerString);
-
-            pc.Close("normal");
-        }
-
-        /// <summary>
-        /// Checks that an inactive audio track gets added if the offer contains audio and video but
-        /// the local peer connection only supports video.
-        /// </summary>
-        [Fact]
-        public void CheckNoAudioNegotiationUnitTest()
-        {
-            logger.LogDebug("--> " + System.Reflection.MethodBase.GetCurrentMethod().Name);
-            logger.BeginScope(System.Reflection.MethodBase.GetCurrentMethod().Name);
-
-            // By default offers made by us always put audio first. Create a remote SDP offer 
-            // with the video first.
-            string remoteSdp =
-            @"v=0
-o=- 62533 0 IN IP4 127.0.0.1
-s=-
-t=0 0
-a=group:BUNDLE 0 1
-a=msid-semantic: WMS
-m=audio 57148 UDP/TLS/RTP/SAVP 0 101
-c=IN IP6 2a02:8084:6981:7880::76
-a=rtcp:9 IN IP4 0.0.0.0
-a=candidate:2944 1 udp 659136 192.168.11.50 57148 typ host generation 0
-a=candidate:2488 1 udp 659136 192.168.0.50 57148 typ host generation 0
-a=candidate:2507 1 udp 659136 fe80::54a9:d238:b2ee:ceb%24 57148 typ host generation 0
-a=candidate:3159 1 udp 659136 2a02:8084:6981:7880::76 57148 typ host generation 0
-a=ice-ufrag:CUTK
-a=ice-pwd:QTCZWDIEBCIBGOYAGSIXRFIL
-a=ice-options:ice2,trickle
-a=fingerprint:sha-256 06:2F:61:85:1F:83:64:88:1B:93:93:8C:E5:FF:1C:D9:82:EA:60:97:1E:0D:DA:FA:28:11:00:FA:74:69:23:DB
-a=setup:actpass
-a=mid:0
-a=sendrecv
-a=rtcp-mux
-a=rtpmap:0 PCMU/8000
-a=rtpmap:101 telephone-event/8000
-a=fmtp:101 0-16
-m=video 9 UDP/TLS/RTP/SAVP 100
-c=IN IP4 0.0.0.0
-a=rtcp:9 IN IP4 0.0.0.0
-a=ice-ufrag:CUTK
-a=ice-pwd:QTCZWDIEBCIBGOYAGSIXRFIL
-a=ice-options:ice2,trickle
-a=fingerprint:sha-256 06:2F:61:85:1F:83:64:88:1B:93:93:8C:E5:FF:1C:D9:82:EA:60:97:1E:0D:DA:FA:28:11:00:FA:74:69:23:DB
-a=setup:actpass
-a=mid:1
-a=sendrecv
-a=rtcp-mux
-a=rtpmap:100 VP8/90000";
-
-            // Create a local session and add the video track first.
-            RTCPeerConnection pc = new RTCPeerConnection(null);
-            MediaStreamTrack localVideoTrack = new MediaStreamTrack(SDPMediaTypesEnum.video, false, new List<SDPAudioVideoMediaFormat> { new SDPAudioVideoMediaFormat(SDPMediaTypesEnum.video, 96, "VP8", 90000) });
-            pc.addTrack(localVideoTrack);
-
-            var offer = SDP.ParseSDPDescription(remoteSdp);
-
-            logger.LogDebug($"Remote offer: {offer}");
-
-            var result = pc.SetRemoteDescription(SIP.App.SdpType.offer, offer);
-
-            logger.LogDebug($"Set remote description on local session result {result}.");
-
-            Assert.Equal(SetDescriptionResultEnum.OK, result);
-
-            var answer = pc.CreateAnswer(null);
-
-            logger.LogDebug($"Local answer: {answer}");
-
-            Assert.Equal(MediaStreamStatusEnum.Inactive, pc.AudioLocalTrack.StreamStatus);
-            Assert.Equal(100, pc.VideoLocalTrack.Capabilities.Single(x => x.Name() == "VP8").ID);
-
-            pc.Close("normal");
-        }
-
-        /// <summary>
-        /// Tests that two peer connection instances can reach the connected state.
-        /// </summary>
+
+        /// <summary>
+        /// Tests that two peer connection instances can reach the connected state.
+        /// </summary>
         [Fact]
         public async void CheckPeerConnectionEstablishment()
         {
             logger.LogDebug("--> " + System.Reflection.MethodBase.GetCurrentMethod().Name);
-            logger.BeginScope(System.Reflection.MethodBase.GetCurrentMethod().Name);
-
-            var aliceConnected = new TaskCompletionSource<bool>(TaskCreationOptions.RunContinuationsAsynchronously);
-            var bobConnected = new TaskCompletionSource<bool>(TaskCreationOptions.RunContinuationsAsynchronously);
-
-            var alice = new RTCPeerConnection();
-            alice.onconnectionstatechange += (state) =>
-            {
-                if (state == RTCPeerConnectionState.connected)
-                {
-                    logger.LogDebug("Alice connected.");
-                    aliceConnected.SetResult(true);
-                }
-            };
-            alice.addTrack(new MediaStreamTrack(SDPWellKnownMediaFormatsEnum.PCMU));
-            var aliceOffer = alice.createOffer();
-            await alice.setLocalDescription(aliceOffer);
-
-            logger.LogDebug($"alice offer: {aliceOffer.sdp}");
-
-            var bob = new RTCPeerConnection();
-            bob.onconnectionstatechange += (state) =>
-            {
-                if (state == RTCPeerConnectionState.connected)
-                {
-                    logger.LogDebug("Bob connected.");
-                    bobConnected.SetResult(true);
-                }
-            };
-            bob.addTrack(new MediaStreamTrack(SDPWellKnownMediaFormatsEnum.PCMU));
-
-            var setOfferResult = bob.setRemoteDescription(aliceOffer);
-            Assert.Equal(SetDescriptionResultEnum.OK, setOfferResult);
-
-            var bobAnswer = bob.createAnswer();
-            await bob.setLocalDescription(bobAnswer);
-            var setAnswerResult = alice.setRemoteDescription(bobAnswer);
-            Assert.Equal(SetDescriptionResultEnum.OK, setAnswerResult);
-
-            logger.LogDebug($"answer: {bobAnswer.sdp}");
-
-            await Task.WhenAny(Task.WhenAll(aliceConnected.Task, bobConnected.Task), Task.Delay(2000));
-
-            Assert.True(aliceConnected.Task.IsCompleted);
-            Assert.True(aliceConnected.Task.Result);
-            Assert.True(bobConnected.Task.IsCompleted);
-            Assert.True(bobConnected.Task.Result);
-
-            bob.close();
-            alice.close();
+            logger.BeginScope(System.Reflection.MethodBase.GetCurrentMethod().Name);
+
+            var aliceConnected = new TaskCompletionSource<bool>(TaskCreationOptions.RunContinuationsAsynchronously);
+            var bobConnected = new TaskCompletionSource<bool>(TaskCreationOptions.RunContinuationsAsynchronously);
+
+            var alice = new RTCPeerConnection();
+            alice.onconnectionstatechange += (state) =>
+            {
+                if (state == RTCPeerConnectionState.connected)
+                {
+                    logger.LogDebug("Alice connected.");
+                    aliceConnected.SetResult(true);
+                }
+            };
+            alice.addTrack(new MediaStreamTrack(SDPWellKnownMediaFormatsEnum.PCMU));
+            var aliceOffer = alice.createOffer();
+            await alice.setLocalDescription(aliceOffer);
+
+            logger.LogDebug($"alice offer: {aliceOffer.sdp}");
+
+            var bob = new RTCPeerConnection();
+            bob.onconnectionstatechange += (state) =>
+            {
+                if (state == RTCPeerConnectionState.connected)
+                {
+                    logger.LogDebug("Bob connected.");
+                    bobConnected.SetResult(true);
+                }
+            };
+            bob.addTrack(new MediaStreamTrack(SDPWellKnownMediaFormatsEnum.PCMU));
+
+            var setOfferResult = bob.setRemoteDescription(aliceOffer);
+            Assert.Equal(SetDescriptionResultEnum.OK, setOfferResult);
+
+            var bobAnswer = bob.createAnswer();
+            await bob.setLocalDescription(bobAnswer);
+            var setAnswerResult = alice.setRemoteDescription(bobAnswer);
+            Assert.Equal(SetDescriptionResultEnum.OK, setAnswerResult);
+
+            logger.LogDebug($"answer: {bobAnswer.sdp}");
+
+            await Task.WhenAny(Task.WhenAll(aliceConnected.Task, bobConnected.Task), Task.Delay(2000));
+
+            Assert.True(aliceConnected.Task.IsCompleted);
+            Assert.True(aliceConnected.Task.Result);
+            Assert.True(bobConnected.Task.IsCompleted);
+            Assert.True(bobConnected.Task.Result);
+
+            bob.close();
+            alice.close();
         }
-
-        /// <summary>
-        /// Tests that two peer connection instances can establish a data channel.
-        /// </summary>
+
+        /// <summary>
+        /// Tests that two peer connection instances can establish a data channel.
+        /// </summary>
         [Fact]
         public async void CheckDataChannelEstablishment()
         {
             logger.LogDebug("--> " + System.Reflection.MethodBase.GetCurrentMethod().Name);
-            logger.BeginScope(System.Reflection.MethodBase.GetCurrentMethod().Name);
-
-            var aliceDataConnected = new TaskCompletionSource<bool>(TaskCreationOptions.RunContinuationsAsynchronously);
-            var bobDataOpened = new TaskCompletionSource<bool>(TaskCreationOptions.RunContinuationsAsynchronously);
-
-            var alice = new RTCPeerConnection();
-            var dc = await alice.createDataChannel("dc1", null);
-            dc.onopen += () => aliceDataConnected.TrySetResult(true);
-            var aliceOffer = alice.createOffer();
-            await alice.setLocalDescription(aliceOffer);
-
-            logger.LogDebug($"alice offer: {aliceOffer.sdp}");
-
-            var bob = new RTCPeerConnection();
-            RTCDataChannel bobData = null;
-            bob.ondatachannel += (chan) =>
-            {
-                bobData = chan;
-                bobDataOpened.TrySetResult(true);
-            };
-
-            var setOfferResult = bob.setRemoteDescription(aliceOffer);
-            Assert.Equal(SetDescriptionResultEnum.OK, setOfferResult);
-
-            var bobAnswer = bob.createAnswer();
-            await bob.setLocalDescription(bobAnswer);
-            var setAnswerResult = alice.setRemoteDescription(bobAnswer);
-            Assert.Equal(SetDescriptionResultEnum.OK, setAnswerResult);
-
-            logger.LogDebug($"answer: {bobAnswer.sdp}");
-
-            await Task.WhenAny(Task.WhenAll(aliceDataConnected.Task, bobDataOpened.Task), Task.Delay(2000));
-
-            Assert.True(aliceDataConnected.Task.IsCompleted);
-            Assert.True(aliceDataConnected.Task.Result);
-            Assert.True(bobDataOpened.Task.IsCompleted);
-            Assert.True(bobDataOpened.Task.Result);
-            Assert.True(dc.IsOpened);
-            Assert.True(bobData.IsOpened);
-
-            bob.close();
-            alice.close();
+            logger.BeginScope(System.Reflection.MethodBase.GetCurrentMethod().Name);
+
+            var aliceDataConnected = new TaskCompletionSource<bool>(TaskCreationOptions.RunContinuationsAsynchronously);
+            var bobDataOpened = new TaskCompletionSource<bool>(TaskCreationOptions.RunContinuationsAsynchronously);
+
+            var alice = new RTCPeerConnection();
+            var dc = await alice.createDataChannel("dc1", null);
+            dc.onopen += () => aliceDataConnected.TrySetResult(true);
+            var aliceOffer = alice.createOffer();
+            await alice.setLocalDescription(aliceOffer);
+
+            logger.LogDebug($"alice offer: {aliceOffer.sdp}");
+
+            var bob = new RTCPeerConnection();
+            RTCDataChannel bobData = null;
+            bob.ondatachannel += (chan) =>
+            {
+                bobData = chan;
+                bobDataOpened.TrySetResult(true);
+            };
+
+            var setOfferResult = bob.setRemoteDescription(aliceOffer);
+            Assert.Equal(SetDescriptionResultEnum.OK, setOfferResult);
+
+            var bobAnswer = bob.createAnswer();
+            await bob.setLocalDescription(bobAnswer);
+            var setAnswerResult = alice.setRemoteDescription(bobAnswer);
+            Assert.Equal(SetDescriptionResultEnum.OK, setAnswerResult);
+
+            logger.LogDebug($"answer: {bobAnswer.sdp}");
+
+            await Task.WhenAny(Task.WhenAll(aliceDataConnected.Task, bobDataOpened.Task), Task.Delay(2000));
+
+            Assert.True(aliceDataConnected.Task.IsCompleted);
+            Assert.True(aliceDataConnected.Task.Result);
+            Assert.True(bobDataOpened.Task.IsCompleted);
+            Assert.True(bobDataOpened.Task.Result);
+            Assert.True(dc.IsOpened);
+            Assert.True(bobData.IsOpened);
+
+            bob.close();
+            alice.close();
         }
-<<<<<<< HEAD
-    }
-}
-=======
-
-        /// <summary>
-        /// Checks that the correct answer is generated for an SDP offer from GStreamer.
-        /// </summary>
-        [Fact]
-        public void CheckAnswerForGStreamerOfferUnitTest()
-        {
-            logger.LogDebug("--> " + System.Reflection.MethodBase.GetCurrentMethod().Name);
-            logger.BeginScope(System.Reflection.MethodBase.GetCurrentMethod().Name);
-
-            // Remote offer from GStreamer, see https://github.com/sipsorcery-org/sipsorcery/issues/596.
-            string remoteSdp =
-            @"v=0
-o=- 4385423089851900022 0 IN IP4 0.0.0.0
-s=-
-t=0 0
-a=ice-options:trickle
-a=group:BUNDLE video0 application1
-m=video 9 UDP/TLS/RTP/SAVPF 96
-c=IN IP4 0.0.0.0
-a=setup:actpass
-a=ice-ufrag:lsJx+7d6hsCyL8K6m8/KbgcqMqizaZqy
-a=ice-pwd:zFUTJmx6hNnr/JRAq2b3wOtmm88XERb3
-a=rtcp-mux
-a=rtcp-rsize
-a=sendrecv
-a=rtpmap:96 H264/90000
-a=rtcp-fb:96 nack pli
-a=framerate:30
-a=fmtp:96 packetization-mode=1;profile-level-id=42E01F;sprop-parameter-sets=Z00AKeKQDwBE/LNwEBAaUABt3QAZv8wA8SIq,aO48gA==
-a=ssrc:3776670536 msid:user3344942761@host-c94b5db webrtctransceiver11
-a=ssrc:3776670536 cname:user3344942761@host-c94b5db
-a=mid:video0
-a=fingerprint:sha-256 AE:1C:59:19:00:7B:C2:1C:85:95:0C:6C:8C:14:E8:67:A4:7D:D0:AE:90:5D:8F:BB:D7:5B:95:49:03:6E:94:8F
-m=application 0 UDP/DTLS/SCTP webrtc-datachannel
-c=IN IP4 0.0.0.0
-a=setup:actpass
-a=ice-ufrag:lsJx+7d6hsCyL8K6m8/KbgcqMqizaZqy
-a=ice-pwd:zFUTJmx6hNnr/JRAq2b3wOtmm88XERb3
-a=bundle-only
-a=mid:application1
-a=sctp-port:5000
-a=fingerprint:sha-256 AE:1C:59:19:00:7B:C2:1C:85:95:0C:6C:8C:14:E8:67:A4:7D:D0:AE:90:5D:8F:BB:D7:5B:95:49:03:6E:94:8F";
-
-            // Create a local session and add the video track first.
-            RTCPeerConnection pc = new RTCPeerConnection(null);
-            MediaStreamTrack localVideoTrack = new MediaStreamTrack(SDPMediaTypesEnum.video, false, new List<SDPAudioVideoMediaFormat> { new SDPAudioVideoMediaFormat(SDPMediaTypesEnum.video, 100, "H264", 90000) });
-            pc.addTrack(localVideoTrack);
-
-            var offer = SDP.ParseSDPDescription(remoteSdp);
-
-            logger.LogDebug($"Remote offer: {offer}");
-
-            var result = pc.SetRemoteDescription(SIP.App.SdpType.offer, offer);
-
-            logger.LogDebug($"Set remote description on local session result {result}.");
-
-            Assert.Equal(SetDescriptionResultEnum.OK, result);
-
-            var answer = pc.CreateAnswer(null);
-
-            logger.LogDebug($"Local answer: {answer}");
-
-            Assert.NotNull(pc.VideoLocalTrack);
-            Assert.Equal(96, pc.VideoLocalTrack.Capabilities.Single(x => x.Name() == "H264").ID);
-            Assert.Equal(IceRolesEnum.active, pc.IceRole);
-
-            pc.Close("normal");
+
+        /// <summary>
+        /// Checks that the correct answer is generated for an SDP offer from GStreamer.
+        /// </summary>
+        [Fact]
+        public void CheckAnswerForGStreamerOfferUnitTest()
+        {
+            logger.LogDebug("--> " + System.Reflection.MethodBase.GetCurrentMethod().Name);
+            logger.BeginScope(System.Reflection.MethodBase.GetCurrentMethod().Name);
+
+            // Remote offer from GStreamer, see https://github.com/sipsorcery-org/sipsorcery/issues/596.
+            string remoteSdp =
+            @"v=0
+o=- 4385423089851900022 0 IN IP4 0.0.0.0
+s=-
+t=0 0
+a=ice-options:trickle
+a=group:BUNDLE video0 application1
+m=video 9 UDP/TLS/RTP/SAVPF 96
+c=IN IP4 0.0.0.0
+a=setup:actpass
+a=ice-ufrag:lsJx+7d6hsCyL8K6m8/KbgcqMqizaZqy
+a=ice-pwd:zFUTJmx6hNnr/JRAq2b3wOtmm88XERb3
+a=rtcp-mux
+a=rtcp-rsize
+a=sendrecv
+a=rtpmap:96 H264/90000
+a=rtcp-fb:96 nack pli
+a=framerate:30
+a=fmtp:96 packetization-mode=1;profile-level-id=42E01F;sprop-parameter-sets=Z00AKeKQDwBE/LNwEBAaUABt3QAZv8wA8SIq,aO48gA==
+a=ssrc:3776670536 msid:user3344942761@host-c94b5db webrtctransceiver11
+a=ssrc:3776670536 cname:user3344942761@host-c94b5db
+a=mid:video0
+a=fingerprint:sha-256 AE:1C:59:19:00:7B:C2:1C:85:95:0C:6C:8C:14:E8:67:A4:7D:D0:AE:90:5D:8F:BB:D7:5B:95:49:03:6E:94:8F
+m=application 0 UDP/DTLS/SCTP webrtc-datachannel
+c=IN IP4 0.0.0.0
+a=setup:actpass
+a=ice-ufrag:lsJx+7d6hsCyL8K6m8/KbgcqMqizaZqy
+a=ice-pwd:zFUTJmx6hNnr/JRAq2b3wOtmm88XERb3
+a=bundle-only
+a=mid:application1
+a=sctp-port:5000
+a=fingerprint:sha-256 AE:1C:59:19:00:7B:C2:1C:85:95:0C:6C:8C:14:E8:67:A4:7D:D0:AE:90:5D:8F:BB:D7:5B:95:49:03:6E:94:8F";
+
+            // Create a local session and add the video track first.
+            RTCPeerConnection pc = new RTCPeerConnection(null);
+            MediaStreamTrack localVideoTrack = new MediaStreamTrack(SDPMediaTypesEnum.video, false, new List<SDPAudioVideoMediaFormat> { new SDPAudioVideoMediaFormat(SDPMediaTypesEnum.video, 100, "H264", 90000) });
+            pc.addTrack(localVideoTrack);
+
+            var offer = SDP.ParseSDPDescription(remoteSdp);
+
+            logger.LogDebug($"Remote offer: {offer}");
+
+            var result = pc.SetRemoteDescription(SIP.App.SdpType.offer, offer);
+
+            logger.LogDebug($"Set remote description on local session result {result}.");
+
+            Assert.Equal(SetDescriptionResultEnum.OK, result);
+
+            var answer = pc.CreateAnswer(null);
+
+            logger.LogDebug($"Local answer: {answer}");
+
+            Assert.NotNull(pc.VideoLocalTrack);
+            Assert.Equal(96, pc.VideoLocalTrack.Capabilities.Single(x => x.Name() == "H264").ID);
+            Assert.Equal(IceRolesEnum.active, pc.IceRole);
+
+            pc.Close("normal");
         }
     }
-}
->>>>>>> e76f974f
+}