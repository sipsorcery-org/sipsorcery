--- conflicted
+++ resolved
@@ -1,508 +1,503 @@
-﻿//-----------------------------------------------------------------------------
-// Filename: SIPDns.cs
-//
-// Description: An implementation of a SIP DNS service resolver.
-//
-// Author(s):
-// Aaron Clauson (aaron@sipsorcery.com)
-// 
-// History:
-// 20 Jul 2020	Aaron Clauson	Created, Dublin, Ireland.
-// 05 Jan 2021  Aaron Clauson   Re-enabled cache lookups (now supported by DNS library).
-//
-// License: 
-// BSD 3-Clause "New" or "Revised" License, see included LICENSE.md file.
-//-----------------------------------------------------------------------------
-
-using System;
-using System.Linq;
-using System.Net;
-using System.Net.Sockets;
-using System.Runtime.CompilerServices;
-using System.Threading;
-using System.Threading.Tasks;
-using DnsClient;
-using DnsClient.Protocol;
-using Microsoft.Extensions.Logging;
-using SIPSorcery.Sys;
-
-[assembly: InternalsVisibleToAttribute("SIPSorcery.IntegrationTests")]
-
-namespace SIPSorcery.SIP
-{
-    /// <summary>
-    /// SIP specific DNS resolution.
-    /// </summary>
-    /// <remarks>
-    /// 1. If transport parameter is specified it takes precedence,
-    /// 2. If no transport parameter and target is an IP address then sip should use udp and sips tcp,
-    /// 3. If no transport parameter and target is a host name with an explicit port then sip should use 
-    ///    udp and sips tcp and host should be resolved using an A or AAAA record DNS lookup (section 4.2),
-    /// 4*. If no transport protocol and no explicit port and target is a host name then the client should no
-    ///    an NAPTR lookup and utilise records for services SIP+D2U, SIP+D2T, SIP+D2S, SIPS+D2T and SIPS+D2S,
-    /// 5. If NAPTR record(s) are found select the desired transport and lookup the SRV record,
-    /// 6. If no NAPT records are found lookup SRV record for desired protocol _sip._udp, _sip._tcp, _sips._tcp,
-    ///    _sip._tls,
-    /// 7. If no SRV records found lookup A or AAAA record.
-    /// 
-    /// * NAPTR lookups are currently not implemented as they have been found to be hardly ever used and can 
-    /// increase the DNS query time noticeably.
-    /// 
-    /// Observations from the field.
-    /// - A DNS server has been observed to not respond at all to NAPTR or SRV record queries meaning lookups for
-    ///   them will permanently time out.
-    /// </remarks>
-    public class SIPDns
-    {
-        public const string MDNS_TLD = "local"; // Top Level Domain name for multicast lookups as per RFC6762.
-        public const int DNS_TIMEOUT_SECONDS = 1;
-        public const int DNS_RETRIES_PER_SERVER = 1;
-        public const int CACHE_FAILED_RESULTS_DURATION = 10;    // Cache failed DNS responses for this duration in seconds.
-
-        private static readonly ILogger logger = Log.Logger;
-
-        /// <summary>
-        /// Don't use IN_ANY queries by default. These are useful if a DNS server supports them as they can
-        /// return IPv4 and IPv6 results in a single query. For DNS servers that don't support them it means
-        /// an extra delay.
-        /// </summary>
-        public static bool UseANYLookups = false;
-
-        //public static List<DnsClient.NameServer> DefaultNameServers { get; set; }
-
-        private static LookupClient _lookupClient;
-        public static LookupClient LookupClient
-        {
-            get
-            {
-                return _lookupClient;
-            }
-            internal set
-            {
-                // Intended to allow unit testing with client options that will cause the
-                // lookup logic to execute failure conditions.
-                _lookupClient = value;
-            }
-        }
-
-        static SIPDns()
-        {
-            var nameServers = NameServer.ResolveNameServers(skipIPv6SiteLocal: true, fallbackToGooglePublicDns: true);
-            LookupClientOptions clientOptions = new LookupClientOptions(nameServers.ToArray())
-            {
-                Retries = DNS_RETRIES_PER_SERVER,
-                Timeout = TimeSpan.FromSeconds(DNS_TIMEOUT_SECONDS),
-                UseCache = true,
-                CacheFailedResults = true,
-                FailedResultsCacheDuration = TimeSpan.FromSeconds(CACHE_FAILED_RESULTS_DURATION)
-            };
-
-            _lookupClient = new LookupClient(clientOptions);
-        }
-
-        public static SIPEndPoint ResolveFromCache(SIPURI uri, bool preferIPv6)
-        {
-            if (uri == null || String.IsNullOrWhiteSpace(uri.MAddrOrHostAddress))
-            {
-                throw new ArgumentNullException("uri", "SIP DNS resolve was supplied an empty input.");
-            }
-
-            if (!ushort.TryParse(uri.HostPort, out var uriPort))
-            {
-                uriPort = SIPConstants.DEFAULT_SIP_PORT;
-            }
-
-            if (IPAddress.TryParse(uri.MAddrOrHostAddress, out var ipAddress))
-            {
-                // Target is already an IP address, no DNS lookup required.
-                return new SIPEndPoint(uri.Protocol, ipAddress, uriPort);
-            }
-            else if (!uri.MAddrOrHostAddress.Contains(".") || uri.MAddrOrHostAddress.EndsWith(MDNS_TLD))
-            {
-                // No caching for local network hostnames.
-                return null;
-            }
-            else
-            {
-                if (uri.HostPort != null)
-                {
-                    // Explicit port means no SRV lookup.
-                    return SIPLookupFromCache(uri, preferIPv6 ? QueryType.AAAA : QueryType.A, preferIPv6);
-                }
-                else
-                {
-                    return SIPLookupFromCache(uri, QueryType.SRV, preferIPv6);
-                }
-            }
-        }
-
-        /// <summary>
-        /// Resolve method that performs either an A or AAAA record lookup. If required
-        /// a SRV record lookup will be performed prior to the A or AAAA lookup.
-        /// </summary>
-        /// <param name="uri">The SIP URI to lookup.</param>
-        /// <param name="preferIPv6">Whether the address lookup would prefer to have an IPv6 address
-        /// returned.</param>
-        /// <returns>A SIPEndPoint or null.</returns>
-        public static Task<SIPEndPoint> ResolveAsync(SIPURI uri, bool preferIPv6, CancellationToken ct)
-        {
-            if (uri == null || String.IsNullOrWhiteSpace(uri.MAddrOrHostAddress))
-            {
-                throw new ArgumentNullException("uri", "SIP DNS resolve was supplied an empty input.");
-            }
-
-            if (!ushort.TryParse(uri.HostPort, out var uriPort))
-            {
-                uriPort = SIPConstants.DEFAULT_SIP_PORT;
-            }
-
-            if (IPAddress.TryParse(uri.MAddrOrHostAddress, out var ipAddress))
-            {
-                // Target is already an IP address, no DNS lookup required.
-                return Task.FromResult(new SIPEndPoint(uri.Protocol, ipAddress, uriPort));
-            }
-            else
-            {
-                if (!uri.MAddrOrHostAddress.Contains(".") || uri.MAddrOrHostAddress.EndsWith(MDNS_TLD))
-                {
-                    return Task.FromResult(ResolveLocalHostname(uri, preferIPv6));
-                }
-                else
-                {
-                    if (uri.HostPort != null)
-                    {
-                        // Explicit port means no SRV lookup.
-                        return SIPLookupAsync(uri, preferIPv6 ? QueryType.AAAA : QueryType.A, preferIPv6, ct);
-                    }
-                    else
-                    {
-                        return SIPLookupAsync(uri, QueryType.SRV, preferIPv6, ct);
-                    }
-                }
-            }
-        }
-
-        /// <summary>
-        /// Attempts a lookup from cache.
-        /// </summary>
-        /// <param name="uri"></param>
-        /// <param name="startQuery"></param>
-        /// <param name="preferIPv6"></param>
-        /// <returns></returns>
-        private static SIPEndPoint SIPLookupFromCache(
-            SIPURI uri,
-            QueryType startQuery,
-            bool preferIPv6)
-        {
-            SIPEndPoint result = null;
-            QueryType queryType = startQuery;
-
-            string host = uri.MAddrOrHostAddress;
-            int port = SIPConstants.GetDefaultPort(uri.Protocol);
-            if (ushort.TryParse(uri.HostPort, out var uriPort))
-            {
-                port = uriPort;
-            }
-
-            bool isDone = false;
-
-            while (!isDone)
-            {
-                switch (queryType)
-                {
-                    case QueryType.SRV:
-
-                        var srvProtocol = SIPServices.GetSRVProtocolForSIPURI(uri);
-                        string serviceHost = DnsQueryExtensions.ConcatServiceName(uri.MAddrOrHostAddress, uri.Scheme.ToString(), srvProtocol.ToString());
-                        var srvResult = _lookupClient.QueryCache(serviceHost, QueryType.SRV);
-                        (var srvHost, var srvPort) = GetHostAndPortFromSrvResult(srvResult);
-                        if (srvHost != null)
-                        {
-                            host = srvHost;
-                            port = srvPort != 0 ? srvPort : port;
-                        }
-                        queryType = preferIPv6 ? QueryType.AAAA : QueryType.A;
-
-                        break;
-
-                    case QueryType.AAAA:
-
-                        var aaaaResult = _lookupClient.QueryCache(host, UseANYLookups ? QueryType.ANY : QueryType.AAAA, QueryClass.IN);
-                        if (aaaaResult?.Answers?.Count > 0)
-                        {
-                            result = GetFromLookupResult(uri.Protocol, aaaaResult.Answers.OrderByDescending(x => x.RecordType).First(), port);
-                            isDone = true;
-                        }
-                        else
-                        {
-                            queryType = QueryType.A;
-                        }
-
-                        break;
-
-                    default:
-                        // A record lookup.
-
-                        var aResult = _lookupClient.QueryCache(host, QueryType.A, QueryClass.IN);
-                        if (aResult != null)
-                        {
-                            if (aResult.Answers?.Count > 0)
-                            {
-                                result = GetFromLookupResult(uri.Protocol, aResult.Answers.First(), port);
-                            }
-                            else
-                            {
-                                // We got a result back but it was empty indicating an unresolvable host or
-                                // some other DNS error condition.
-                                result = SIPEndPoint.Empty;
-                            }
-                        }
-
-                        isDone = true;
-                        break;
-                }
-            }
-
-            return result;
-        }
-
-        /// <summary>
-        /// Attempts a lookup from DNS.
-        /// </summary>
-        /// <param name="uri"></param>
-        /// <param name="startQuery"></param>
-        /// <param name="preferIPv6"></param>
-        /// <param name="ct"></param>
-        /// <returns></returns>
-        private static async Task<SIPEndPoint> SIPLookupAsync(
-            SIPURI uri,
-            QueryType startQuery,
-            bool preferIPv6,
-            CancellationToken ct)
-        {
-            SIPEndPoint result = null;
-            QueryType queryType = startQuery;
-
-            string host = uri.MAddrOrHostAddress;
-            int port = SIPConstants.GetDefaultPort(uri.Protocol);
-            if (ushort.TryParse(uri.HostPort, out var uriPort))
-            {
-                port = uriPort;
-            }
-
-            bool isDone = false;
-
-            while (!isDone && !ct.IsCancellationRequested)
-            {
-                switch (queryType)
-                {
-                    case QueryType.SRV:
-
-                        try
-                        {
-                            var srvProtocol = SIPServices.GetSRVProtocolForSIPURI(uri);
-<<<<<<< HEAD
-                            //string serviceHost = DnsQueryExtensions.ConcatResolveServiceName(uri.MAddrOrHostAddress, uri.Scheme.ToString(), srvProtocol.ToString());
-                            //var srvResult = await _lookupClient.QueryAsync(serviceHost, QueryType.SRV, QueryClass.IN, ct).ConfigureAwait(false);
-=======
->>>>>>> 3e562e68
-                            var srvResult = await _lookupClient.ResolveServiceAsync(uri.MAddrOrHostAddress, uri.Scheme.ToString(), srvProtocol.ToString()).ConfigureAwait(false);
-                            (var srvHost, var srvPort) = GetHostAndPortFromSrvResult(srvResult);
-                            if (srvHost != null)
-                            {
-                                host = srvHost;
-                                port = srvPort != 0 ? srvPort : port;
-
-                                logger.LogDebug($"SIP DNS SRV for {uri} resolved to {host} and port {port}.");
-                            }
-                        }
-                        catch (Exception srvExcp)
-                        {
-                            logger.LogWarning($"SIPDNS exception on SRV lookup. {srvExcp.Message}.");
-                        }
-                        queryType = preferIPv6 ? QueryType.AAAA : QueryType.A;
-
-                        break;
-
-                    case QueryType.AAAA:
-
-                        try
-                        {
-                            var aaaaResult = await _lookupClient.QueryAsync(host, UseANYLookups ? QueryType.ANY : QueryType.AAAA, QueryClass.IN, ct).ConfigureAwait(false);
-                            if (aaaaResult?.Answers?.Count > 0)
-                            {
-                                result = GetFromLookupResult(uri.Protocol, aaaaResult.Answers.AddressRecords().OrderByDescending(x => x.RecordType).First(), port);
-                                isDone = true;
-                            }
-                            else
-                            {
-                                queryType = QueryType.A;
-                            }
-                        }
-                        catch (Exception srvExcp)
-                        {
-                            logger.LogWarning($"SIPDNS exception on AAAA lookup. {srvExcp.Message}.");
-                            queryType = QueryType.A;
-                        }
-
-                        break;
-
-                    default:
-                        // A record lookup.
-                        try
-                        {
-                            var aResult = await _lookupClient.QueryAsync(host, QueryType.A, QueryClass.IN, ct).ConfigureAwait(false);
-                            if (aResult != null)
-                            {
-                                if (aResult.Answers?.Count > 0)
-                                {
-                                    result = GetFromLookupResult(uri.Protocol, aResult.Answers.AddressRecords().First(), port);
-                                }
-                                else
-                                {
-                                    // We got a result back but it was empty indicating an unresolvable host or
-                                    // some other DNS error condition.
-                                    result = SIPEndPoint.Empty;
-                                }
-                            }
-
-                        }
-                        catch (Exception srvExcp)
-                        {
-                            logger.LogWarning($"SIPDNS exception on A lookup. {srvExcp.Message}.");
-                            result = SIPEndPoint.Empty;
-                        }
-
-                        isDone = true;
-                        break;
-                }
-            }
-
-            return result;
-        }
-
-        /// <summary>
-        /// Extracts the server hostname and port from a SRV lookup.
-        /// </summary>
-        /// <param name="srvResult">The DNS response from an SRV lookup.</param>
-        /// <returns>The hostname and port for the chosen SRV result record.</returns>
-        private static (string, int) GetHostAndPortFromSrvResult(IDnsQueryResponse srvResult)
-        {
-            if (srvResult != null)
-            {
-                if (srvResult.Answers.Count() > 0)
-                {
-                    var serviceHostEntries = DnsQueryExtensions.ResolveServiceProcessResult(srvResult);
-
-                    return GetHostAndPortFromSrvResult(serviceHostEntries);
-                }
-            }
-
-            return (null, 0);
-        }
-
-        /// <summary>
-        /// Extracts the server hostname and port from a SRV lookup.
-        /// </summary>
-        /// <param name="serviceHostEntries">The DNS response from an SRV lookup.</param>
-        /// <returns>The hostname and port for the chosen SRV result record.</returns>
-        private static (string, int) GetHostAndPortFromSrvResult(ServiceHostEntry[] serviceHostEntries)
-        {
-            if (serviceHostEntries != null && serviceHostEntries.Length > 0)
-            {
-                // TODO: Should be applying some randomisation logic here to take advantage if there are multiple SRV records.
-                var srvEntry = serviceHostEntries.OrderBy(y => y.Priority).ThenByDescending(w => w.Weight).FirstOrDefault();
-
-                return (srvEntry.HostName, srvEntry.Port);
-            }
-            else
-            {
-                return (null, 0);
-            }
-        }
-
-        /// <summary>
-        /// Helper method to extract the appropriate IP address from a DNS lookup result.
-        /// The query may have returned an AAAA or A record. This method checks which 
-        /// and extracts the IP address accordingly.
-        /// </summary>
-        /// <param name="addrRecord">The DNS lookup result.</param>
-        /// <param name="port">The port for the IP end point.</param>
-        /// <returns>An IP end point or null.</returns>
-        private static SIPEndPoint GetFromLookupResult(SIPProtocolsEnum protocol, DnsResourceRecord addrRecord, int port)
-        {
-            if (addrRecord is AaaaRecord)
-            {
-                return new SIPEndPoint(protocol, (addrRecord as AaaaRecord).Address, port);
-            }
-            else if (addrRecord is ARecord)
-            {
-                return new SIPEndPoint(protocol, (addrRecord as ARecord).Address, port);
-            }
-            else
-            {
-                return null;
-            }
-        }
-
-        /// <summary>
-        /// The lookup is for a local network host. Use the OS DNS logic as the 
-        /// main DNS client can be configured to use external DNS servers that won't
-        /// be able to lookup this hostname.
-        /// </summary>
-        /// <param name="uri">The SIP URI to lookup.</param>
-        /// <param name="queryType">Whether the lookup should prefer an IPv6 result.</param>
-        /// <returns>A SIP end point for the host or null if the URI cannot be resolved.</returns>
-        private static SIPEndPoint ResolveLocalHostname(SIPURI uri, bool preferIPv6)
-        {
-            AddressFamily family = preferIPv6 ? AddressFamily.InterNetworkV6 :
-                       AddressFamily.InterNetwork;
-
-            if (!ushort.TryParse(uri.HostPort, out var uriPort))
-            {
-                uriPort = SIPConstants.DEFAULT_SIP_PORT;
-            }
-
-            IPHostEntry hostEntry = null;
-
-            try
-            {
-                hostEntry = Dns.GetHostEntry(uri.MAddrOrHostAddress);
-            }
-            catch (SocketException)
-            {
-                // Socket exception gets thrown for failed lookups,
-            }
-
-            if (hostEntry != null)
-            {
-                var addressList = hostEntry.AddressList;
-
-                if (addressList?.Length == 0)
-                {
-                    logger.LogWarning($"Operating System DNS lookup failed for {uri.MAddrOrHostAddress}.");
-                    return null;
-                }
-                else
-                {
-                    if (addressList.Any(x => x.AddressFamily == family))
-                    {
-                        var addressResult = addressList.First(x => x.AddressFamily == family);
-                        return new SIPEndPoint(uri.Protocol, addressResult, uriPort);
-                    }
-                    else
-                    {
-                        // Didn't get a result for the preferred address family so just use the 
-                        // first available result.
-                        var addressResult = addressList.First();
-                        return new SIPEndPoint(uri.Protocol, addressResult, uriPort);
-                    }
-                }
-            }
-            else
-            {
-                return null;
-            }
-        }
-    }
-}
+﻿//-----------------------------------------------------------------------------
+// Filename: SIPDns.cs
+//
+// Description: An implementation of a SIP DNS service resolver.
+//
+// Author(s):
+// Aaron Clauson (aaron@sipsorcery.com)
+// 
+// History:
+// 20 Jul 2020	Aaron Clauson	Created, Dublin, Ireland.
+// 05 Jan 2021  Aaron Clauson   Re-enabled cache lookups (now supported by DNS library).
+//
+// License: 
+// BSD 3-Clause "New" or "Revised" License, see included LICENSE.md file.
+//-----------------------------------------------------------------------------
+
+using System;
+using System.Linq;
+using System.Net;
+using System.Net.Sockets;
+using System.Runtime.CompilerServices;
+using System.Threading;
+using System.Threading.Tasks;
+using DnsClient;
+using DnsClient.Protocol;
+using Microsoft.Extensions.Logging;
+using SIPSorcery.Sys;
+
+[assembly: InternalsVisibleToAttribute("SIPSorcery.IntegrationTests")]
+
+namespace SIPSorcery.SIP
+{
+    /// <summary>
+    /// SIP specific DNS resolution.
+    /// </summary>
+    /// <remarks>
+    /// 1. If transport parameter is specified it takes precedence,
+    /// 2. If no transport parameter and target is an IP address then sip should use udp and sips tcp,
+    /// 3. If no transport parameter and target is a host name with an explicit port then sip should use 
+    ///    udp and sips tcp and host should be resolved using an A or AAAA record DNS lookup (section 4.2),
+    /// 4*. If no transport protocol and no explicit port and target is a host name then the client should no
+    ///    an NAPTR lookup and utilise records for services SIP+D2U, SIP+D2T, SIP+D2S, SIPS+D2T and SIPS+D2S,
+    /// 5. If NAPTR record(s) are found select the desired transport and lookup the SRV record,
+    /// 6. If no NAPT records are found lookup SRV record for desired protocol _sip._udp, _sip._tcp, _sips._tcp,
+    ///    _sip._tls,
+    /// 7. If no SRV records found lookup A or AAAA record.
+    /// 
+    /// * NAPTR lookups are currently not implemented as they have been found to be hardly ever used and can 
+    /// increase the DNS query time noticeably.
+    /// 
+    /// Observations from the field.
+    /// - A DNS server has been observed to not respond at all to NAPTR or SRV record queries meaning lookups for
+    ///   them will permanently time out.
+    /// </remarks>
+    public class SIPDns
+    {
+        public const string MDNS_TLD = "local"; // Top Level Domain name for multicast lookups as per RFC6762.
+        public const int DNS_TIMEOUT_SECONDS = 1;
+        public const int DNS_RETRIES_PER_SERVER = 1;
+        public const int CACHE_FAILED_RESULTS_DURATION = 10;    // Cache failed DNS responses for this duration in seconds.
+
+        private static readonly ILogger logger = Log.Logger;
+
+        /// <summary>
+        /// Don't use IN_ANY queries by default. These are useful if a DNS server supports them as they can
+        /// return IPv4 and IPv6 results in a single query. For DNS servers that don't support them it means
+        /// an extra delay.
+        /// </summary>
+        public static bool UseANYLookups = false;
+
+        //public static List<DnsClient.NameServer> DefaultNameServers { get; set; }
+
+        private static LookupClient _lookupClient;
+        public static LookupClient LookupClient
+        {
+            get
+            {
+                return _lookupClient;
+            }
+            internal set
+            {
+                // Intended to allow unit testing with client options that will cause the
+                // lookup logic to execute failure conditions.
+                _lookupClient = value;
+            }
+        }
+
+        static SIPDns()
+        {
+            var nameServers = NameServer.ResolveNameServers(skipIPv6SiteLocal: true, fallbackToGooglePublicDns: true);
+            LookupClientOptions clientOptions = new LookupClientOptions(nameServers.ToArray())
+            {
+                Retries = DNS_RETRIES_PER_SERVER,
+                Timeout = TimeSpan.FromSeconds(DNS_TIMEOUT_SECONDS),
+                UseCache = true,
+                CacheFailedResults = true,
+                FailedResultsCacheDuration = TimeSpan.FromSeconds(CACHE_FAILED_RESULTS_DURATION)
+            };
+
+            _lookupClient = new LookupClient(clientOptions);
+        }
+
+        public static SIPEndPoint ResolveFromCache(SIPURI uri, bool preferIPv6)
+        {
+            if (uri == null || String.IsNullOrWhiteSpace(uri.MAddrOrHostAddress))
+            {
+                throw new ArgumentNullException("uri", "SIP DNS resolve was supplied an empty input.");
+            }
+
+            if (!ushort.TryParse(uri.HostPort, out var uriPort))
+            {
+                uriPort = SIPConstants.DEFAULT_SIP_PORT;
+            }
+
+            if (IPAddress.TryParse(uri.MAddrOrHostAddress, out var ipAddress))
+            {
+                // Target is already an IP address, no DNS lookup required.
+                return new SIPEndPoint(uri.Protocol, ipAddress, uriPort);
+            }
+            else if (!uri.MAddrOrHostAddress.Contains(".") || uri.MAddrOrHostAddress.EndsWith(MDNS_TLD))
+            {
+                // No caching for local network hostnames.
+                return null;
+            }
+            else
+            {
+                if (uri.HostPort != null)
+                {
+                    // Explicit port means no SRV lookup.
+                    return SIPLookupFromCache(uri, preferIPv6 ? QueryType.AAAA : QueryType.A, preferIPv6);
+                }
+                else
+                {
+                    return SIPLookupFromCache(uri, QueryType.SRV, preferIPv6);
+                }
+            }
+        }
+
+        /// <summary>
+        /// Resolve method that performs either an A or AAAA record lookup. If required
+        /// a SRV record lookup will be performed prior to the A or AAAA lookup.
+        /// </summary>
+        /// <param name="uri">The SIP URI to lookup.</param>
+        /// <param name="preferIPv6">Whether the address lookup would prefer to have an IPv6 address
+        /// returned.</param>
+        /// <returns>A SIPEndPoint or null.</returns>
+        public static Task<SIPEndPoint> ResolveAsync(SIPURI uri, bool preferIPv6, CancellationToken ct)
+        {
+            if (uri == null || String.IsNullOrWhiteSpace(uri.MAddrOrHostAddress))
+            {
+                throw new ArgumentNullException("uri", "SIP DNS resolve was supplied an empty input.");
+            }
+
+            if (!ushort.TryParse(uri.HostPort, out var uriPort))
+            {
+                uriPort = SIPConstants.DEFAULT_SIP_PORT;
+            }
+
+            if (IPAddress.TryParse(uri.MAddrOrHostAddress, out var ipAddress))
+            {
+                // Target is already an IP address, no DNS lookup required.
+                return Task.FromResult(new SIPEndPoint(uri.Protocol, ipAddress, uriPort));
+            }
+            else
+            {
+                if (!uri.MAddrOrHostAddress.Contains(".") || uri.MAddrOrHostAddress.EndsWith(MDNS_TLD))
+                {
+                    return Task.FromResult(ResolveLocalHostname(uri, preferIPv6));
+                }
+                else
+                {
+                    if (uri.HostPort != null)
+                    {
+                        // Explicit port means no SRV lookup.
+                        return SIPLookupAsync(uri, preferIPv6 ? QueryType.AAAA : QueryType.A, preferIPv6, ct);
+                    }
+                    else
+                    {
+                        return SIPLookupAsync(uri, QueryType.SRV, preferIPv6, ct);
+                    }
+                }
+            }
+        }
+
+        /// <summary>
+        /// Attempts a lookup from cache.
+        /// </summary>
+        /// <param name="uri"></param>
+        /// <param name="startQuery"></param>
+        /// <param name="preferIPv6"></param>
+        /// <returns></returns>
+        private static SIPEndPoint SIPLookupFromCache(
+            SIPURI uri,
+            QueryType startQuery,
+            bool preferIPv6)
+        {
+            SIPEndPoint result = null;
+            QueryType queryType = startQuery;
+
+            string host = uri.MAddrOrHostAddress;
+            int port = SIPConstants.GetDefaultPort(uri.Protocol);
+            if (ushort.TryParse(uri.HostPort, out var uriPort))
+            {
+                port = uriPort;
+            }
+
+            bool isDone = false;
+
+            while (!isDone)
+            {
+                switch (queryType)
+                {
+                    case QueryType.SRV:
+
+                        var srvProtocol = SIPServices.GetSRVProtocolForSIPURI(uri);
+                        string serviceHost = DnsQueryExtensions.ConcatServiceName(uri.MAddrOrHostAddress, uri.Scheme.ToString(), srvProtocol.ToString());
+                        var srvResult = _lookupClient.QueryCache(serviceHost, QueryType.SRV);
+                        (var srvHost, var srvPort) = GetHostAndPortFromSrvResult(srvResult);
+                        if (srvHost != null)
+                        {
+                            host = srvHost;
+                            port = srvPort != 0 ? srvPort : port;
+                        }
+                        queryType = preferIPv6 ? QueryType.AAAA : QueryType.A;
+
+                        break;
+
+                    case QueryType.AAAA:
+
+                        var aaaaResult = _lookupClient.QueryCache(host, UseANYLookups ? QueryType.ANY : QueryType.AAAA, QueryClass.IN);
+                        if (aaaaResult?.Answers?.Count > 0)
+                        {
+                            result = GetFromLookupResult(uri.Protocol, aaaaResult.Answers.OrderByDescending(x => x.RecordType).First(), port);
+                            isDone = true;
+                        }
+                        else
+                        {
+                            queryType = QueryType.A;
+                        }
+
+                        break;
+
+                    default:
+                        // A record lookup.
+
+                        var aResult = _lookupClient.QueryCache(host, QueryType.A, QueryClass.IN);
+                        if (aResult != null)
+                        {
+                            if (aResult.Answers?.Count > 0)
+                            {
+                                result = GetFromLookupResult(uri.Protocol, aResult.Answers.First(), port);
+                            }
+                            else
+                            {
+                                // We got a result back but it was empty indicating an unresolvable host or
+                                // some other DNS error condition.
+                                result = SIPEndPoint.Empty;
+                            }
+                        }
+
+                        isDone = true;
+                        break;
+                }
+            }
+
+            return result;
+        }
+
+        /// <summary>
+        /// Attempts a lookup from DNS.
+        /// </summary>
+        /// <param name="uri"></param>
+        /// <param name="startQuery"></param>
+        /// <param name="preferIPv6"></param>
+        /// <param name="ct"></param>
+        /// <returns></returns>
+        private static async Task<SIPEndPoint> SIPLookupAsync(
+            SIPURI uri,
+            QueryType startQuery,
+            bool preferIPv6,
+            CancellationToken ct)
+        {
+            SIPEndPoint result = null;
+            QueryType queryType = startQuery;
+
+            string host = uri.MAddrOrHostAddress;
+            int port = SIPConstants.GetDefaultPort(uri.Protocol);
+            if (ushort.TryParse(uri.HostPort, out var uriPort))
+            {
+                port = uriPort;
+            }
+
+            bool isDone = false;
+
+            while (!isDone && !ct.IsCancellationRequested)
+            {
+                switch (queryType)
+                {
+                    case QueryType.SRV:
+
+                        try
+                        {
+                            var srvProtocol = SIPServices.GetSRVProtocolForSIPURI(uri);
+                            var srvResult = await _lookupClient.ResolveServiceAsync(uri.MAddrOrHostAddress, uri.Scheme.ToString(), srvProtocol.ToString()).ConfigureAwait(false);
+                            (var srvHost, var srvPort) = GetHostAndPortFromSrvResult(srvResult);
+                            if (srvHost != null)
+                            {
+                                host = srvHost;
+                                port = srvPort != 0 ? srvPort : port;
+
+                                logger.LogDebug($"SIP DNS SRV for {uri} resolved to {host} and port {port}.");
+                            }
+                        }
+                        catch (Exception srvExcp)
+                        {
+                            logger.LogWarning($"SIPDNS exception on SRV lookup. {srvExcp.Message}.");
+                        }
+                        queryType = preferIPv6 ? QueryType.AAAA : QueryType.A;
+
+                        break;
+
+                    case QueryType.AAAA:
+
+                        try
+                        {
+                            var aaaaResult = await _lookupClient.QueryAsync(host, UseANYLookups ? QueryType.ANY : QueryType.AAAA, QueryClass.IN, ct).ConfigureAwait(false);
+                            if (aaaaResult?.Answers?.Count > 0)
+                            {
+                                result = GetFromLookupResult(uri.Protocol, aaaaResult.Answers.AddressRecords().OrderByDescending(x => x.RecordType).First(), port);
+                                isDone = true;
+                            }
+                            else
+                            {
+                                queryType = QueryType.A;
+                            }
+                        }
+                        catch (Exception srvExcp)
+                        {
+                            logger.LogWarning($"SIPDNS exception on AAAA lookup. {srvExcp.Message}.");
+                            queryType = QueryType.A;
+                        }
+
+                        break;
+
+                    default:
+                        // A record lookup.
+                        try
+                        {
+                            var aResult = await _lookupClient.QueryAsync(host, QueryType.A, QueryClass.IN, ct).ConfigureAwait(false);
+                            if (aResult != null)
+                            {
+                                if (aResult.Answers?.Count > 0)
+                                {
+                                    result = GetFromLookupResult(uri.Protocol, aResult.Answers.AddressRecords().First(), port);
+                                }
+                                else
+                                {
+                                    // We got a result back but it was empty indicating an unresolvable host or
+                                    // some other DNS error condition.
+                                    result = SIPEndPoint.Empty;
+                                }
+                            }
+
+                        }
+                        catch (Exception srvExcp)
+                        {
+                            logger.LogWarning($"SIPDNS exception on A lookup. {srvExcp.Message}.");
+                            result = SIPEndPoint.Empty;
+                        }
+
+                        isDone = true;
+                        break;
+                }
+            }
+
+            return result;
+        }
+
+        /// <summary>
+        /// Extracts the server hostname and port from a SRV lookup.
+        /// </summary>
+        /// <param name="srvResult">The DNS response from an SRV lookup.</param>
+        /// <returns>The hostname and port for the chosen SRV result record.</returns>
+        private static (string, int) GetHostAndPortFromSrvResult(IDnsQueryResponse srvResult)
+        {
+            if (srvResult != null)
+            {
+                if (srvResult.Answers.Count() > 0)
+                {
+                    var serviceHostEntries = DnsQueryExtensions.ResolveServiceProcessResult(srvResult);
+
+                    return GetHostAndPortFromSrvResult(serviceHostEntries);
+                }
+            }
+
+            return (null, 0);
+        }
+
+        /// <summary>
+        /// Extracts the server hostname and port from a SRV lookup.
+        /// </summary>
+        /// <param name="serviceHostEntries">The DNS response from an SRV lookup.</param>
+        /// <returns>The hostname and port for the chosen SRV result record.</returns>
+        private static (string, int) GetHostAndPortFromSrvResult(ServiceHostEntry[] serviceHostEntries)
+        {
+            if (serviceHostEntries != null && serviceHostEntries.Length > 0)
+            {
+                // TODO: Should be applying some randomisation logic here to take advantage if there are multiple SRV records.
+                var srvEntry = serviceHostEntries.OrderBy(y => y.Priority).ThenByDescending(w => w.Weight).FirstOrDefault();
+
+                return (srvEntry.HostName, srvEntry.Port);
+            }
+            else
+            {
+                return (null, 0);
+            }
+        }
+
+        /// <summary>
+        /// Helper method to extract the appropriate IP address from a DNS lookup result.
+        /// The query may have returned an AAAA or A record. This method checks which 
+        /// and extracts the IP address accordingly.
+        /// </summary>
+        /// <param name="addrRecord">The DNS lookup result.</param>
+        /// <param name="port">The port for the IP end point.</param>
+        /// <returns>An IP end point or null.</returns>
+        private static SIPEndPoint GetFromLookupResult(SIPProtocolsEnum protocol, DnsResourceRecord addrRecord, int port)
+        {
+            if (addrRecord is AaaaRecord)
+            {
+                return new SIPEndPoint(protocol, (addrRecord as AaaaRecord).Address, port);
+            }
+            else if (addrRecord is ARecord)
+            {
+                return new SIPEndPoint(protocol, (addrRecord as ARecord).Address, port);
+            }
+            else
+            {
+                return null;
+            }
+        }
+
+        /// <summary>
+        /// The lookup is for a local network host. Use the OS DNS logic as the 
+        /// main DNS client can be configured to use external DNS servers that won't
+        /// be able to lookup this hostname.
+        /// </summary>
+        /// <param name="uri">The SIP URI to lookup.</param>
+        /// <param name="queryType">Whether the lookup should prefer an IPv6 result.</param>
+        /// <returns>A SIP end point for the host or null if the URI cannot be resolved.</returns>
+        private static SIPEndPoint ResolveLocalHostname(SIPURI uri, bool preferIPv6)
+        {
+            AddressFamily family = preferIPv6 ? AddressFamily.InterNetworkV6 :
+                       AddressFamily.InterNetwork;
+
+            if (!ushort.TryParse(uri.HostPort, out var uriPort))
+            {
+                uriPort = SIPConstants.DEFAULT_SIP_PORT;
+            }
+
+            IPHostEntry hostEntry = null;
+
+            try
+            {
+                hostEntry = Dns.GetHostEntry(uri.MAddrOrHostAddress);
+            }
+            catch (SocketException)
+            {
+                // Socket exception gets thrown for failed lookups,
+            }
+
+            if (hostEntry != null)
+            {
+                var addressList = hostEntry.AddressList;
+
+                if (addressList?.Length == 0)
+                {
+                    logger.LogWarning($"Operating System DNS lookup failed for {uri.MAddrOrHostAddress}.");
+                    return null;
+                }
+                else
+                {
+                    if (addressList.Any(x => x.AddressFamily == family))
+                    {
+                        var addressResult = addressList.First(x => x.AddressFamily == family);
+                        return new SIPEndPoint(uri.Protocol, addressResult, uriPort);
+                    }
+                    else
+                    {
+                        // Didn't get a result for the preferred address family so just use the 
+                        // first available result.
+                        var addressResult = addressList.First();
+                        return new SIPEndPoint(uri.Protocol, addressResult, uriPort);
+                    }
+                }
+            }
+            else
+            {
+                return null;
+            }
+        }
+    }
+}