--- conflicted
+++ resolved
@@ -19,17 +19,10 @@
 
 namespace SIPSorcery.SIP
 {
-<<<<<<< HEAD
     /// <summary>
     /// Represents a SIP Request.
     /// </summary>
     public class SIPRequest : ISIPMessage
-=======
-    /// <summary>
-    /// Represents a SIP Request.
-    /// </summary>
-    public class SIPRequest
->>>>>>> bafdbf4a
     {
         private static ILogger logger = Log.Logger;
 
@@ -310,4 +303,4 @@
             SendFromHintConnectionID = localEndPoint?.ConnectionID;
         }
     }
-}
+}