--- conflicted
+++ resolved
@@ -25,17 +25,10 @@
         TooLarge = 1,
     }
 
-<<<<<<< HEAD
     /// <summary>
     /// Represents a SIP Response.
     /// </summary>
-    public class SIPResponse : ISIPMessage
-=======
-    /// <summary>
-    /// Represents a SIP Response.
-    /// </summary>
-    public class SIPResponse
->>>>>>> bafdbf4a
+    public class SIPResponse : ISIPMessager
     {
         private static ILogger logger = Log.Logger;
 
@@ -269,4 +262,4 @@
             SendFromHintConnectionID = localEndPoint?.ConnectionID;
         }
     }
-}
+}