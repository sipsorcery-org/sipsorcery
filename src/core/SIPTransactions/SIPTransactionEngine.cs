﻿//-----------------------------------------------------------------------------
// Filename: SIPTransactionEngine.cs
//
// Description: SIP transaction manager.
//
// Author(s):
// Aaron Clauson (aaron@sipsorcery.com)
// 
// History:
// ??	        Aaron Clauson	Created, Hobart, Australia
// 30 Oct 2019  Aaron Clauson   Added support for reliable provisional responses as per RFC3262.
//
// License: 
// BSD 3-Clause "New" or "Revised" License, see included LICENSE.md file.
//-----------------------------------------------------------------------------

using System;
using System.Collections.Concurrent;
using System.Collections.Generic;
using System.Linq;
using System.Net.Sockets;
using System.Threading;
using System.Threading.Tasks;
using Microsoft.Extensions.Logging;
using SIPSorcery.Sys;

namespace SIPSorcery.SIP
{
    internal class SIPTransactionEngine
    {
        private const string TXENGINE_THREAD_NAME = "sip-txengine";
        private const int MAX_TXCHECK_WAIT_MILLISECONDS = 200; // Time to wait between checking for new pending transactions.
        private const int TXCHECK_WAIT_MILLISECONDS = 50;       // Time to wait between checking for actions on existing transactions.
        private static readonly int m_t1 = SIPTimings.T1;
        private static readonly int m_t2 = SIPTimings.T2;
        private static readonly int m_t6 = SIPTimings.T6;
        private const int MAX_RELIABLETRANSMISSIONS_COUNT = 5000;  // The maximum number of pending transactions that can be outstanding.

        protected static ILogger logger = Log.Logger;

        protected static readonly int m_maxRingTime = SIPTimings.MAX_RING_TIME; // Max time an INVITE will be left ringing for (typically 10 mins).    

        private bool m_isClosed = false;
        private SIPTransport m_sipTransport;

        /// <summary>
        /// Contains a list of the transactions that are being monitored or responses and retransmitted 
        /// on when none is received to attempt a more reliable delivery rather then just relying on the initial 
        /// request to get through.
        /// </summary>
        private ConcurrentDictionary<string, SIPTransaction> m_pendingTransactions = new ConcurrentDictionary<string, SIPTransaction>();

        public int TransactionsCount
        {
            get { return m_pendingTransactions.Count; }
        }

        public event SIPTransactionRequestRetransmitDelegate SIPRequestRetransmitTraceEvent;
        public event SIPTransactionResponseRetransmitDelegate SIPResponseRetransmitTraceEvent;

        public SIPTransactionEngine(SIPTransport sipTransport)
        {
            m_sipTransport = sipTransport;

            Task.Factory.StartNew(ProcessPendingTransactions, TaskCreationOptions.LongRunning);
        }

        public void AddTransaction(SIPTransaction sipTransaction)
        {
            if (m_pendingTransactions.Count > MAX_RELIABLETRANSMISSIONS_COUNT)
            {
                throw new ApplicationException("Pending transactions list is full.");
            }
            else if (!m_pendingTransactions.ContainsKey(sipTransaction.TransactionId))
            {
                if (!m_pendingTransactions.TryAdd(sipTransaction.TransactionId, sipTransaction))
                {
                    throw new ApplicationException("Failed to add transaction to pending list.");
                }
            }
        }

        public bool Exists(string transactionID)
        {
            return m_pendingTransactions.ContainsKey(transactionID);
        }

        public bool Exists(SIPRequest sipRequest)
        {
            return GetTransaction(sipRequest) != null;
        }

        public bool Exists(SIPResponse sipResponse)
        {
            return GetTransaction(sipResponse) != null;
        }

        /// <summary>
        /// Transaction matching see RFC3261 17.1.3 &amp; 17.2.3 for matching client and server transactions respectively. 
        /// IMPORTANT NOTE this transaction matching applies to all requests and responses EXCEPT ACK requests to 2xx responses see 13.2.2.4. 
        /// For ACK's to 2xx responses the ACK represents a separate transaction. However for a UAS sending an INVITE response the ACK still 
        /// has to be matched to an existing server transaction in order to transition it to a Confirmed state.
        /// 
        /// ACK's:
        ///  - The ACK for a 2xx response will have the same CallId, From Tag and To Tag.
        ///  - An ACK for a non-2xx response will have the same branch ID as the INVITE whose response it acknowledges.
        ///  
        /// PRACK Requests:
        /// (From RFC3262)
        /// A matching PRACK is defined as one within the same dialog as the response, and
        /// whose method, CSeq-num, and response-num in the RAck header field
        /// match, respectively, the method from the CSeq, the sequence number
        /// from the CSeq, and the sequence number from the RSeq of the reliable
        /// provisional response.
        /// </summary>
        /// <param name="sipRequest">The request to attempt to locate a matching transaction for.</param>
        /// <returns>A matching transaction or null if no match found.</returns>
        public SIPTransaction GetTransaction(SIPRequest sipRequest)
        {
            // The branch is mandatory but it doesn't stop some UA's not setting it.
            if (sipRequest.Header.Vias.TopViaHeader.Branch == null || sipRequest.Header.Vias.TopViaHeader.Branch.Trim().Length == 0)
            {
                return null;
            }

            SIPMethodsEnum transactionMethod = (sipRequest.Method != SIPMethodsEnum.ACK) ? sipRequest.Method : SIPMethodsEnum.INVITE;
            string transactionId = SIPTransaction.GetRequestTransactionId(sipRequest.Header.Vias.TopViaHeader.Branch, transactionMethod);
            //string contactAddress = (sipRequest.Header.Contact != null && sipRequest.Header.Contact.Count > 0) ? sipRequest.Header.Contact[0].ToString() : "no contact";

            lock (m_pendingTransactions)
            {
                if (transactionId != null && m_pendingTransactions.ContainsKey(transactionId))
                {
                    return m_pendingTransactions[transactionId];
                }
                else
                {
                    // No normal match found so look of a 2xx INVITE response waiting for an ACK.
                    if (sipRequest.Method == SIPMethodsEnum.ACK)
                    {
                        //logger.LogDebug("Looking for ACK transaction, branchid=" + sipRequest.Header.Via.TopViaHeader.Branch + ".");

                        foreach (var (_, transaction) in m_pendingTransactions)
                        {
                            // According to the standard an ACK should only not get matched by the branchid on the original INVITE for a non-2xx response. However
                            // my Cisco phone created a new branchid on ACKs to 487 responses and since the Cisco also used the same Call-ID and From tag on the initial
                            // unauthenticated request and the subsequent authenticated request the condition below was found to be the best way to match the ACK.
                            /*if (transaction.TransactionType == SIPTransactionTypesEnum.Invite && transaction.TransactionFinalResponse != null && transaction.TransactionState == SIPTransactionStatesEnum.Completed)
                            {
                                if (transaction.TransactionFinalResponse.Header.CallId == sipRequest.Header.CallId &&
                                    transaction.TransactionFinalResponse.Header.To.ToTag == sipRequest.Header.To.ToTag &&
                                    transaction.TransactionFinalResponse.Header.From.FromTag == sipRequest.Header.From.FromTag)
                                {
                                    return transaction;
                                }
                            }*/

                            // As an experiment going to try matching on the Call-ID. This field seems to be unique and therefore the chance
                            // of collisions seemingly very slim. As a safeguard if there happen to be two transactions with the same Call-ID in the list the match will not be made.
                            // One case where the Call-Id match breaks down is for in-Dialogue requests in that case there will be multiple transactions with the same Call-ID and tags.
                            //if (transaction.TransactionType == SIPTransactionTypesEnum.Invite && transaction.TransactionFinalResponse != null && transaction.TransactionState == SIPTransactionStatesEnum.Completed)
                            if ((transaction.TransactionType == SIPTransactionTypesEnum.InviteClient || transaction.TransactionType == SIPTransactionTypesEnum.InviteServer)
                                && transaction.TransactionFinalResponse != null)
                            {
                                if (transaction.TransactionRequest.Header.CallId == sipRequest.Header.CallId &&
                                    transaction.TransactionFinalResponse.Header.To.ToTag == sipRequest.Header.To.ToTag &&
                                    transaction.TransactionFinalResponse.Header.From.FromTag == sipRequest.Header.From.FromTag &&
                                    transaction.TransactionFinalResponse.Header.CSeq == sipRequest.Header.CSeq)
                                {
                                    //logger.LogInformation("ACK for contact=" + contactAddress + ", cseq=" + sipRequest.Header.CSeq + " was matched by callid, tags and cseq.");

                                    return transaction;
                                }
                                else if (transaction.TransactionRequest.Header.CallId == sipRequest.Header.CallId &&
                                    transaction.TransactionFinalResponse.Header.CSeq == sipRequest.Header.CSeq &&
                                    IsCallIdUniqueForPending(sipRequest.Header.CallId))
                                {
                                    //string requestEndPoint = (sipRequest.RemoteSIPEndPoint != null) ? sipRequest.RemoteSIPEndPoint.ToString() : " ? ";
                                    //logger.LogInformation("ACK for contact=" + contactAddress + ", cseq=" + sipRequest.Header.CSeq + " was matched using Call-ID mechanism (to tags: " + transaction.TransactionFinalResponse.Header.To.ToTag + "=" + sipRequest.Header.To.ToTag + ", from tags:" + transaction.TransactionFinalResponse.Header.From.FromTag + "=" + sipRequest.Header.From.FromTag + ").");
                                    return transaction;
                                }
                            }
                        }
                    }
                    else if (sipRequest.Method == SIPMethodsEnum.PRACK)
                    {
                        foreach (var (_, transaction) in m_pendingTransactions)
                        {
                            if (transaction.TransactionType == SIPTransactionTypesEnum.InviteServer)
                            {
                                if (transaction.TransactionRequest.Header.CallId == sipRequest.Header.CallId &&
                                    transaction.ReliableProvisionalResponse.Header.From.FromTag == sipRequest.Header.From.FromTag &&
                                    transaction.ReliableProvisionalResponse.Header.CSeq == sipRequest.Header.RAckCSeq &&
                                    transaction.ReliableProvisionalResponse.Header.RSeq == sipRequest.Header.RAckRSeq &&
                                    transaction.ReliableProvisionalResponse.Header.CSeqMethod == sipRequest.Header.RAckCSeqMethod)
                                {
                                    //logger.LogDebug("PRACK for contact=" + contactAddress + ", cseq=" + sipRequest.Header.CSeq + " was matched by callid, tags and cseq.");

                                    return transaction;
                                }
                            }
                        }
                    }

                    return null;
                }
            }
        }

        public SIPTransaction GetTransaction(SIPResponse sipResponse)
        {
            if (sipResponse.Header.Vias.TopViaHeader.Branch == null || sipResponse.Header.Vias.TopViaHeader.Branch.Trim().Length == 0)
            {
                return null;
            }
            else
            {
                string transactionId = SIPTransaction.GetRequestTransactionId(sipResponse.Header.Vias.TopViaHeader.Branch, sipResponse.Header.CSeqMethod);

                m_pendingTransactions.TryGetValue(transactionId, out var transaction);
                return transaction;
            }
        }

        public SIPTransaction GetTransaction(string transactionId)
        {
            m_pendingTransactions.TryGetValue(transactionId, out var transaction);
            return transaction;
        }

        public void PrintPendingTransactions()
        {
            logger.LogDebug("=== Pending Transactions ===");

            var now = DateTime.Now;
            foreach (var (_, transaction) in m_pendingTransactions)
            {
                logger.LogDebug("Pending transaction " + transaction.TransactionRequest.Method + " " + transaction.TransactionState + " " + now.Subtract(transaction.Created).TotalSeconds.ToString("0.##") + "s " + transaction.TransactionRequestURI.ToString() + " (" + transaction.TransactionId + ").");
            }
        }

        public void Shutdown()
        {
            m_isClosed = true;
        }

        /// <summary>
        /// Removes a transaction from the pending list.
        /// </summary>
        /// <param name="transactionId"></param>
        private void RemoveTransaction(string transactionId)
        {
            m_pendingTransactions.TryRemove(transactionId, out _);
        }

        private void RemoveTransaction(SIPTransaction transaction)
        {
            // Remove all event handlers.
            transaction.RemoveEventHandlers();
            RemoveTransaction(transaction.TransactionId);
        }

        /// <summary>
        ///  Checks whether there is only a single transaction outstanding for a Call-ID header. This is used in an experimental trial of matching
        ///  ACK's on the Call-ID if the full check fails.
        /// </summary>
        /// <param name="callId">The SIP Header Call-ID to check for.</param>
        /// <returns>True if there is only a single pending transaction with the specified  Call-ID, false otherwise.</returns>
        private bool IsCallIdUniqueForPending(string callId)
        {
            bool match = false;

            lock (m_pendingTransactions)
            {
                foreach (var (_, transaction) in m_pendingTransactions)
                {
                    if ((transaction.TransactionType == SIPTransactionTypesEnum.InviteClient || transaction.TransactionType == SIPTransactionTypesEnum.InviteServer) &&
                        transaction.TransactionFinalResponse != null &&
                        transaction.TransactionState == SIPTransactionStatesEnum.Completed &&
                        transaction.TransactionRequest.Header.CallId == callId)
                    {
                        if (!match)
                        {
                            match = true;
                        }
                        else
                        {
                            return false;
                        }
                    }
                }
            }

            return match;
        }

        /// <summary>
        /// A long running method that monitors and processes a list of transactions that need to send a reliable
        /// request or response.
        /// </summary>
        private void ProcessPendingTransactions()
        {
            Thread.CurrentThread.Name = TXENGINE_THREAD_NAME;

            try
            {
                while (!m_isClosed)
                {
                    if (m_pendingTransactions.IsEmpty)
                    {
                        Thread.Sleep(MAX_TXCHECK_WAIT_MILLISECONDS);
                    }
                    else
                    {
                        foreach (var (_, transaction) in m_pendingTransactions.Where(x => x.Value.DeliveryPending))
                        {
                            try
                            {
                                if (transaction.TransactionState == SIPTransactionStatesEnum.Terminated ||
                                        transaction.TransactionState == SIPTransactionStatesEnum.Confirmed ||
                                        transaction.HasTimedOut)
                                {
                                    transaction.DeliveryPending = false;
                                }
                                else if (transaction.HasDeliveryExpired(m_t6))
                                {
                                    if (transaction.TransactionState == SIPTransactionStatesEnum.Proceeding)
                                    {
                                        // If the transaction is a UAS and still in the progress state then the timeout was 
                                        // for a provisional response and it should not set any transaction properties that 
                                        // will affect the delivery of any subsequent final response.
                                        transaction.OnTimedOutProvisionalResponse();
                                    }
                                    else
                                    {
                                        transaction.Expire();
                                    }
                                }
                                else
                                {
                                    if (transaction.DeliveryPending && transaction.IsRetransmitDue(m_t1, m_t2))
                                    {
                                        SocketError sendResult = SocketError.Success;

                                        switch (transaction.TransactionType)
                                        {
                                            case SIPTransactionTypesEnum.InviteServer:

                                                switch (transaction.TransactionState)
                                                {
                                                    case SIPTransactionStatesEnum.Calling:
                                                        break;

                                                    case SIPTransactionStatesEnum.Trying:
                                                        break;

                                                    case SIPTransactionStatesEnum.Proceeding:
                                                        if (transaction.ReliableProvisionalResponse != null)
                                                        {
                                                            sendResult = SendTransactionProvisionalResponse(transaction).Result;
                                                        }
                                                        break;

                                                    case SIPTransactionStatesEnum.Completed:
                                                        sendResult = SendTransactionFinalResponse(transaction).Result;
                                                        break;

                                                    case SIPTransactionStatesEnum.Confirmed:
                                                        transaction.DeliveryPending = false;
                                                        break;

                                                    case SIPTransactionStatesEnum.Cancelled:
                                                        sendResult = SendTransactionFinalResponse(transaction).Result;
                                                        break;

                                                    default:
                                                        logger.LogWarning($"InviteServer Transaction entered an unexpected transaction state {transaction.TransactionState}.");
                                                        transaction.DeliveryFailed = true;
                                                        break;
                                                }
                                                break;

                                            case SIPTransactionTypesEnum.InviteClient:

                                                switch (transaction.TransactionState)
                                                {
                                                    case SIPTransactionStatesEnum.Calling:
                                                        sendResult = SendTransactionRequest(transaction).Result;
                                                        break;

                                                    case SIPTransactionStatesEnum.Trying:
                                                        break;

                                                    case SIPTransactionStatesEnum.Proceeding:
                                                        transaction.DeliveryPending = false;
                                                        break;

                                                    case SIPTransactionStatesEnum.Completed:
                                                        transaction.DeliveryPending = false;
                                                        break;

                                                    case SIPTransactionStatesEnum.Confirmed:
                                                        transaction.DeliveryPending = false;
                                                        break;

                                                    case SIPTransactionStatesEnum.Cancelled:
                                                        transaction.DeliveryPending = false;
                                                        break;

                                                    default:
                                                        logger.LogWarning($"InviteClient Transaction entered an unexpected transaction state {transaction.TransactionState}.");
                                                        transaction.DeliveryFailed = true;
                                                        break;
                                                }

                                                break;

                                            case SIPTransactionTypesEnum.NonInvite:

                                                switch (transaction.TransactionState)
                                                {
                                                    case SIPTransactionStatesEnum.Calling:
                                                        sendResult = SendTransactionRequest(transaction).Result;
                                                        break;

                                                    case SIPTransactionStatesEnum.Trying:
                                                        break;

                                                    case SIPTransactionStatesEnum.Proceeding:
                                                        break;

                                                    case SIPTransactionStatesEnum.Completed:
                                                        if (transaction.TransactionFinalResponse != null)
                                                        {
                                                            // Sending a single final response on a non-INVITE tx. The same response
                                                            // will be automatically resent if the same request is received.
                                                            sendResult = m_sipTransport.SendResponseAsync(transaction.TransactionFinalResponse).Result;
                                                            transaction.DeliveryPending = false;
                                                        }
                                                        break;

                                                    case SIPTransactionStatesEnum.Confirmed:
                                                        transaction.DeliveryPending = false;
                                                        break;

                                                    default:
                                                        logger.LogWarning($"NonInvite Transaction entered an unexpected transaction state {transaction.TransactionState}.");
                                                        transaction.DeliveryFailed = true;
                                                        break;
                                                }
                                                break;

                                            default:
                                                logger.LogWarning($"Unrecognised transaction type {transaction.TransactionType}.");
                                                break;
                                        }

                                        if (sendResult != SocketError.Success)
                                        {
                                            // Example of failures here are requiring a specific TCP or TLS connection that no longer exists
                                            // or attempting to send to a UDP socket that has previously returned an ICMP error.
                                            transaction.DeliveryPending = false;
                                            transaction.DeliveryFailed = true;
                                            transaction.TimedOutAt = DateTime.Now;
                                            transaction.FireTransactionTimedOut();
                                        }
                                    }
                                }
                            }
                            catch (Exception excp)
                            {
                                logger.LogError($"Exception processing pending transactions. {excp.Message}");
                            }
                        }

                        RemoveExpiredTransactions();

<<<<<<< HEAD
                        Task.Delay(TXCHECK_WAIT_MILLISECONDS).Wait();
=======
                       Thread.Sleep(TXCHECK_WAIT_MILLISECONDS);
>>>>>>> c6fad048
                    }
                }
            }
            catch (Exception excp)
            {
                logger.LogError("Exception SIPTransactionEngine ProcessPendingTransactions. " + excp.Message);
            }
        }

        /// <summary>
        /// Sends or resends a Invite Server transaction provisional response. Only
        /// relevant reliable provisional responses as per RFC3262 are supported.
        /// </summary>
        /// <param name="transaction">The transaction to send the provisional response for.</param>
        /// <returns>The result of the send attempt.</returns>
        private Task<SocketError> SendTransactionProvisionalResponse(SIPTransaction transaction)
        {
            transaction.Retransmits = transaction.Retransmits + 1;
            transaction.LastTransmit = DateTime.Now;

            if (transaction.InitialTransmit == DateTime.MinValue)
            {
                transaction.InitialTransmit = transaction.LastTransmit;
            }

            // Provisional response reliable for INVITE-UAS.
            if (transaction.Retransmits > 1)
            {
                transaction.OnRetransmitProvisionalResponse();
                SIPResponseRetransmitTraceEvent?.Invoke(transaction, transaction.ReliableProvisionalResponse, transaction.Retransmits);
            }

            return m_sipTransport.SendResponseAsync(transaction.ReliableProvisionalResponse);
        }

        /// <summary>
        /// Sends or resends a transaction final response.
        /// </summary>
        /// <param name="transaction">The transaction to send the final response for.</param>
        /// <returns>The result of the send attempt.</returns>
        private Task<SocketError> SendTransactionFinalResponse(SIPTransaction transaction)
        {
            transaction.Retransmits = transaction.Retransmits + 1;
            transaction.LastTransmit = DateTime.Now;

            if (transaction.InitialTransmit == DateTime.MinValue)
            {
                transaction.InitialTransmit = transaction.LastTransmit;
            }

            if (transaction.Retransmits > 1)
            {
                transaction.OnRetransmitFinalResponse();
                SIPResponseRetransmitTraceEvent?.Invoke(transaction, transaction.TransactionFinalResponse, transaction.Retransmits);
            }
            return m_sipTransport.SendResponseAsync(transaction.TransactionFinalResponse);
        }

        /// <summary>
        /// Sends or resends the transaction request.
        /// </summary>
        /// <param name="transaction">The transaction to resend the request for.</param>
        /// <returns>The result of the send attempt.</returns>
        private Task<SocketError> SendTransactionRequest(SIPTransaction transaction)
        {
            Task<SocketError> result = null;

            transaction.Retransmits = transaction.Retransmits + 1;
            transaction.LastTransmit = DateTime.Now;

            if (transaction.InitialTransmit == DateTime.MinValue)
            {
                transaction.InitialTransmit = transaction.LastTransmit;
            }

            // INVITE-UAC and no-INVITE transaction types, send request reliably.
            if (transaction.Retransmits > 1)
            {
                SIPRequestRetransmitTraceEvent?.Invoke(transaction, transaction.TransactionRequest, transaction.Retransmits);
                transaction.RequestRetransmit();
            }

            // If there is no tx request then it must be a PRack request we're being asked to send reliably.
            SIPRequest req = transaction.TransactionRequest ?? transaction.PRackRequest;

            if (transaction.OutboundProxy != null)
            {
                result = m_sipTransport.SendRequestAsync(transaction.OutboundProxy, req);
            }
            else
            {
                result = m_sipTransport.SendRequestAsync(req);
            }

            return result;
        }

        private void RemoveExpiredTransactions()
        {
            try
            {
                List<string> expiredTransactionIds = new List<string>();
                var now = DateTime.Now;

                foreach (var (_, transaction) in m_pendingTransactions)
                {
                    if (transaction.TransactionType == SIPTransactionTypesEnum.InviteClient || transaction.TransactionType == SIPTransactionTypesEnum.InviteServer)
                    {
                        if (transaction.TransactionState == SIPTransactionStatesEnum.Confirmed)
                        {
                            // Need to wait until the transaction timeout period is reached in case any ACK re-transmits are received.
                            if (now.Subtract(transaction.CompletedAt).TotalMilliseconds >= m_t6)
                            {
                                expiredTransactionIds.Add(transaction.TransactionId);
                            }
                        }
                        else if (transaction.TransactionState == SIPTransactionStatesEnum.Completed)
                        {
                            if (now.Subtract(transaction.CompletedAt).TotalMilliseconds >= m_t6)
                            {
                                expiredTransactionIds.Add(transaction.TransactionId);
                            }
                        }
                        else if (transaction.HasTimedOut)
                        {
                            // For INVITES need to give timed out transactions time to send the reliable responses and receive the ACKs.
                            if (now.Subtract(transaction.TimedOutAt).TotalSeconds >= m_t6)
                            {
                                expiredTransactionIds.Add(transaction.TransactionId);
                            }
                        }
                        else if (transaction.TransactionState == SIPTransactionStatesEnum.Proceeding)
                        {
                            if (now.Subtract(transaction.Created).TotalMilliseconds >= m_maxRingTime)
                            {
                                // INVITE requests that have been ringing too long.
                                transaction.HasTimedOut = true;
                                transaction.TimedOutAt = now;
                                transaction.DeliveryPending = false;
                                transaction.DeliveryFailed = true;
                                transaction.FireTransactionTimedOut();
                            }
                        }
                        else if (now.Subtract(transaction.Created).TotalMilliseconds >= m_t6)
                        {
                            //logger.LogDebug("INVITE transaction (" + transaction.TransactionId + ") " + transaction.TransactionRequestURI.ToString() + " in " + transaction.TransactionState + " has been alive for " + DateTime.Now.Subtract(transaction.Created).TotalSeconds.ToString("0") + ".");

                            if (transaction.TransactionState == SIPTransactionStatesEnum.Calling ||
                                transaction.TransactionState == SIPTransactionStatesEnum.Trying)
                            {
                                transaction.HasTimedOut = true;
                                transaction.TimedOutAt = now;
                                transaction.DeliveryPending = false;
                                transaction.DeliveryFailed = true;
                                transaction.FireTransactionTimedOut();
                            }
                        }
                    }
                    else if (transaction.HasTimedOut)
                    {
                        expiredTransactionIds.Add(transaction.TransactionId);
                    }
                    else if (now.Subtract(transaction.Created).TotalMilliseconds >= m_t6)
                    {
                        if (transaction.TransactionState == SIPTransactionStatesEnum.Calling ||
                           transaction.TransactionState == SIPTransactionStatesEnum.Trying ||
                           transaction.TransactionState == SIPTransactionStatesEnum.Proceeding)
                        {
                            //logger.LogWarning("Timed out transaction in SIPTransactionEngine, should have been timed out in the SIP Transport layer. " + transaction.TransactionRequest.Method + ".");
                            transaction.DeliveryPending = false;
                            transaction.DeliveryFailed = true;
                            transaction.TimedOutAt = now;
                            transaction.HasTimedOut = true;
                            transaction.FireTransactionTimedOut();
                        }

                        expiredTransactionIds.Add(transaction.TransactionId);
                    }
                }

                foreach (string transactionId in expiredTransactionIds)
                {
                    if (m_pendingTransactions.ContainsKey(transactionId))
                    {
                        SIPTransaction expiredTransaction = m_pendingTransactions[transactionId];
                        expiredTransaction.FireTransactionRemoved();
                        RemoveTransaction(expiredTransaction);
                    }
                }
            }
            catch (Exception excp)
            {
                logger.LogError("Exception RemoveExpiredTransaction. " + excp.Message);
            }
        }
    }
}
<|MERGE_RESOLUTION|>--- conflicted
+++ resolved
@@ -1,679 +1,675 @@
-﻿//-----------------------------------------------------------------------------
-// Filename: SIPTransactionEngine.cs
-//
-// Description: SIP transaction manager.
-//
-// Author(s):
-// Aaron Clauson (aaron@sipsorcery.com)
-// 
-// History:
-// ??	        Aaron Clauson	Created, Hobart, Australia
-// 30 Oct 2019  Aaron Clauson   Added support for reliable provisional responses as per RFC3262.
-//
-// License: 
-// BSD 3-Clause "New" or "Revised" License, see included LICENSE.md file.
-//-----------------------------------------------------------------------------
-
-using System;
-using System.Collections.Concurrent;
-using System.Collections.Generic;
-using System.Linq;
-using System.Net.Sockets;
-using System.Threading;
-using System.Threading.Tasks;
-using Microsoft.Extensions.Logging;
-using SIPSorcery.Sys;
-
-namespace SIPSorcery.SIP
-{
-    internal class SIPTransactionEngine
-    {
-        private const string TXENGINE_THREAD_NAME = "sip-txengine";
-        private const int MAX_TXCHECK_WAIT_MILLISECONDS = 200; // Time to wait between checking for new pending transactions.
-        private const int TXCHECK_WAIT_MILLISECONDS = 50;       // Time to wait between checking for actions on existing transactions.
-        private static readonly int m_t1 = SIPTimings.T1;
-        private static readonly int m_t2 = SIPTimings.T2;
-        private static readonly int m_t6 = SIPTimings.T6;
-        private const int MAX_RELIABLETRANSMISSIONS_COUNT = 5000;  // The maximum number of pending transactions that can be outstanding.
-
-        protected static ILogger logger = Log.Logger;
-
-        protected static readonly int m_maxRingTime = SIPTimings.MAX_RING_TIME; // Max time an INVITE will be left ringing for (typically 10 mins).    
-
-        private bool m_isClosed = false;
-        private SIPTransport m_sipTransport;
-
-        /// <summary>
-        /// Contains a list of the transactions that are being monitored or responses and retransmitted 
-        /// on when none is received to attempt a more reliable delivery rather then just relying on the initial 
-        /// request to get through.
-        /// </summary>
-        private ConcurrentDictionary<string, SIPTransaction> m_pendingTransactions = new ConcurrentDictionary<string, SIPTransaction>();
-
-        public int TransactionsCount
-        {
-            get { return m_pendingTransactions.Count; }
-        }
-
-        public event SIPTransactionRequestRetransmitDelegate SIPRequestRetransmitTraceEvent;
-        public event SIPTransactionResponseRetransmitDelegate SIPResponseRetransmitTraceEvent;
-
-        public SIPTransactionEngine(SIPTransport sipTransport)
-        {
-            m_sipTransport = sipTransport;
-
-            Task.Factory.StartNew(ProcessPendingTransactions, TaskCreationOptions.LongRunning);
-        }
-
-        public void AddTransaction(SIPTransaction sipTransaction)
-        {
-            if (m_pendingTransactions.Count > MAX_RELIABLETRANSMISSIONS_COUNT)
-            {
-                throw new ApplicationException("Pending transactions list is full.");
-            }
-            else if (!m_pendingTransactions.ContainsKey(sipTransaction.TransactionId))
-            {
-                if (!m_pendingTransactions.TryAdd(sipTransaction.TransactionId, sipTransaction))
-                {
-                    throw new ApplicationException("Failed to add transaction to pending list.");
-                }
-            }
-        }
-
-        public bool Exists(string transactionID)
-        {
-            return m_pendingTransactions.ContainsKey(transactionID);
-        }
-
-        public bool Exists(SIPRequest sipRequest)
-        {
-            return GetTransaction(sipRequest) != null;
-        }
-
-        public bool Exists(SIPResponse sipResponse)
-        {
-            return GetTransaction(sipResponse) != null;
-        }
-
-        /// <summary>
-        /// Transaction matching see RFC3261 17.1.3 &amp; 17.2.3 for matching client and server transactions respectively. 
-        /// IMPORTANT NOTE this transaction matching applies to all requests and responses EXCEPT ACK requests to 2xx responses see 13.2.2.4. 
-        /// For ACK's to 2xx responses the ACK represents a separate transaction. However for a UAS sending an INVITE response the ACK still 
-        /// has to be matched to an existing server transaction in order to transition it to a Confirmed state.
-        /// 
-        /// ACK's:
-        ///  - The ACK for a 2xx response will have the same CallId, From Tag and To Tag.
-        ///  - An ACK for a non-2xx response will have the same branch ID as the INVITE whose response it acknowledges.
-        ///  
-        /// PRACK Requests:
-        /// (From RFC3262)
-        /// A matching PRACK is defined as one within the same dialog as the response, and
-        /// whose method, CSeq-num, and response-num in the RAck header field
-        /// match, respectively, the method from the CSeq, the sequence number
-        /// from the CSeq, and the sequence number from the RSeq of the reliable
-        /// provisional response.
-        /// </summary>
-        /// <param name="sipRequest">The request to attempt to locate a matching transaction for.</param>
-        /// <returns>A matching transaction or null if no match found.</returns>
-        public SIPTransaction GetTransaction(SIPRequest sipRequest)
-        {
-            // The branch is mandatory but it doesn't stop some UA's not setting it.
-            if (sipRequest.Header.Vias.TopViaHeader.Branch == null || sipRequest.Header.Vias.TopViaHeader.Branch.Trim().Length == 0)
-            {
-                return null;
-            }
-
-            SIPMethodsEnum transactionMethod = (sipRequest.Method != SIPMethodsEnum.ACK) ? sipRequest.Method : SIPMethodsEnum.INVITE;
-            string transactionId = SIPTransaction.GetRequestTransactionId(sipRequest.Header.Vias.TopViaHeader.Branch, transactionMethod);
-            //string contactAddress = (sipRequest.Header.Contact != null && sipRequest.Header.Contact.Count > 0) ? sipRequest.Header.Contact[0].ToString() : "no contact";
-
-            lock (m_pendingTransactions)
-            {
-                if (transactionId != null && m_pendingTransactions.ContainsKey(transactionId))
-                {
-                    return m_pendingTransactions[transactionId];
-                }
-                else
-                {
-                    // No normal match found so look of a 2xx INVITE response waiting for an ACK.
-                    if (sipRequest.Method == SIPMethodsEnum.ACK)
-                    {
-                        //logger.LogDebug("Looking for ACK transaction, branchid=" + sipRequest.Header.Via.TopViaHeader.Branch + ".");
-
-                        foreach (var (_, transaction) in m_pendingTransactions)
-                        {
-                            // According to the standard an ACK should only not get matched by the branchid on the original INVITE for a non-2xx response. However
-                            // my Cisco phone created a new branchid on ACKs to 487 responses and since the Cisco also used the same Call-ID and From tag on the initial
-                            // unauthenticated request and the subsequent authenticated request the condition below was found to be the best way to match the ACK.
-                            /*if (transaction.TransactionType == SIPTransactionTypesEnum.Invite && transaction.TransactionFinalResponse != null && transaction.TransactionState == SIPTransactionStatesEnum.Completed)
-                            {
-                                if (transaction.TransactionFinalResponse.Header.CallId == sipRequest.Header.CallId &&
-                                    transaction.TransactionFinalResponse.Header.To.ToTag == sipRequest.Header.To.ToTag &&
-                                    transaction.TransactionFinalResponse.Header.From.FromTag == sipRequest.Header.From.FromTag)
-                                {
-                                    return transaction;
-                                }
-                            }*/
-
-                            // As an experiment going to try matching on the Call-ID. This field seems to be unique and therefore the chance
-                            // of collisions seemingly very slim. As a safeguard if there happen to be two transactions with the same Call-ID in the list the match will not be made.
-                            // One case where the Call-Id match breaks down is for in-Dialogue requests in that case there will be multiple transactions with the same Call-ID and tags.
-                            //if (transaction.TransactionType == SIPTransactionTypesEnum.Invite && transaction.TransactionFinalResponse != null && transaction.TransactionState == SIPTransactionStatesEnum.Completed)
-                            if ((transaction.TransactionType == SIPTransactionTypesEnum.InviteClient || transaction.TransactionType == SIPTransactionTypesEnum.InviteServer)
-                                && transaction.TransactionFinalResponse != null)
-                            {
-                                if (transaction.TransactionRequest.Header.CallId == sipRequest.Header.CallId &&
-                                    transaction.TransactionFinalResponse.Header.To.ToTag == sipRequest.Header.To.ToTag &&
-                                    transaction.TransactionFinalResponse.Header.From.FromTag == sipRequest.Header.From.FromTag &&
-                                    transaction.TransactionFinalResponse.Header.CSeq == sipRequest.Header.CSeq)
-                                {
-                                    //logger.LogInformation("ACK for contact=" + contactAddress + ", cseq=" + sipRequest.Header.CSeq + " was matched by callid, tags and cseq.");
-
-                                    return transaction;
-                                }
-                                else if (transaction.TransactionRequest.Header.CallId == sipRequest.Header.CallId &&
-                                    transaction.TransactionFinalResponse.Header.CSeq == sipRequest.Header.CSeq &&
-                                    IsCallIdUniqueForPending(sipRequest.Header.CallId))
-                                {
-                                    //string requestEndPoint = (sipRequest.RemoteSIPEndPoint != null) ? sipRequest.RemoteSIPEndPoint.ToString() : " ? ";
-                                    //logger.LogInformation("ACK for contact=" + contactAddress + ", cseq=" + sipRequest.Header.CSeq + " was matched using Call-ID mechanism (to tags: " + transaction.TransactionFinalResponse.Header.To.ToTag + "=" + sipRequest.Header.To.ToTag + ", from tags:" + transaction.TransactionFinalResponse.Header.From.FromTag + "=" + sipRequest.Header.From.FromTag + ").");
-                                    return transaction;
-                                }
-                            }
-                        }
-                    }
-                    else if (sipRequest.Method == SIPMethodsEnum.PRACK)
-                    {
-                        foreach (var (_, transaction) in m_pendingTransactions)
-                        {
-                            if (transaction.TransactionType == SIPTransactionTypesEnum.InviteServer)
-                            {
-                                if (transaction.TransactionRequest.Header.CallId == sipRequest.Header.CallId &&
-                                    transaction.ReliableProvisionalResponse.Header.From.FromTag == sipRequest.Header.From.FromTag &&
-                                    transaction.ReliableProvisionalResponse.Header.CSeq == sipRequest.Header.RAckCSeq &&
-                                    transaction.ReliableProvisionalResponse.Header.RSeq == sipRequest.Header.RAckRSeq &&
-                                    transaction.ReliableProvisionalResponse.Header.CSeqMethod == sipRequest.Header.RAckCSeqMethod)
-                                {
-                                    //logger.LogDebug("PRACK for contact=" + contactAddress + ", cseq=" + sipRequest.Header.CSeq + " was matched by callid, tags and cseq.");
-
-                                    return transaction;
-                                }
-                            }
-                        }
-                    }
-
-                    return null;
-                }
-            }
-        }
-
-        public SIPTransaction GetTransaction(SIPResponse sipResponse)
-        {
-            if (sipResponse.Header.Vias.TopViaHeader.Branch == null || sipResponse.Header.Vias.TopViaHeader.Branch.Trim().Length == 0)
-            {
-                return null;
-            }
-            else
-            {
-                string transactionId = SIPTransaction.GetRequestTransactionId(sipResponse.Header.Vias.TopViaHeader.Branch, sipResponse.Header.CSeqMethod);
-
-                m_pendingTransactions.TryGetValue(transactionId, out var transaction);
-                return transaction;
-            }
-        }
-
-        public SIPTransaction GetTransaction(string transactionId)
-        {
-            m_pendingTransactions.TryGetValue(transactionId, out var transaction);
-            return transaction;
-        }
-
-        public void PrintPendingTransactions()
-        {
-            logger.LogDebug("=== Pending Transactions ===");
-
-            var now = DateTime.Now;
-            foreach (var (_, transaction) in m_pendingTransactions)
-            {
-                logger.LogDebug("Pending transaction " + transaction.TransactionRequest.Method + " " + transaction.TransactionState + " " + now.Subtract(transaction.Created).TotalSeconds.ToString("0.##") + "s " + transaction.TransactionRequestURI.ToString() + " (" + transaction.TransactionId + ").");
-            }
-        }
-
-        public void Shutdown()
-        {
-            m_isClosed = true;
-        }
-
-        /// <summary>
-        /// Removes a transaction from the pending list.
-        /// </summary>
-        /// <param name="transactionId"></param>
-        private void RemoveTransaction(string transactionId)
-        {
-            m_pendingTransactions.TryRemove(transactionId, out _);
-        }
-
-        private void RemoveTransaction(SIPTransaction transaction)
-        {
-            // Remove all event handlers.
-            transaction.RemoveEventHandlers();
-            RemoveTransaction(transaction.TransactionId);
-        }
-
-        /// <summary>
-        ///  Checks whether there is only a single transaction outstanding for a Call-ID header. This is used in an experimental trial of matching
-        ///  ACK's on the Call-ID if the full check fails.
-        /// </summary>
-        /// <param name="callId">The SIP Header Call-ID to check for.</param>
-        /// <returns>True if there is only a single pending transaction with the specified  Call-ID, false otherwise.</returns>
-        private bool IsCallIdUniqueForPending(string callId)
-        {
-            bool match = false;
-
-            lock (m_pendingTransactions)
-            {
-                foreach (var (_, transaction) in m_pendingTransactions)
-                {
-                    if ((transaction.TransactionType == SIPTransactionTypesEnum.InviteClient || transaction.TransactionType == SIPTransactionTypesEnum.InviteServer) &&
-                        transaction.TransactionFinalResponse != null &&
-                        transaction.TransactionState == SIPTransactionStatesEnum.Completed &&
-                        transaction.TransactionRequest.Header.CallId == callId)
-                    {
-                        if (!match)
-                        {
-                            match = true;
-                        }
-                        else
-                        {
-                            return false;
-                        }
-                    }
-                }
-            }
-
-            return match;
-        }
-
-        /// <summary>
-        /// A long running method that monitors and processes a list of transactions that need to send a reliable
-        /// request or response.
-        /// </summary>
-        private void ProcessPendingTransactions()
-        {
-            Thread.CurrentThread.Name = TXENGINE_THREAD_NAME;
-
-            try
-            {
-                while (!m_isClosed)
-                {
-                    if (m_pendingTransactions.IsEmpty)
-                    {
-                        Thread.Sleep(MAX_TXCHECK_WAIT_MILLISECONDS);
-                    }
-                    else
-                    {
-                        foreach (var (_, transaction) in m_pendingTransactions.Where(x => x.Value.DeliveryPending))
-                        {
-                            try
-                            {
-                                if (transaction.TransactionState == SIPTransactionStatesEnum.Terminated ||
-                                        transaction.TransactionState == SIPTransactionStatesEnum.Confirmed ||
-                                        transaction.HasTimedOut)
-                                {
-                                    transaction.DeliveryPending = false;
-                                }
-                                else if (transaction.HasDeliveryExpired(m_t6))
-                                {
-                                    if (transaction.TransactionState == SIPTransactionStatesEnum.Proceeding)
-                                    {
-                                        // If the transaction is a UAS and still in the progress state then the timeout was 
-                                        // for a provisional response and it should not set any transaction properties that 
-                                        // will affect the delivery of any subsequent final response.
-                                        transaction.OnTimedOutProvisionalResponse();
-                                    }
-                                    else
-                                    {
-                                        transaction.Expire();
-                                    }
-                                }
-                                else
-                                {
-                                    if (transaction.DeliveryPending && transaction.IsRetransmitDue(m_t1, m_t2))
-                                    {
-                                        SocketError sendResult = SocketError.Success;
-
-                                        switch (transaction.TransactionType)
-                                        {
-                                            case SIPTransactionTypesEnum.InviteServer:
-
-                                                switch (transaction.TransactionState)
-                                                {
-                                                    case SIPTransactionStatesEnum.Calling:
-                                                        break;
-
-                                                    case SIPTransactionStatesEnum.Trying:
-                                                        break;
-
-                                                    case SIPTransactionStatesEnum.Proceeding:
-                                                        if (transaction.ReliableProvisionalResponse != null)
-                                                        {
-                                                            sendResult = SendTransactionProvisionalResponse(transaction).Result;
-                                                        }
-                                                        break;
-
-                                                    case SIPTransactionStatesEnum.Completed:
-                                                        sendResult = SendTransactionFinalResponse(transaction).Result;
-                                                        break;
-
-                                                    case SIPTransactionStatesEnum.Confirmed:
-                                                        transaction.DeliveryPending = false;
-                                                        break;
-
-                                                    case SIPTransactionStatesEnum.Cancelled:
-                                                        sendResult = SendTransactionFinalResponse(transaction).Result;
-                                                        break;
-
-                                                    default:
-                                                        logger.LogWarning($"InviteServer Transaction entered an unexpected transaction state {transaction.TransactionState}.");
-                                                        transaction.DeliveryFailed = true;
-                                                        break;
-                                                }
-                                                break;
-
-                                            case SIPTransactionTypesEnum.InviteClient:
-
-                                                switch (transaction.TransactionState)
-                                                {
-                                                    case SIPTransactionStatesEnum.Calling:
-                                                        sendResult = SendTransactionRequest(transaction).Result;
-                                                        break;
-
-                                                    case SIPTransactionStatesEnum.Trying:
-                                                        break;
-
-                                                    case SIPTransactionStatesEnum.Proceeding:
-                                                        transaction.DeliveryPending = false;
-                                                        break;
-
-                                                    case SIPTransactionStatesEnum.Completed:
-                                                        transaction.DeliveryPending = false;
-                                                        break;
-
-                                                    case SIPTransactionStatesEnum.Confirmed:
-                                                        transaction.DeliveryPending = false;
-                                                        break;
-
-                                                    case SIPTransactionStatesEnum.Cancelled:
-                                                        transaction.DeliveryPending = false;
-                                                        break;
-
-                                                    default:
-                                                        logger.LogWarning($"InviteClient Transaction entered an unexpected transaction state {transaction.TransactionState}.");
-                                                        transaction.DeliveryFailed = true;
-                                                        break;
-                                                }
-
-                                                break;
-
-                                            case SIPTransactionTypesEnum.NonInvite:
-
-                                                switch (transaction.TransactionState)
-                                                {
-                                                    case SIPTransactionStatesEnum.Calling:
-                                                        sendResult = SendTransactionRequest(transaction).Result;
-                                                        break;
-
-                                                    case SIPTransactionStatesEnum.Trying:
-                                                        break;
-
-                                                    case SIPTransactionStatesEnum.Proceeding:
-                                                        break;
-
-                                                    case SIPTransactionStatesEnum.Completed:
-                                                        if (transaction.TransactionFinalResponse != null)
-                                                        {
-                                                            // Sending a single final response on a non-INVITE tx. The same response
-                                                            // will be automatically resent if the same request is received.
-                                                            sendResult = m_sipTransport.SendResponseAsync(transaction.TransactionFinalResponse).Result;
-                                                            transaction.DeliveryPending = false;
-                                                        }
-                                                        break;
-
-                                                    case SIPTransactionStatesEnum.Confirmed:
-                                                        transaction.DeliveryPending = false;
-                                                        break;
-
-                                                    default:
-                                                        logger.LogWarning($"NonInvite Transaction entered an unexpected transaction state {transaction.TransactionState}.");
-                                                        transaction.DeliveryFailed = true;
-                                                        break;
-                                                }
-                                                break;
-
-                                            default:
-                                                logger.LogWarning($"Unrecognised transaction type {transaction.TransactionType}.");
-                                                break;
-                                        }
-
-                                        if (sendResult != SocketError.Success)
-                                        {
-                                            // Example of failures here are requiring a specific TCP or TLS connection that no longer exists
-                                            // or attempting to send to a UDP socket that has previously returned an ICMP error.
-                                            transaction.DeliveryPending = false;
-                                            transaction.DeliveryFailed = true;
-                                            transaction.TimedOutAt = DateTime.Now;
-                                            transaction.FireTransactionTimedOut();
-                                        }
-                                    }
-                                }
-                            }
-                            catch (Exception excp)
-                            {
-                                logger.LogError($"Exception processing pending transactions. {excp.Message}");
-                            }
-                        }
-
-                        RemoveExpiredTransactions();
-
-<<<<<<< HEAD
-                        Task.Delay(TXCHECK_WAIT_MILLISECONDS).Wait();
-=======
-                       Thread.Sleep(TXCHECK_WAIT_MILLISECONDS);
->>>>>>> c6fad048
-                    }
-                }
-            }
-            catch (Exception excp)
-            {
-                logger.LogError("Exception SIPTransactionEngine ProcessPendingTransactions. " + excp.Message);
-            }
-        }
-
-        /// <summary>
-        /// Sends or resends a Invite Server transaction provisional response. Only
-        /// relevant reliable provisional responses as per RFC3262 are supported.
-        /// </summary>
-        /// <param name="transaction">The transaction to send the provisional response for.</param>
-        /// <returns>The result of the send attempt.</returns>
-        private Task<SocketError> SendTransactionProvisionalResponse(SIPTransaction transaction)
-        {
-            transaction.Retransmits = transaction.Retransmits + 1;
-            transaction.LastTransmit = DateTime.Now;
-
-            if (transaction.InitialTransmit == DateTime.MinValue)
-            {
-                transaction.InitialTransmit = transaction.LastTransmit;
-            }
-
-            // Provisional response reliable for INVITE-UAS.
-            if (transaction.Retransmits > 1)
-            {
-                transaction.OnRetransmitProvisionalResponse();
-                SIPResponseRetransmitTraceEvent?.Invoke(transaction, transaction.ReliableProvisionalResponse, transaction.Retransmits);
-            }
-
-            return m_sipTransport.SendResponseAsync(transaction.ReliableProvisionalResponse);
-        }
-
-        /// <summary>
-        /// Sends or resends a transaction final response.
-        /// </summary>
-        /// <param name="transaction">The transaction to send the final response for.</param>
-        /// <returns>The result of the send attempt.</returns>
-        private Task<SocketError> SendTransactionFinalResponse(SIPTransaction transaction)
-        {
-            transaction.Retransmits = transaction.Retransmits + 1;
-            transaction.LastTransmit = DateTime.Now;
-
-            if (transaction.InitialTransmit == DateTime.MinValue)
-            {
-                transaction.InitialTransmit = transaction.LastTransmit;
-            }
-
-            if (transaction.Retransmits > 1)
-            {
-                transaction.OnRetransmitFinalResponse();
-                SIPResponseRetransmitTraceEvent?.Invoke(transaction, transaction.TransactionFinalResponse, transaction.Retransmits);
-            }
-            return m_sipTransport.SendResponseAsync(transaction.TransactionFinalResponse);
-        }
-
-        /// <summary>
-        /// Sends or resends the transaction request.
-        /// </summary>
-        /// <param name="transaction">The transaction to resend the request for.</param>
-        /// <returns>The result of the send attempt.</returns>
-        private Task<SocketError> SendTransactionRequest(SIPTransaction transaction)
-        {
-            Task<SocketError> result = null;
-
-            transaction.Retransmits = transaction.Retransmits + 1;
-            transaction.LastTransmit = DateTime.Now;
-
-            if (transaction.InitialTransmit == DateTime.MinValue)
-            {
-                transaction.InitialTransmit = transaction.LastTransmit;
-            }
-
-            // INVITE-UAC and no-INVITE transaction types, send request reliably.
-            if (transaction.Retransmits > 1)
-            {
-                SIPRequestRetransmitTraceEvent?.Invoke(transaction, transaction.TransactionRequest, transaction.Retransmits);
-                transaction.RequestRetransmit();
-            }
-
-            // If there is no tx request then it must be a PRack request we're being asked to send reliably.
-            SIPRequest req = transaction.TransactionRequest ?? transaction.PRackRequest;
-
-            if (transaction.OutboundProxy != null)
-            {
-                result = m_sipTransport.SendRequestAsync(transaction.OutboundProxy, req);
-            }
-            else
-            {
-                result = m_sipTransport.SendRequestAsync(req);
-            }
-
-            return result;
-        }
-
-        private void RemoveExpiredTransactions()
-        {
-            try
-            {
-                List<string> expiredTransactionIds = new List<string>();
-                var now = DateTime.Now;
-
-                foreach (var (_, transaction) in m_pendingTransactions)
-                {
-                    if (transaction.TransactionType == SIPTransactionTypesEnum.InviteClient || transaction.TransactionType == SIPTransactionTypesEnum.InviteServer)
-                    {
-                        if (transaction.TransactionState == SIPTransactionStatesEnum.Confirmed)
-                        {
-                            // Need to wait until the transaction timeout period is reached in case any ACK re-transmits are received.
-                            if (now.Subtract(transaction.CompletedAt).TotalMilliseconds >= m_t6)
-                            {
-                                expiredTransactionIds.Add(transaction.TransactionId);
-                            }
-                        }
-                        else if (transaction.TransactionState == SIPTransactionStatesEnum.Completed)
-                        {
-                            if (now.Subtract(transaction.CompletedAt).TotalMilliseconds >= m_t6)
-                            {
-                                expiredTransactionIds.Add(transaction.TransactionId);
-                            }
-                        }
-                        else if (transaction.HasTimedOut)
-                        {
-                            // For INVITES need to give timed out transactions time to send the reliable responses and receive the ACKs.
-                            if (now.Subtract(transaction.TimedOutAt).TotalSeconds >= m_t6)
-                            {
-                                expiredTransactionIds.Add(transaction.TransactionId);
-                            }
-                        }
-                        else if (transaction.TransactionState == SIPTransactionStatesEnum.Proceeding)
-                        {
-                            if (now.Subtract(transaction.Created).TotalMilliseconds >= m_maxRingTime)
-                            {
-                                // INVITE requests that have been ringing too long.
-                                transaction.HasTimedOut = true;
-                                transaction.TimedOutAt = now;
-                                transaction.DeliveryPending = false;
-                                transaction.DeliveryFailed = true;
-                                transaction.FireTransactionTimedOut();
-                            }
-                        }
-                        else if (now.Subtract(transaction.Created).TotalMilliseconds >= m_t6)
-                        {
-                            //logger.LogDebug("INVITE transaction (" + transaction.TransactionId + ") " + transaction.TransactionRequestURI.ToString() + " in " + transaction.TransactionState + " has been alive for " + DateTime.Now.Subtract(transaction.Created).TotalSeconds.ToString("0") + ".");
-
-                            if (transaction.TransactionState == SIPTransactionStatesEnum.Calling ||
-                                transaction.TransactionState == SIPTransactionStatesEnum.Trying)
-                            {
-                                transaction.HasTimedOut = true;
-                                transaction.TimedOutAt = now;
-                                transaction.DeliveryPending = false;
-                                transaction.DeliveryFailed = true;
-                                transaction.FireTransactionTimedOut();
-                            }
-                        }
-                    }
-                    else if (transaction.HasTimedOut)
-                    {
-                        expiredTransactionIds.Add(transaction.TransactionId);
-                    }
-                    else if (now.Subtract(transaction.Created).TotalMilliseconds >= m_t6)
-                    {
-                        if (transaction.TransactionState == SIPTransactionStatesEnum.Calling ||
-                           transaction.TransactionState == SIPTransactionStatesEnum.Trying ||
-                           transaction.TransactionState == SIPTransactionStatesEnum.Proceeding)
-                        {
-                            //logger.LogWarning("Timed out transaction in SIPTransactionEngine, should have been timed out in the SIP Transport layer. " + transaction.TransactionRequest.Method + ".");
-                            transaction.DeliveryPending = false;
-                            transaction.DeliveryFailed = true;
-                            transaction.TimedOutAt = now;
-                            transaction.HasTimedOut = true;
-                            transaction.FireTransactionTimedOut();
-                        }
-
-                        expiredTransactionIds.Add(transaction.TransactionId);
-                    }
-                }
-
-                foreach (string transactionId in expiredTransactionIds)
-                {
-                    if (m_pendingTransactions.ContainsKey(transactionId))
-                    {
-                        SIPTransaction expiredTransaction = m_pendingTransactions[transactionId];
-                        expiredTransaction.FireTransactionRemoved();
-                        RemoveTransaction(expiredTransaction);
-                    }
-                }
-            }
-            catch (Exception excp)
-            {
-                logger.LogError("Exception RemoveExpiredTransaction. " + excp.Message);
-            }
-        }
-    }
-}
+﻿//-----------------------------------------------------------------------------
+// Filename: SIPTransactionEngine.cs
+//
+// Description: SIP transaction manager.
+//
+// Author(s):
+// Aaron Clauson (aaron@sipsorcery.com)
+// 
+// History:
+// ??	        Aaron Clauson	Created, Hobart, Australia
+// 30 Oct 2019  Aaron Clauson   Added support for reliable provisional responses as per RFC3262.
+//
+// License: 
+// BSD 3-Clause "New" or "Revised" License, see included LICENSE.md file.
+//-----------------------------------------------------------------------------
+
+using System;
+using System.Collections.Concurrent;
+using System.Collections.Generic;
+using System.Linq;
+using System.Net.Sockets;
+using System.Threading;
+using System.Threading.Tasks;
+using Microsoft.Extensions.Logging;
+using SIPSorcery.Sys;
+
+namespace SIPSorcery.SIP
+{
+    internal class SIPTransactionEngine
+    {
+        private const string TXENGINE_THREAD_NAME = "sip-txengine";
+        private const int MAX_TXCHECK_WAIT_MILLISECONDS = 200; // Time to wait between checking for new pending transactions.
+        private const int TXCHECK_WAIT_MILLISECONDS = 50;       // Time to wait between checking for actions on existing transactions.
+        private static readonly int m_t1 = SIPTimings.T1;
+        private static readonly int m_t2 = SIPTimings.T2;
+        private static readonly int m_t6 = SIPTimings.T6;
+        private const int MAX_RELIABLETRANSMISSIONS_COUNT = 5000;  // The maximum number of pending transactions that can be outstanding.
+
+        protected static ILogger logger = Log.Logger;
+
+        protected static readonly int m_maxRingTime = SIPTimings.MAX_RING_TIME; // Max time an INVITE will be left ringing for (typically 10 mins).    
+
+        private bool m_isClosed = false;
+        private SIPTransport m_sipTransport;
+
+        /// <summary>
+        /// Contains a list of the transactions that are being monitored or responses and retransmitted 
+        /// on when none is received to attempt a more reliable delivery rather then just relying on the initial 
+        /// request to get through.
+        /// </summary>
+        private ConcurrentDictionary<string, SIPTransaction> m_pendingTransactions = new ConcurrentDictionary<string, SIPTransaction>();
+
+        public int TransactionsCount
+        {
+            get { return m_pendingTransactions.Count; }
+        }
+
+        public event SIPTransactionRequestRetransmitDelegate SIPRequestRetransmitTraceEvent;
+        public event SIPTransactionResponseRetransmitDelegate SIPResponseRetransmitTraceEvent;
+
+        public SIPTransactionEngine(SIPTransport sipTransport)
+        {
+            m_sipTransport = sipTransport;
+
+            Task.Factory.StartNew(ProcessPendingTransactions, TaskCreationOptions.LongRunning);
+        }
+
+        public void AddTransaction(SIPTransaction sipTransaction)
+        {
+            if (m_pendingTransactions.Count > MAX_RELIABLETRANSMISSIONS_COUNT)
+            {
+                throw new ApplicationException("Pending transactions list is full.");
+            }
+            else if (!m_pendingTransactions.ContainsKey(sipTransaction.TransactionId))
+            {
+                if (!m_pendingTransactions.TryAdd(sipTransaction.TransactionId, sipTransaction))
+                {
+                    throw new ApplicationException("Failed to add transaction to pending list.");
+                }
+            }
+        }
+
+        public bool Exists(string transactionID)
+        {
+            return m_pendingTransactions.ContainsKey(transactionID);
+        }
+
+        public bool Exists(SIPRequest sipRequest)
+        {
+            return GetTransaction(sipRequest) != null;
+        }
+
+        public bool Exists(SIPResponse sipResponse)
+        {
+            return GetTransaction(sipResponse) != null;
+        }
+
+        /// <summary>
+        /// Transaction matching see RFC3261 17.1.3 &amp; 17.2.3 for matching client and server transactions respectively. 
+        /// IMPORTANT NOTE this transaction matching applies to all requests and responses EXCEPT ACK requests to 2xx responses see 13.2.2.4. 
+        /// For ACK's to 2xx responses the ACK represents a separate transaction. However for a UAS sending an INVITE response the ACK still 
+        /// has to be matched to an existing server transaction in order to transition it to a Confirmed state.
+        /// 
+        /// ACK's:
+        ///  - The ACK for a 2xx response will have the same CallId, From Tag and To Tag.
+        ///  - An ACK for a non-2xx response will have the same branch ID as the INVITE whose response it acknowledges.
+        ///  
+        /// PRACK Requests:
+        /// (From RFC3262)
+        /// A matching PRACK is defined as one within the same dialog as the response, and
+        /// whose method, CSeq-num, and response-num in the RAck header field
+        /// match, respectively, the method from the CSeq, the sequence number
+        /// from the CSeq, and the sequence number from the RSeq of the reliable
+        /// provisional response.
+        /// </summary>
+        /// <param name="sipRequest">The request to attempt to locate a matching transaction for.</param>
+        /// <returns>A matching transaction or null if no match found.</returns>
+        public SIPTransaction GetTransaction(SIPRequest sipRequest)
+        {
+            // The branch is mandatory but it doesn't stop some UA's not setting it.
+            if (sipRequest.Header.Vias.TopViaHeader.Branch == null || sipRequest.Header.Vias.TopViaHeader.Branch.Trim().Length == 0)
+            {
+                return null;
+            }
+
+            SIPMethodsEnum transactionMethod = (sipRequest.Method != SIPMethodsEnum.ACK) ? sipRequest.Method : SIPMethodsEnum.INVITE;
+            string transactionId = SIPTransaction.GetRequestTransactionId(sipRequest.Header.Vias.TopViaHeader.Branch, transactionMethod);
+            //string contactAddress = (sipRequest.Header.Contact != null && sipRequest.Header.Contact.Count > 0) ? sipRequest.Header.Contact[0].ToString() : "no contact";
+
+            lock (m_pendingTransactions)
+            {
+                if (transactionId != null && m_pendingTransactions.ContainsKey(transactionId))
+                {
+                    return m_pendingTransactions[transactionId];
+                }
+                else
+                {
+                    // No normal match found so look of a 2xx INVITE response waiting for an ACK.
+                    if (sipRequest.Method == SIPMethodsEnum.ACK)
+                    {
+                        //logger.LogDebug("Looking for ACK transaction, branchid=" + sipRequest.Header.Via.TopViaHeader.Branch + ".");
+
+                        foreach (var (_, transaction) in m_pendingTransactions)
+                        {
+                            // According to the standard an ACK should only not get matched by the branchid on the original INVITE for a non-2xx response. However
+                            // my Cisco phone created a new branchid on ACKs to 487 responses and since the Cisco also used the same Call-ID and From tag on the initial
+                            // unauthenticated request and the subsequent authenticated request the condition below was found to be the best way to match the ACK.
+                            /*if (transaction.TransactionType == SIPTransactionTypesEnum.Invite && transaction.TransactionFinalResponse != null && transaction.TransactionState == SIPTransactionStatesEnum.Completed)
+                            {
+                                if (transaction.TransactionFinalResponse.Header.CallId == sipRequest.Header.CallId &&
+                                    transaction.TransactionFinalResponse.Header.To.ToTag == sipRequest.Header.To.ToTag &&
+                                    transaction.TransactionFinalResponse.Header.From.FromTag == sipRequest.Header.From.FromTag)
+                                {
+                                    return transaction;
+                                }
+                            }*/
+
+                            // As an experiment going to try matching on the Call-ID. This field seems to be unique and therefore the chance
+                            // of collisions seemingly very slim. As a safeguard if there happen to be two transactions with the same Call-ID in the list the match will not be made.
+                            // One case where the Call-Id match breaks down is for in-Dialogue requests in that case there will be multiple transactions with the same Call-ID and tags.
+                            //if (transaction.TransactionType == SIPTransactionTypesEnum.Invite && transaction.TransactionFinalResponse != null && transaction.TransactionState == SIPTransactionStatesEnum.Completed)
+                            if ((transaction.TransactionType == SIPTransactionTypesEnum.InviteClient || transaction.TransactionType == SIPTransactionTypesEnum.InviteServer)
+                                && transaction.TransactionFinalResponse != null)
+                            {
+                                if (transaction.TransactionRequest.Header.CallId == sipRequest.Header.CallId &&
+                                    transaction.TransactionFinalResponse.Header.To.ToTag == sipRequest.Header.To.ToTag &&
+                                    transaction.TransactionFinalResponse.Header.From.FromTag == sipRequest.Header.From.FromTag &&
+                                    transaction.TransactionFinalResponse.Header.CSeq == sipRequest.Header.CSeq)
+                                {
+                                    //logger.LogInformation("ACK for contact=" + contactAddress + ", cseq=" + sipRequest.Header.CSeq + " was matched by callid, tags and cseq.");
+
+                                    return transaction;
+                                }
+                                else if (transaction.TransactionRequest.Header.CallId == sipRequest.Header.CallId &&
+                                    transaction.TransactionFinalResponse.Header.CSeq == sipRequest.Header.CSeq &&
+                                    IsCallIdUniqueForPending(sipRequest.Header.CallId))
+                                {
+                                    //string requestEndPoint = (sipRequest.RemoteSIPEndPoint != null) ? sipRequest.RemoteSIPEndPoint.ToString() : " ? ";
+                                    //logger.LogInformation("ACK for contact=" + contactAddress + ", cseq=" + sipRequest.Header.CSeq + " was matched using Call-ID mechanism (to tags: " + transaction.TransactionFinalResponse.Header.To.ToTag + "=" + sipRequest.Header.To.ToTag + ", from tags:" + transaction.TransactionFinalResponse.Header.From.FromTag + "=" + sipRequest.Header.From.FromTag + ").");
+                                    return transaction;
+                                }
+                            }
+                        }
+                    }
+                    else if (sipRequest.Method == SIPMethodsEnum.PRACK)
+                    {
+                        foreach (var (_, transaction) in m_pendingTransactions)
+                        {
+                            if (transaction.TransactionType == SIPTransactionTypesEnum.InviteServer)
+                            {
+                                if (transaction.TransactionRequest.Header.CallId == sipRequest.Header.CallId &&
+                                    transaction.ReliableProvisionalResponse.Header.From.FromTag == sipRequest.Header.From.FromTag &&
+                                    transaction.ReliableProvisionalResponse.Header.CSeq == sipRequest.Header.RAckCSeq &&
+                                    transaction.ReliableProvisionalResponse.Header.RSeq == sipRequest.Header.RAckRSeq &&
+                                    transaction.ReliableProvisionalResponse.Header.CSeqMethod == sipRequest.Header.RAckCSeqMethod)
+                                {
+                                    //logger.LogDebug("PRACK for contact=" + contactAddress + ", cseq=" + sipRequest.Header.CSeq + " was matched by callid, tags and cseq.");
+
+                                    return transaction;
+                                }
+                            }
+                        }
+                    }
+
+                    return null;
+                }
+            }
+        }
+
+        public SIPTransaction GetTransaction(SIPResponse sipResponse)
+        {
+            if (sipResponse.Header.Vias.TopViaHeader.Branch == null || sipResponse.Header.Vias.TopViaHeader.Branch.Trim().Length == 0)
+            {
+                return null;
+            }
+            else
+            {
+                string transactionId = SIPTransaction.GetRequestTransactionId(sipResponse.Header.Vias.TopViaHeader.Branch, sipResponse.Header.CSeqMethod);
+
+                m_pendingTransactions.TryGetValue(transactionId, out var transaction);
+                return transaction;
+            }
+        }
+
+        public SIPTransaction GetTransaction(string transactionId)
+        {
+            m_pendingTransactions.TryGetValue(transactionId, out var transaction);
+            return transaction;
+        }
+
+        public void PrintPendingTransactions()
+        {
+            logger.LogDebug("=== Pending Transactions ===");
+
+            var now = DateTime.Now;
+            foreach (var (_, transaction) in m_pendingTransactions)
+            {
+                logger.LogDebug("Pending transaction " + transaction.TransactionRequest.Method + " " + transaction.TransactionState + " " + now.Subtract(transaction.Created).TotalSeconds.ToString("0.##") + "s " + transaction.TransactionRequestURI.ToString() + " (" + transaction.TransactionId + ").");
+            }
+        }
+
+        public void Shutdown()
+        {
+            m_isClosed = true;
+        }
+
+        /// <summary>
+        /// Removes a transaction from the pending list.
+        /// </summary>
+        /// <param name="transactionId"></param>
+        private void RemoveTransaction(string transactionId)
+        {
+            m_pendingTransactions.TryRemove(transactionId, out _);
+        }
+
+        private void RemoveTransaction(SIPTransaction transaction)
+        {
+            // Remove all event handlers.
+            transaction.RemoveEventHandlers();
+            RemoveTransaction(transaction.TransactionId);
+        }
+
+        /// <summary>
+        ///  Checks whether there is only a single transaction outstanding for a Call-ID header. This is used in an experimental trial of matching
+        ///  ACK's on the Call-ID if the full check fails.
+        /// </summary>
+        /// <param name="callId">The SIP Header Call-ID to check for.</param>
+        /// <returns>True if there is only a single pending transaction with the specified  Call-ID, false otherwise.</returns>
+        private bool IsCallIdUniqueForPending(string callId)
+        {
+            bool match = false;
+
+            lock (m_pendingTransactions)
+            {
+                foreach (var (_, transaction) in m_pendingTransactions)
+                {
+                    if ((transaction.TransactionType == SIPTransactionTypesEnum.InviteClient || transaction.TransactionType == SIPTransactionTypesEnum.InviteServer) &&
+                        transaction.TransactionFinalResponse != null &&
+                        transaction.TransactionState == SIPTransactionStatesEnum.Completed &&
+                        transaction.TransactionRequest.Header.CallId == callId)
+                    {
+                        if (!match)
+                        {
+                            match = true;
+                        }
+                        else
+                        {
+                            return false;
+                        }
+                    }
+                }
+            }
+
+            return match;
+        }
+
+        /// <summary>
+        /// A long running method that monitors and processes a list of transactions that need to send a reliable
+        /// request or response.
+        /// </summary>
+        private void ProcessPendingTransactions()
+        {
+            Thread.CurrentThread.Name = TXENGINE_THREAD_NAME;
+
+            try
+            {
+                while (!m_isClosed)
+                {
+                    if (m_pendingTransactions.IsEmpty)
+                    {
+                        Thread.Sleep(MAX_TXCHECK_WAIT_MILLISECONDS);
+                    }
+                    else
+                    {
+                        foreach (var (_, transaction) in m_pendingTransactions.Where(x => x.Value.DeliveryPending))
+                        {
+                            try
+                            {
+                                if (transaction.TransactionState == SIPTransactionStatesEnum.Terminated ||
+                                        transaction.TransactionState == SIPTransactionStatesEnum.Confirmed ||
+                                        transaction.HasTimedOut)
+                                {
+                                    transaction.DeliveryPending = false;
+                                }
+                                else if (transaction.HasDeliveryExpired(m_t6))
+                                {
+                                    if (transaction.TransactionState == SIPTransactionStatesEnum.Proceeding)
+                                    {
+                                        // If the transaction is a UAS and still in the progress state then the timeout was 
+                                        // for a provisional response and it should not set any transaction properties that 
+                                        // will affect the delivery of any subsequent final response.
+                                        transaction.OnTimedOutProvisionalResponse();
+                                    }
+                                    else
+                                    {
+                                        transaction.Expire();
+                                    }
+                                }
+                                else
+                                {
+                                    if (transaction.DeliveryPending && transaction.IsRetransmitDue(m_t1, m_t2))
+                                    {
+                                        SocketError sendResult = SocketError.Success;
+
+                                        switch (transaction.TransactionType)
+                                        {
+                                            case SIPTransactionTypesEnum.InviteServer:
+
+                                                switch (transaction.TransactionState)
+                                                {
+                                                    case SIPTransactionStatesEnum.Calling:
+                                                        break;
+
+                                                    case SIPTransactionStatesEnum.Trying:
+                                                        break;
+
+                                                    case SIPTransactionStatesEnum.Proceeding:
+                                                        if (transaction.ReliableProvisionalResponse != null)
+                                                        {
+                                                            sendResult = SendTransactionProvisionalResponse(transaction).Result;
+                                                        }
+                                                        break;
+
+                                                    case SIPTransactionStatesEnum.Completed:
+                                                        sendResult = SendTransactionFinalResponse(transaction).Result;
+                                                        break;
+
+                                                    case SIPTransactionStatesEnum.Confirmed:
+                                                        transaction.DeliveryPending = false;
+                                                        break;
+
+                                                    case SIPTransactionStatesEnum.Cancelled:
+                                                        sendResult = SendTransactionFinalResponse(transaction).Result;
+                                                        break;
+
+                                                    default:
+                                                        logger.LogWarning($"InviteServer Transaction entered an unexpected transaction state {transaction.TransactionState}.");
+                                                        transaction.DeliveryFailed = true;
+                                                        break;
+                                                }
+                                                break;
+
+                                            case SIPTransactionTypesEnum.InviteClient:
+
+                                                switch (transaction.TransactionState)
+                                                {
+                                                    case SIPTransactionStatesEnum.Calling:
+                                                        sendResult = SendTransactionRequest(transaction).Result;
+                                                        break;
+
+                                                    case SIPTransactionStatesEnum.Trying:
+                                                        break;
+
+                                                    case SIPTransactionStatesEnum.Proceeding:
+                                                        transaction.DeliveryPending = false;
+                                                        break;
+
+                                                    case SIPTransactionStatesEnum.Completed:
+                                                        transaction.DeliveryPending = false;
+                                                        break;
+
+                                                    case SIPTransactionStatesEnum.Confirmed:
+                                                        transaction.DeliveryPending = false;
+                                                        break;
+
+                                                    case SIPTransactionStatesEnum.Cancelled:
+                                                        transaction.DeliveryPending = false;
+                                                        break;
+
+                                                    default:
+                                                        logger.LogWarning($"InviteClient Transaction entered an unexpected transaction state {transaction.TransactionState}.");
+                                                        transaction.DeliveryFailed = true;
+                                                        break;
+                                                }
+
+                                                break;
+
+                                            case SIPTransactionTypesEnum.NonInvite:
+
+                                                switch (transaction.TransactionState)
+                                                {
+                                                    case SIPTransactionStatesEnum.Calling:
+                                                        sendResult = SendTransactionRequest(transaction).Result;
+                                                        break;
+
+                                                    case SIPTransactionStatesEnum.Trying:
+                                                        break;
+
+                                                    case SIPTransactionStatesEnum.Proceeding:
+                                                        break;
+
+                                                    case SIPTransactionStatesEnum.Completed:
+                                                        if (transaction.TransactionFinalResponse != null)
+                                                        {
+                                                            // Sending a single final response on a non-INVITE tx. The same response
+                                                            // will be automatically resent if the same request is received.
+                                                            sendResult = m_sipTransport.SendResponseAsync(transaction.TransactionFinalResponse).Result;
+                                                            transaction.DeliveryPending = false;
+                                                        }
+                                                        break;
+
+                                                    case SIPTransactionStatesEnum.Confirmed:
+                                                        transaction.DeliveryPending = false;
+                                                        break;
+
+                                                    default:
+                                                        logger.LogWarning($"NonInvite Transaction entered an unexpected transaction state {transaction.TransactionState}.");
+                                                        transaction.DeliveryFailed = true;
+                                                        break;
+                                                }
+                                                break;
+
+                                            default:
+                                                logger.LogWarning($"Unrecognised transaction type {transaction.TransactionType}.");
+                                                break;
+                                        }
+
+                                        if (sendResult != SocketError.Success)
+                                        {
+                                            // Example of failures here are requiring a specific TCP or TLS connection that no longer exists
+                                            // or attempting to send to a UDP socket that has previously returned an ICMP error.
+                                            transaction.DeliveryPending = false;
+                                            transaction.DeliveryFailed = true;
+                                            transaction.TimedOutAt = DateTime.Now;
+                                            transaction.FireTransactionTimedOut();
+                                        }
+                                    }
+                                }
+                            }
+                            catch (Exception excp)
+                            {
+                                logger.LogError($"Exception processing pending transactions. {excp.Message}");
+                            }
+                        }
+
+                        RemoveExpiredTransactions();
+
+                        Thread.Sleep(TXCHECK_WAIT_MILLISECONDS);
+                    }
+                }
+            }
+            catch (Exception excp)
+            {
+                logger.LogError("Exception SIPTransactionEngine ProcessPendingTransactions. " + excp.Message);
+            }
+        }
+
+        /// <summary>
+        /// Sends or resends a Invite Server transaction provisional response. Only
+        /// relevant reliable provisional responses as per RFC3262 are supported.
+        /// </summary>
+        /// <param name="transaction">The transaction to send the provisional response for.</param>
+        /// <returns>The result of the send attempt.</returns>
+        private Task<SocketError> SendTransactionProvisionalResponse(SIPTransaction transaction)
+        {
+            transaction.Retransmits = transaction.Retransmits + 1;
+            transaction.LastTransmit = DateTime.Now;
+
+            if (transaction.InitialTransmit == DateTime.MinValue)
+            {
+                transaction.InitialTransmit = transaction.LastTransmit;
+            }
+
+            // Provisional response reliable for INVITE-UAS.
+            if (transaction.Retransmits > 1)
+            {
+                transaction.OnRetransmitProvisionalResponse();
+                SIPResponseRetransmitTraceEvent?.Invoke(transaction, transaction.ReliableProvisionalResponse, transaction.Retransmits);
+            }
+
+            return m_sipTransport.SendResponseAsync(transaction.ReliableProvisionalResponse);
+        }
+
+        /// <summary>
+        /// Sends or resends a transaction final response.
+        /// </summary>
+        /// <param name="transaction">The transaction to send the final response for.</param>
+        /// <returns>The result of the send attempt.</returns>
+        private Task<SocketError> SendTransactionFinalResponse(SIPTransaction transaction)
+        {
+            transaction.Retransmits = transaction.Retransmits + 1;
+            transaction.LastTransmit = DateTime.Now;
+
+            if (transaction.InitialTransmit == DateTime.MinValue)
+            {
+                transaction.InitialTransmit = transaction.LastTransmit;
+            }
+
+            if (transaction.Retransmits > 1)
+            {
+                transaction.OnRetransmitFinalResponse();
+                SIPResponseRetransmitTraceEvent?.Invoke(transaction, transaction.TransactionFinalResponse, transaction.Retransmits);
+            }
+            return m_sipTransport.SendResponseAsync(transaction.TransactionFinalResponse);
+        }
+
+        /// <summary>
+        /// Sends or resends the transaction request.
+        /// </summary>
+        /// <param name="transaction">The transaction to resend the request for.</param>
+        /// <returns>The result of the send attempt.</returns>
+        private Task<SocketError> SendTransactionRequest(SIPTransaction transaction)
+        {
+            Task<SocketError> result = null;
+
+            transaction.Retransmits = transaction.Retransmits + 1;
+            transaction.LastTransmit = DateTime.Now;
+
+            if (transaction.InitialTransmit == DateTime.MinValue)
+            {
+                transaction.InitialTransmit = transaction.LastTransmit;
+            }
+
+            // INVITE-UAC and no-INVITE transaction types, send request reliably.
+            if (transaction.Retransmits > 1)
+            {
+                SIPRequestRetransmitTraceEvent?.Invoke(transaction, transaction.TransactionRequest, transaction.Retransmits);
+                transaction.RequestRetransmit();
+            }
+
+            // If there is no tx request then it must be a PRack request we're being asked to send reliably.
+            SIPRequest req = transaction.TransactionRequest ?? transaction.PRackRequest;
+
+            if (transaction.OutboundProxy != null)
+            {
+                result = m_sipTransport.SendRequestAsync(transaction.OutboundProxy, req);
+            }
+            else
+            {
+                result = m_sipTransport.SendRequestAsync(req);
+            }
+
+            return result;
+        }
+
+        private void RemoveExpiredTransactions()
+        {
+            try
+            {
+                List<string> expiredTransactionIds = new List<string>();
+                var now = DateTime.Now;
+
+                foreach (var (_, transaction) in m_pendingTransactions)
+                {
+                    if (transaction.TransactionType == SIPTransactionTypesEnum.InviteClient || transaction.TransactionType == SIPTransactionTypesEnum.InviteServer)
+                    {
+                        if (transaction.TransactionState == SIPTransactionStatesEnum.Confirmed)
+                        {
+                            // Need to wait until the transaction timeout period is reached in case any ACK re-transmits are received.
+                            if (now.Subtract(transaction.CompletedAt).TotalMilliseconds >= m_t6)
+                            {
+                                expiredTransactionIds.Add(transaction.TransactionId);
+                            }
+                        }
+                        else if (transaction.TransactionState == SIPTransactionStatesEnum.Completed)
+                        {
+                            if (now.Subtract(transaction.CompletedAt).TotalMilliseconds >= m_t6)
+                            {
+                                expiredTransactionIds.Add(transaction.TransactionId);
+                            }
+                        }
+                        else if (transaction.HasTimedOut)
+                        {
+                            // For INVITES need to give timed out transactions time to send the reliable responses and receive the ACKs.
+                            if (now.Subtract(transaction.TimedOutAt).TotalSeconds >= m_t6)
+                            {
+                                expiredTransactionIds.Add(transaction.TransactionId);
+                            }
+                        }
+                        else if (transaction.TransactionState == SIPTransactionStatesEnum.Proceeding)
+                        {
+                            if (now.Subtract(transaction.Created).TotalMilliseconds >= m_maxRingTime)
+                            {
+                                // INVITE requests that have been ringing too long.
+                                transaction.HasTimedOut = true;
+                                transaction.TimedOutAt = now;
+                                transaction.DeliveryPending = false;
+                                transaction.DeliveryFailed = true;
+                                transaction.FireTransactionTimedOut();
+                            }
+                        }
+                        else if (now.Subtract(transaction.Created).TotalMilliseconds >= m_t6)
+                        {
+                            //logger.LogDebug("INVITE transaction (" + transaction.TransactionId + ") " + transaction.TransactionRequestURI.ToString() + " in " + transaction.TransactionState + " has been alive for " + DateTime.Now.Subtract(transaction.Created).TotalSeconds.ToString("0") + ".");
+
+                            if (transaction.TransactionState == SIPTransactionStatesEnum.Calling ||
+                                transaction.TransactionState == SIPTransactionStatesEnum.Trying)
+                            {
+                                transaction.HasTimedOut = true;
+                                transaction.TimedOutAt = now;
+                                transaction.DeliveryPending = false;
+                                transaction.DeliveryFailed = true;
+                                transaction.FireTransactionTimedOut();
+                            }
+                        }
+                    }
+                    else if (transaction.HasTimedOut)
+                    {
+                        expiredTransactionIds.Add(transaction.TransactionId);
+                    }
+                    else if (now.Subtract(transaction.Created).TotalMilliseconds >= m_t6)
+                    {
+                        if (transaction.TransactionState == SIPTransactionStatesEnum.Calling ||
+                           transaction.TransactionState == SIPTransactionStatesEnum.Trying ||
+                           transaction.TransactionState == SIPTransactionStatesEnum.Proceeding)
+                        {
+                            //logger.LogWarning("Timed out transaction in SIPTransactionEngine, should have been timed out in the SIP Transport layer. " + transaction.TransactionRequest.Method + ".");
+                            transaction.DeliveryPending = false;
+                            transaction.DeliveryFailed = true;
+                            transaction.TimedOutAt = now;
+                            transaction.HasTimedOut = true;
+                            transaction.FireTransactionTimedOut();
+                        }
+
+                        expiredTransactionIds.Add(transaction.TransactionId);
+                    }
+                }
+
+                foreach (string transactionId in expiredTransactionIds)
+                {
+                    if (m_pendingTransactions.ContainsKey(transactionId))
+                    {
+                        SIPTransaction expiredTransaction = m_pendingTransactions[transactionId];
+                        expiredTransaction.FireTransactionRemoved();
+                        RemoveTransaction(expiredTransaction);
+                    }
+                }
+            }
+            catch (Exception excp)
+            {
+                logger.LogError("Exception RemoveExpiredTransaction. " + excp.Message);
+            }
+        }
+    }
+}