﻿//-----------------------------------------------------------------------------
// Filename: RTCPeerConnection.cs
//
// Description: Represents a WebRTC RTCPeerConnection.
//
// Specification Soup (as of 13 Jul 2020):
// - "Session Description Protocol (SDP) Offer/Answer procedures for
//   Interactive Connectivity Establishment(ICE)" [ed: specification for
//   including ICE candidates in SDP]:
//   https://tools.ietf.org/html/draft-ietf-mmusic-ice-sip-sdp-39
// - "Session Description Protocol (SDP) Offer/Answer Procedures For Stream
//   Control Transmission Protocol(SCTP) over Datagram Transport Layer
//   Security(DTLS) Transport." [ed: specification for negotiating
//   data channels in SDP, this defines the SDP "sctp-port" attribute] 
//   The document is also EXPIRED:
//   https://tools.ietf.org/html/draft-ietf-mmusic-sctp-sdp-26
// - "SDP-based Data Channel Negotiation" [ed: not currently implemented,
//   actually seems like a big pain to implement this given it can already
//   be done in-band on the SCTP connection]:
//   https://tools.ietf.org/html/draft-ietf-mmusic-data-channel-sdpneg-28
//
// Author(s):
// Aaron Clauson
//
// History:
// 04 Mar 2016	Aaron Clauson	Created.
// 25 Aug 2019  Aaron Clauson   Updated from video only to audio and video.
// 18 Jan 2020  Aaron Clauson   Combined WebRTCPeer and WebRTCSession.
// 16 Mar 2020  Aaron Clauson   Refactoring to support RTCPeerConnection interface.
// 13 Jul 2020  Aaron Clauson   Added data channel support.
//
// License: 
// BSD 3-Clause "New" or "Revised" License, see included LICENSE.md file.
//-----------------------------------------------------------------------------

using System;
using System.Collections.Generic;
using System.Linq;
using System.Net;
using System.Threading.Tasks;
using Microsoft.Extensions.Logging;
using SIPSorcery.SIP.App;
using SIPSorcery.Sys;

namespace SIPSorcery.Net
{
    /// <summary>
    /// The ICE set up roles that a peer can be in. The role determines how the DTLS
    /// handshake is performed, i.e. which peer is the client and which is the server.
    /// </summary>
    public enum IceRolesEnum
    {
        actpass = 0,
        passive = 1,
        active = 2
    }

    /// <summary>
    /// Options for creating the SDP offer.
    /// </summary>
    /// <remarks>
    /// As specified in https://www.w3.org/TR/webrtc/#dictionary-rtcofferoptions-members.
    /// </remarks>
    //public class RTCOfferOptions
    //{
    //    /// <summary>
    //    /// If true then a new set of ICE credentials will be generated otherwise any
    //    /// existing set of credentials will be used.
    //    /// </summary>
    //    public bool iceRestart;
    //}

    /// <summary>
    /// Initialiser for the RTCSessionDescription instance.
    /// </summary>
    /// <remarks>
    /// As specified in https://www.w3.org/TR/webrtc/#rtcsessiondescription-class.
    /// </remarks>
    public class RTCSessionDescriptionInit
    {
        /// <summary>
        /// The type of the Session Description.
        /// </summary>
        public RTCSdpType type { get; set; }

        /// <summary>
        /// A string representation of the Session Description.
        /// </summary>
        public string sdp { get; set; }

        public string toJSON()
        {
            //return "{" +
            //    $"  \"type\": \"{type}\"," +
            //    $"  \"sdp\": \"{sdp.Replace(SDP.CRLF, @"\\n").Replace("\"", "\\\"")}\"" +
            //    "}";

            return TinyJson.JSONWriter.ToJson(this);
        }

        public static bool TryParse(string json, out RTCSessionDescriptionInit init)
        {
            init = null;

            if (string.IsNullOrWhiteSpace(json))
            {
                return false;
            }
            else
            {
                init = TinyJson.JSONParser.FromJson<RTCSessionDescriptionInit>(json);

                // To qualify as parsed all required fields must be set.
                return init != null &&
                    init.sdp != null;
            }
        }
    }

    /// <summary>
    /// Describes a pairing of an RTP sender and receiver and their shared state. The state
    /// is set by and relevant for the SDP that is controlling the RTP.
    /// </summary>
    //public class RTCRtpTransceiver
    //{
    //    /// <summary>
    //    /// The media ID of the SDP m-line associated with this transceiver.
    //    /// </summary>
    //    public string MID { get; private set; }

    //    /// <summary>
    //    /// The current state of the RTP flow between us and the remote party.
    //    /// </summary>
    //    public MediaStreamStatusEnum Direction { get; private set; } = MediaStreamStatusEnum.SendRecv;

    //    public RTCRtpTransceiver(string mid)
    //    {
    //        MID = mid;
    //    }

    //    public void SetStreamStatus(MediaStreamStatusEnum direction)
    //    {
    //        Direction = direction;
    //    }
    //}

    /// <summary>
    /// Represents a WebRTC RTCPeerConnection.
    /// </summary>
    /// <remarks>
    /// Interface is defined in https://www.w3.org/TR/webrtc/#interface-definition.
    /// The Session Description offer/answer mechanisms are detailed in
    /// https://tools.ietf.org/html/draft-ietf-rtcweb-jsep-26 (or later if the
    /// draft has been updated).
    /// </remarks>
    public class RTCPeerConnection : RTPSession, IRTCPeerConnection
    {
        // SDP constants.
        //private new const string RTP_MEDIA_PROFILE = "RTP/SAVP";
        private const string RTP_MEDIA_NON_FEEDBACK_PROFILE = "UDP/TLS/RTP/SAVP";
        private const string RTP_MEDIA_FEEDBACK_PROFILE = "UDP/TLS/RTP/SAVPF";
        private const string RTP_MEDIA_DATACHANNEL_DTLS_PROFILE = "DTLS/SCTP"; // Legacy.
        private const string RTP_MEDIA_DATACHANNEL_UDPDTLS_PROFILE = "UDP/DTLS/SCTP";
        private const string SDP_DATACHANNEL_FORMAT_ID = "webrtc-datachannel";
        private const string RTCP_MUX_ATTRIBUTE = "a=rtcp-mux";    // Indicates the media announcement is using multiplexed RTCP.
        private const string ICE_SETUP_ATTRIBUTE = "a=setup:";     // Indicates ICE agent can act as either the "controlling" or "controlled" peer.
        private const string BUNDLE_ATTRIBUTE = "BUNDLE";
        private const string ICE_OPTIONS = "ice2,trickle";          // Supported ICE options.
        private const string NORMAL_CLOSE_REASON = "normal";
        private const int SCTP_DEFAULT_PORT = 5000;
        private const long SCTP_DEFAULT_MAX_MESSAGE_SIZE = 262144;
        private const string UNKNOWN_DATACHANNEL_ERROR = "unknown";

        private new readonly string RTP_MEDIA_PROFILE = RTP_MEDIA_NON_FEEDBACK_PROFILE;
        private readonly string RTCP_ATTRIBUTE = $"a=rtcp:{SDP.IGNORE_RTP_PORT_NUMBER} IN IP4 0.0.0.0";

        private static ILogger logger = Log.Logger;

        public string SessionID { get; private set; }
        public string SdpSessionID { get; private set; }
        public string LocalSdpSessionID { get; private set; }

        private RtpIceChannel _rtpIceChannel;

        public List<RTCDataChannel> DataChannels { get; private set; } = new List<RTCDataChannel>();

        private Org.BouncyCastle.Crypto.Tls.Certificate _dtlsCertificate;
        private Org.BouncyCastle.Crypto.AsymmetricKeyParameter _dtlsPrivateKey;
        private DtlsSrtpTransport _dtlsHandle;
        public RTCPeerSctpAssociation _peerSctpAssociation;

        /// <summary>
        /// Local ICE candidates that have been supplied directly by the application.
        /// Useful for cases where the application may has extra information about the
        /// network set up such as 1:1 NATs as used by Azure and AWS.
        /// </summary>
        private List<RTCIceCandidate> _applicationIceCandidates = new List<RTCIceCandidate>();

        /// <summary>
        /// The ICE role the peer is acting in.
        /// </summary>
        public IceRolesEnum IceRole { get; set; } = IceRolesEnum.actpass;

        /// <summary>
        /// The DTLS fingerprint supplied by the remote peer in their SDP. Needs to be checked
        /// that the certificate supplied during the DTLS handshake matches.
        /// </summary>
        public RTCDtlsFingerprint RemotePeerDtlsFingerprint { get; private set; }

        public bool IsDtlsNegotiationComplete
        {
            get { return base.IsSecureContextReady; }
        }

        public RTCSessionDescription localDescription { get; private set; }

        public RTCSessionDescription remoteDescription { get; private set; }

        public RTCSessionDescription currentLocalDescription => localDescription;

        public RTCSessionDescription pendingLocalDescription => null;

        public RTCSessionDescription currentRemoteDescription => remoteDescription;

        public RTCSessionDescription pendingRemoteDescription => null;

        public RTCSignalingState signalingState { get; private set; } = RTCSignalingState.stable;

        public RTCIceGatheringState iceGatheringState { get; private set; } = RTCIceGatheringState.@new;

        public RTCIceConnectionState iceConnectionState { get; private set; } = RTCIceConnectionState.@new;

        public RTCPeerConnectionState connectionState { get; private set; } = RTCPeerConnectionState.@new;

        public bool canTrickleIceCandidates { get => true; }

        private RTCConfiguration _configuration;

        /// <summary>
        /// The certificate being used to negotiate the DTLS handshake with the 
        /// remote peer.
        /// </summary>
        //private RTCCertificate _currentCertificate;
        //public RTCCertificate CurrentCertificate
        //{
        //    get
        //    {
        //        return _currentCertificate;
        //    }
        //}

        /// <summary>
        /// The fingerprint of the certificate being used to negotiate the DTLS handshake with the 
        /// remote peer.
        /// </summary>
        public RTCDtlsFingerprint DtlsCertificateFingerprint { get; private set; }

        /// <summary>
        /// Informs the application that session negotiation needs to be done (i.e. a createOffer call 
        /// followed by setLocalDescription).
        /// </summary>
        public event Action onnegotiationneeded;

        private event Action<RTCIceCandidate> _onIceCandidate;
        /// <summary>
        /// A new ICE candidate is available for the Peer Connection.
        /// </summary>
        public event Action<RTCIceCandidate> onicecandidate
        {
            add
            {
                var notifyIce = _onIceCandidate == null && value != null;
                _onIceCandidate += value;
                if (notifyIce)
                {
                    foreach (var ice in _rtpIceChannel.Candidates)
                    {
                        _onIceCandidate?.Invoke(ice);
                    }
                }
            }
            remove
            {
                _onIceCandidate -= value;
            }
        }

        /// <summary>
        /// A failure occurred when gathering ICE candidates.
        /// </summary>
        public event Action<RTCIceCandidate, string> onicecandidateerror;

        /// <summary>
        /// The signaling state has changed. This state change is the result of either setLocalDescription or 
        /// setRemoteDescription being invoked.
        /// </summary>
        public event Action onsignalingstatechange;

        /// <summary>
        /// This Peer Connection's ICE connection state has changed.
        /// </summary>
        public event Action<RTCIceConnectionState> oniceconnectionstatechange;

        /// <summary>
        /// This Peer Connection's ICE gathering state has changed.
        /// </summary>
        public event Action<RTCIceGatheringState> onicegatheringstatechange;

        /// <summary>
        /// The state of the peer connection. A state of connected means the ICE checks have 
        /// succeeded and the DTLS handshake has completed. Once in the connected state it's
        /// suitable for media packets can be exchanged.
        /// </summary>
        public event Action<RTCPeerConnectionState> onconnectionstatechange;

        /// <summary>
        /// Fires when a new data channel is created by the remote peer.
        /// </summary>
        public event Action<RTCDataChannel> ondatachannel;

        /// <summary>
        /// Constructor to create a new RTC peer connection instance.
        /// </summary>
        public RTCPeerConnection() :
            this(null)
        { }

        /// <summary>
        /// Constructor to create a new RTC peer connection instance.
        /// </summary>
        /// <param name="configuration">Optional.</param>
        public RTCPeerConnection(RTCConfiguration configuration) :
            base(true, true, true, configuration?.X_BindAddress)
        {
            if (_configuration != null &&
               _configuration.iceTransportPolicy == RTCIceTransportPolicy.relay &&
               _configuration.iceServers?.Count == 0)
            {
                throw new ApplicationException("RTCPeerConnection must have at least one ICE server specified for a relay only transport policy.");
            }

            if (configuration != null)
            {
                _configuration = configuration;
                if (_configuration.certificates?.Count > 0)
                {
                    // Find the first certificate that has a usable private key.
                    RTCCertificate usableCert = null;
                    foreach (var cert in _configuration.certificates)
                    {
                        // Attempting to check that a certificate has an exportable private key.
                        // TODO: Does not seem to be a particularly reliable way of checking private key exportability.
                        if (cert.Certificate.HasPrivateKey)
                        {
                            //if (cert.Certificate.PrivateKey is RSACryptoServiceProvider)
                            //{
                            //    var rsa = cert.Certificate.PrivateKey as RSACryptoServiceProvider;
                            //    if (!rsa.CspKeyContainerInfo.Exportable)
                            //    {
                            //        logger.LogWarning($"RTCPeerConnection was passed a certificate for {cert.Certificate.FriendlyName} with a non-exportable RSA private key.");
                            //    }
                            //    else
                            //    {
                            //        usableCert = cert;
                            //        break;
                            //    }
                            //}
                            //else
                            //{
                            usableCert = cert;
                            break;
                            //}
                        }
                    }

                    if (usableCert == null)
                    {
                        throw new ApplicationException("RTCPeerConnection was not able to find a certificate from the input configuration list with a usable private key.");
                    }
                    else
                    {
                        _dtlsCertificate = DtlsUtils.LoadCertificateChain(usableCert.Certificate);
                        _dtlsPrivateKey = DtlsUtils.LoadPrivateKeyResource(usableCert.Certificate);
                    }
                }

                if (_configuration.X_UseRtpFeedbackProfile)
                {
                    RTP_MEDIA_PROFILE = RTP_MEDIA_FEEDBACK_PROFILE;
                }
            }
            else
            {
                _configuration = new RTCConfiguration();
            }


            if (_dtlsCertificate == null)
            {
                // No certificate was provided so create a new self signed one.
                (_dtlsCertificate, _dtlsPrivateKey) = DtlsUtils.CreateSelfSignedTlsCert();
            }

            DtlsCertificateFingerprint = DtlsUtils.Fingerprint(_dtlsCertificate);

            SessionID = Guid.NewGuid().ToString();
            LocalSdpSessionID = Crypto.GetRandomInt(5).ToString();

            // Request the underlying RTP session to create a single RTP channel that will
            // be used to multiplex all required media streams.
            addSingleTrack();

            _rtpIceChannel = GetRtpChannel();

            _rtpIceChannel.OnIceCandidate += (candidate) => _onIceCandidate?.Invoke(candidate);
            _rtpIceChannel.OnIceConnectionStateChange += IceConnectionStateChange;
            _rtpIceChannel.OnIceGatheringStateChange += (state) => onicegatheringstatechange?.Invoke(state);
            _rtpIceChannel.OnIceCandidateError += (candidate, error) => onicecandidateerror?.Invoke(candidate, error);

            OnRtpClosed += Close;
            OnRtcpBye += Close;

            onnegotiationneeded?.Invoke();

            _rtpIceChannel.StartGathering();
        }

        /// <summary>
        /// Event handler for ICE connection state changes.
        /// </summary>
        /// <param name="state">The new ICE connection state.</param>
        private async void IceConnectionStateChange(RTCIceConnectionState state)
        {
            if (iceConnectionState == RTCIceConnectionState.connected &&
                state == RTCIceConnectionState.connected)
            {
                // Already connected. This event is due to change in the nominated remote candidate.
                var connectedEP = _rtpIceChannel.NominatedEntry.RemoteCandidate.DestinationEndPoint;
                base.SetDestination(SDPMediaTypesEnum.audio, connectedEP, connectedEP);

                logger.LogInformation($"ICE changing connected remote end point to {AudioDestinationEndPoint}.");
            }
            else
            {
                if (state == RTCIceConnectionState.connected && _rtpIceChannel.NominatedEntry != null)
                {
                    if (_dtlsHandle != null)
                    {
                        // The ICE connection state change is due to a re-connection.
                        iceConnectionState = state;
                        oniceconnectionstatechange?.Invoke(iceConnectionState);

                        connectionState = RTCPeerConnectionState.connected;
                        onconnectionstatechange?.Invoke(connectionState);
                    }
                    else
                    {
                        var connectedEP = _rtpIceChannel.NominatedEntry.RemoteCandidate.DestinationEndPoint;
                        base.SetDestination(SDPMediaTypesEnum.audio, connectedEP, connectedEP);

                        logger.LogInformation($"ICE connected to remote end point {AudioDestinationEndPoint}.");

                        _dtlsHandle = new DtlsSrtpTransport(
                                    IceRole == IceRolesEnum.active ?
                                    (IDtlsSrtpPeer)new DtlsSrtpClient(_dtlsCertificate, _dtlsPrivateKey) :
                                    (IDtlsSrtpPeer)new DtlsSrtpServer(_dtlsCertificate, _dtlsPrivateKey));

                        _dtlsHandle.OnAlert += OnDtlsAlert;

                        logger.LogDebug($"Starting DLS handshake with role {IceRole}.");

                        try
                        {
                            bool handshakeResult = await Task.Run(() => DoDtlsHandshake(_dtlsHandle)).ConfigureAwait(false);

                            connectionState = (handshakeResult) ? RTCPeerConnectionState.connected : connectionState = RTCPeerConnectionState.failed;
                            onconnectionstatechange?.Invoke(connectionState);

                            if (connectionState == RTCPeerConnectionState.connected)
                            {
                                await base.Start().ConfigureAwait(false);

                                if (RemoteDescription.Media.Any(x => x.Media == SDPMediaTypesEnum.application))
                                {
                                    InitialiseSctpAssociation();
                                }
                            }
<<<<<<< HEAD
                            catch (Exception excp)
                            {
                                logger.LogWarning(excp, $"RTCPeerConnection DTLS handshake failed. {excp.Message}");
=======
                        }
                        catch (Exception excp)
                        {
                            logger.LogWarning($"RTCPeerConnection DTLS handshake failed. {excp.Message}");
>>>>>>> ed893a32

                            connectionState = RTCPeerConnectionState.failed;
                            onconnectionstatechange?.Invoke(connectionState);
                        }
                    }
                }

                iceConnectionState = state;
                oniceconnectionstatechange?.Invoke(iceConnectionState);

                if (iceConnectionState == RTCIceConnectionState.checking)
                {
                    connectionState = RTCPeerConnectionState.connecting;
                    onconnectionstatechange?.Invoke(connectionState);
                }
                else if (iceConnectionState == RTCIceConnectionState.disconnected)
                {
                    if (connectionState == RTCPeerConnectionState.connected)
                    {
                        connectionState = RTCPeerConnectionState.disconnected;
                        onconnectionstatechange?.Invoke(connectionState);
                    }
                    else
                    {
                        connectionState = RTCPeerConnectionState.failed;
                        onconnectionstatechange?.Invoke(connectionState);
                    }
                }
                else if (iceConnectionState == RTCIceConnectionState.failed)
                {
                    connectionState = RTCPeerConnectionState.failed;
                    onconnectionstatechange?.Invoke(connectionState);
                }
            }
        }

        /// <summary>
        /// Initialises the SCTP association and will attempt to create any pending data channel requests.
        /// </summary>
        private void InitialiseSctpAssociation()
        {
            // If a data channel was requested by the application then create the SCTP association.
            var sctpAnn = RemoteDescription.Media.Where(x => x.Media == SDPMediaTypesEnum.application).FirstOrDefault();
            int destinationPort = sctpAnn?.SctpPort != null ? (int)sctpAnn.SctpPort : SCTP_DEFAULT_PORT;

            _peerSctpAssociation = new RTCPeerSctpAssociation(_dtlsHandle.Transport, _dtlsHandle.IsClient, SCTP_DEFAULT_PORT, destinationPort);
            _peerSctpAssociation.OnAssociated += () =>
            {
                logger.LogDebug("SCTP association successfully initialised.");

                // Create new SCTP streams for any outstanding data channel requests.
                foreach (var dataChannel in DataChannels)
                {
                    CreateSctpStreamForDataChannel(dataChannel);
                }
            };
            _peerSctpAssociation.OnSCTPStreamOpen += (stm, isLocal) =>
            {
                logger.LogDebug($"SCTP stream opened for label {stm.getLabel()} and stream ID {stm.getNum()} (is local stream ID {isLocal}).");

                if (!isLocal)
                {
                    // A new data channel that was opened by the remote peer.
                    RTCDataChannel dataChannel = new RTCDataChannel
                    {
                        label = stm.getLabel(),
                        id = (ushort)stm.getNum()
                    };
                    dataChannel.SetStream(stm);
                    DataChannels.Add(dataChannel);
                    ondatachannel?.Invoke(dataChannel);
                }
            };

            try
            {
                _peerSctpAssociation.Associate();
            }
            catch (Exception excp)
            {
                logger.LogWarning(excp, $"SCTP exception initialising association. {excp.Message}");
            }
        }

        /// <summary>
        /// Creates a new RTP ICE channel (which manages the UDP socket sending and receiving RTP
        /// packets) for use with this session.
        /// </summary>
        /// <param name="mediaType">The type of media the RTP channel is for. Must be audio or video.</param>
        /// <returns>A new RTPChannel instance.</returns>
        protected override RTPChannel CreateRtpChannel(SDPMediaTypesEnum mediaType)
        {
            var rtpIceChannel = new RtpIceChannel(
                _configuration?.X_BindAddress,
                RTCIceComponent.rtp,
                _configuration?.iceServers,
                _configuration != null ? _configuration.iceTransportPolicy : RTCIceTransportPolicy.all);

            m_rtpChannels.Add(mediaType, rtpIceChannel);

            rtpIceChannel.OnRTPDataReceived += OnRTPDataReceived;

            // Start the RTP, and if required the Control, socket receivers and the RTCP session.
            rtpIceChannel.Start();

            return rtpIceChannel;
        }

        /// <summary>
        /// Sets the local SDP.
        /// </summary>
        /// <remarks>
        /// As specified in https://www.w3.org/TR/webrtc/#dom-peerconnection-setlocaldescription.
        /// </remarks>
        /// <param name="init">Optional. The session description to set as 
        /// local description. If not supplied then an offer or answer will be created as required.
        /// </param>
        public Task setLocalDescription(RTCSessionDescriptionInit init)
        {
            localDescription = new RTCSessionDescription { type = init.type, sdp = SDP.ParseSDPDescription(init.sdp) };

            if (init.type == RTCSdpType.offer)
            {
                _rtpIceChannel.IsController = true;
            }

            // This is the point the ICE session potentially starts contacting STUN and TURN servers.
            //IceSession.StartGathering();

            signalingState = RTCSignalingState.have_local_offer;
            onsignalingstatechange?.Invoke();

            return Task.CompletedTask;
        }

        /// <summary>
        /// This set remote description overload is a convenience method for SIP/VoIP callers
        /// instead of WebRTC callers. The method signature better matches what the SIP
        /// user agent is expecting.
        /// TODO: Using two very similar overloads could cause confusion. Possibly
        /// consolidate.
        /// </summary>
        /// <param name="sdpType">Whether the remote SDP is an offer or answer.</param>
        /// <param name="sessionDescription">The SDP from the remote party.</param>
        /// <returns>The result of attempting to set the remote description.</returns>
        public override SetDescriptionResultEnum SetRemoteDescription(SdpType sdpType, SDP sessionDescription)
        {
            RTCSessionDescriptionInit init = new RTCSessionDescriptionInit
            {
                sdp = sessionDescription.ToString(),
                type = (sdpType == SdpType.answer) ? RTCSdpType.answer : RTCSdpType.offer
            };

            return setRemoteDescription(init);
        }

        /// <summary>
        /// Updates the session after receiving the remote SDP.
        /// </summary>
        /// <param name="init">The answer/offer SDP from the remote party.</param>
        public SetDescriptionResultEnum setRemoteDescription(RTCSessionDescriptionInit init)
        {
            remoteDescription = new RTCSessionDescription { type = init.type, sdp = SDP.ParseSDPDescription(init.sdp) };

            SDP remoteSdp = SDP.ParseSDPDescription(init.sdp);

            SdpType sdpType = (init.type == RTCSdpType.offer) ? SdpType.offer : SdpType.answer;

            switch (signalingState)
            {
                case var sigState when sigState == RTCSignalingState.have_local_offer && sdpType == SdpType.offer:
                    logger.LogWarning($"RTCPeerConnection received an SDP offer but was already in {sigState} state. Remote offer rejected.");
                    return SetDescriptionResultEnum.WrongSdpTypeOfferAfterOffer;
            }

            var setResult = base.SetRemoteDescription(sdpType, remoteSdp);

            if (setResult == SetDescriptionResultEnum.OK)
            {
                string remoteIceUser = remoteSdp.IceUfrag;
                string remoteIcePassword = remoteSdp.IcePwd;
                string dtlsFingerprint = remoteSdp.DtlsFingerprint;

                foreach (var ann in remoteSdp.Media)
                {
                    if (remoteIceUser == null || remoteIcePassword == null || dtlsFingerprint == null)
                    {
                        remoteIceUser = remoteIceUser ?? ann.IceUfrag;
                        remoteIcePassword = remoteIcePassword ?? ann.IcePwd;
                        dtlsFingerprint = dtlsFingerprint ?? ann.DtlsFingerprint;
                    }

                    // Check for data channel announcements.
                    if (ann.Media == SDPMediaTypesEnum.application &&
                        ann.MediaFormats.Count() == 1 &&
                        ann.ApplicationMediaFormats.Single().Key == SDP_DATACHANNEL_FORMAT_ID)
                    {
                        if (ann.Transport == RTP_MEDIA_DATACHANNEL_DTLS_PROFILE ||
                            ann.Transport == RTP_MEDIA_DATACHANNEL_UDPDTLS_PROFILE)
                        {
                            dtlsFingerprint = dtlsFingerprint ?? ann.DtlsFingerprint;
                        }
                        else
                        {
                            logger.LogWarning($"The remote SDP requested an unsupported data channel transport of {ann.Transport}.");
                            return SetDescriptionResultEnum.DataChannelTransportNotSupported;
                        }
                    }
                }

                SdpSessionID = remoteSdp.SessionId;

                if (init.type == RTCSdpType.answer)
                {
                    _rtpIceChannel.IsController = true;
                    // Set DTLS role to be server.
                    IceRole = IceRolesEnum.passive;
                }
                else
                {
                    // Set DTLS role as client.
                    IceRole = IceRolesEnum.active;
                }

                if (remoteIceUser != null && remoteIcePassword != null)
                {
                    _rtpIceChannel.SetRemoteCredentials(remoteIceUser, remoteIcePassword);
                }

                if (!string.IsNullOrWhiteSpace(dtlsFingerprint))
                {
                    dtlsFingerprint = dtlsFingerprint.Trim().ToLower();
                    if (RTCDtlsFingerprint.TryParse(dtlsFingerprint, out var remoteFingerprint))
                    {
                        RemotePeerDtlsFingerprint = remoteFingerprint;
                    }
                    else
                    {
                        logger.LogWarning($"The DTLS fingerprint was invalid or not supported.");
                        return SetDescriptionResultEnum.DtlsFingerprintDigestNotSupported;
                    }
                }
                else
                {
                    logger.LogWarning("The DTLS fingerprint was missing from the remote party's session description.");
                    return SetDescriptionResultEnum.DtlsFingerprintMissing;
                }

                // All browsers seem to have gone to trickling ICE candidates now but just
                // in case one or more are given we can start the STUN dance immediately.
                if (remoteSdp.IceCandidates != null)
                {
                    foreach (var iceCandidate in remoteSdp.IceCandidates)
                    {
                        addIceCandidate(new RTCIceCandidateInit { candidate = iceCandidate });
                    }
                }

                foreach (var media in remoteSdp.Media)
                {
                    if (media.IceCandidates != null)
                    {
                        foreach (var iceCandidate in media.IceCandidates)
                        {
                            addIceCandidate(new RTCIceCandidateInit { candidate = iceCandidate });
                        }
                    }
                }

                signalingState = RTCSignalingState.have_remote_offer;
                onsignalingstatechange?.Invoke();

                // Trigger the ICE candidate events for any non-host candidates, host candidates are always included in the
                // SDP offer/answer. The reason for the trigger is that ICE candidates cannot be sent to the remote peer
                // until it is ready to receive them which is indicated by the remote offer being received.
                foreach (var nonHostCand in _rtpIceChannel.Candidates.Where(x => x.type != RTCIceCandidateType.host))
                {
                    _onIceCandidate?.Invoke(nonHostCand);
                }
            }

            return setResult;
        }

        /// <summary>
        /// Close the session including the underlying RTP session and channels.
        /// </summary>
        /// <param name="reason">An optional descriptive reason for the closure.</param>
        public override void Close(string reason)
        {
            if (!IsClosed)
            {
                logger.LogDebug($"Peer connection closed with reason {(reason != null ? reason : "<none>")}.");

                _rtpIceChannel?.Close();
                _dtlsHandle?.Close();
                _peerSctpAssociation?.Close();

                base.Close(reason);

                connectionState = RTCPeerConnectionState.closed;
                onconnectionstatechange?.Invoke(RTCPeerConnectionState.closed);
            }
        }

        /// <summary>
        /// Closes the connection with the default reason.
        /// </summary>
        public void close()
        {
            Close(NORMAL_CLOSE_REASON);
        }

        /// <summary>
        /// Generates the SDP for an offer that can be made to a remote peer.
        /// </summary>
        /// <remarks>
        /// As specified in https://www.w3.org/TR/webrtc/#dom-rtcpeerconnection-createoffer.
        /// </remarks>
        /// <param name="options">Optional. If supplied the options will be sued to apply additional
        /// controls over the generated offer SDP.</param>
        public RTCSessionDescriptionInit createOffer(RTCOfferOptions options)
        {
            var audioCapabilities = AudioLocalTrack?.Capabilities;
            var videoCapabilities = VideoLocalTrack?.Capabilities;

            List<MediaStreamTrack> localTracks = GetLocalTracks();
            bool excludeIceCandidates = options != null && options.X_ExcludeIceCandidates;
            var offerSdp = createBaseSdp(localTracks, audioCapabilities, videoCapabilities, excludeIceCandidates);

            foreach (var ann in offerSdp.Media)
            {
                ann.AddExtra($"{ICE_SETUP_ATTRIBUTE}{IceRole}");
            }

            RTCSessionDescriptionInit initDescription = new RTCSessionDescriptionInit
            {
                type = RTCSdpType.offer,
                sdp = offerSdp.ToString()
            };

            return initDescription;
        }

        /// <summary>
        /// Convenience overload to suit SIP/VoIP callers.
        /// TODO: Consolidate with createAnswer.
        /// </summary>
        /// <param name="connectionAddress">Not used.</param>
        /// <returns>An SDP payload to answer an offer from the remote party.</returns>
        public override SDP CreateOffer(IPAddress connectionAddress)
        {
            var result = createOffer(null);

            if (result?.sdp != null)
            {
                return SDP.ParseSDPDescription(result.sdp);
            }

            return null;
        }

        /// <summary>
        /// Convenience overload to suit SIP/VoIP callers.
        /// TODO: Consolidate with createAnswer.
        /// </summary>
        /// <param name="connectionAddress">Not used.</param>
        /// <returns>An SDP payload to answer an offer from the remote party.</returns>
        public override SDP CreateAnswer(IPAddress connectionAddress)
        {
            var result = createAnswer(null);

            if (result?.sdp != null)
            {
                return SDP.ParseSDPDescription(result.sdp);
            }

            return null;
        }

        /// <summary>
        /// Creates an answer to an SDP offer from a remote peer.
        /// </summary>
        /// <remarks>
        /// As specified in https://www.w3.org/TR/webrtc/#dom-rtcpeerconnection-createanswer and
        /// https://tools.ietf.org/html/rfc3264#section-6.1.
        /// </remarks>
        /// <param name="options">Optional. If supplied the options will be used to apply additional
        /// controls over the generated answer SDP.</param>
        public RTCSessionDescriptionInit createAnswer(RTCAnswerOptions options)
        {
            if (remoteDescription == null)
            {
                throw new ApplicationException("The remote SDP must be set before an SDP answer can be created.");
            }
            else
            {
                var audioCapabilities = (AudioLocalTrack != null && AudioRemoteTrack != null) ?
                    SDPAudioVideoMediaFormat.GetCompatibleFormats(AudioLocalTrack.Capabilities, AudioRemoteTrack.Capabilities) : null;
                var videoCapabilities = (VideoLocalTrack != null && VideoRemoteTrack != null) ?
                    SDPAudioVideoMediaFormat.GetCompatibleFormats(VideoLocalTrack.Capabilities, VideoRemoteTrack.Capabilities) : null;

                List<MediaStreamTrack> localTracks = GetLocalTracks();
                bool excludeIceCandidates = options != null && options.X_ExcludeIceCandidates;
                var answerSdp = createBaseSdp(localTracks, audioCapabilities, videoCapabilities, excludeIceCandidates);

                if (answerSdp.Media.Any(x => x.Media == SDPMediaTypesEnum.audio))
                {
                    var audioAnnouncement = answerSdp.Media.Where(x => x.Media == SDPMediaTypesEnum.audio).Single();
                    audioAnnouncement.AddExtra($"{ICE_SETUP_ATTRIBUTE}{IceRole}");
                }

                if (answerSdp.Media.Any(x => x.Media == SDPMediaTypesEnum.video))
                {
                    var videoAnnouncement = answerSdp.Media.Where(x => x.Media == SDPMediaTypesEnum.video).Single();
                    videoAnnouncement.AddExtra($"{ICE_SETUP_ATTRIBUTE}{IceRole}");
                }

                RTCSessionDescriptionInit initDescription = new RTCSessionDescriptionInit
                {
                    type = RTCSdpType.answer,
                    sdp = answerSdp.ToString()
                };

                return initDescription;
            }
        }

        /// <summary>
        /// For standard use this method should not need to be called. The remote peer's ICE
        /// user and password will be set when from the SDP. This method is provided for 
        /// diagnostics purposes.
        /// </summary>
        /// <param name="remoteIceUser">The remote peer's ICE user value.</param>
        /// <param name="remoteIcePassword">The remote peer's ICE password value.</param>
        public void SetRemoteCredentials(string remoteIceUser, string remoteIcePassword)
        {
            _rtpIceChannel.SetRemoteCredentials(remoteIceUser, remoteIcePassword);
        }

        /// <summary>
        /// Gets the RTP channel being used to send and receive data on this peer connection.
        /// Unlike the base RTP session peer connections only ever use a single RTP channel.
        /// Audio and video (and RTCP) are all multiplexed on the same channel.
        /// </summary>
        public RtpIceChannel GetRtpChannel()
        {
            return m_rtpChannels.FirstOrDefault().Value as RtpIceChannel;
        }

        /// <summary>
        /// Generates the base SDP for an offer or answer. The SDP will then be tailored depending
        /// on whether it's being used in an offer or an answer.
        /// </summary>
        /// <param name="tracks">THe local media tracks to add to the SDP description.</param>
        /// <param name="audioCapabilities">Optional. The audio formats to support in the SDP. This list can differ from
        /// the local audio track if an answer is being generated and only mutually supported formats are being
        /// used.</param>
        /// <param name="videoCapabilities">Optional. The video formats to support in the SDP. This list can differ from
        /// the local video track if an answer is being generated and only mutually supported formats are being
        /// used.</param>
        /// <param name="excludeIceCandidates">If true it indicates the caller does not want ICE candidates added
        /// to the SDP.</param>
        /// <remarks>
        /// From https://tools.ietf.org/html/draft-ietf-mmusic-ice-sip-sdp-39#section-4.2.5:
        ///   "The transport address from the peer for the default destination
        ///   is set to IPv4/IPv6 address values "0.0.0.0"/"::" and port value
        ///   of "9".  This MUST NOT be considered as a ICE failure by the peer
        ///   agent and the ICE processing MUST continue as usual."
        /// </remarks>
        private SDP createBaseSdp(List<MediaStreamTrack> tracks,
            List<SDPAudioVideoMediaFormat> audioCapabilities,
            List<SDPAudioVideoMediaFormat> videoCapabilities,
            bool excludeIceCandidates = false)
        {
            SDP offerSdp = new SDP(IPAddress.Loopback);
            offerSdp.SessionId = LocalSdpSessionID;

            bool iceCandidatesAdded = false;
            int mediaIndex = 0;

            offerSdp.DtlsFingerprint = this.DtlsCertificateFingerprint.ToString();

            // Local function to add ICE candidates to one of the media announcements.
            void AddIceCandidates(SDPMediaAnnouncement announcement)
            {
                if (_rtpIceChannel.Candidates?.Count > 0)
                {
                    announcement.IceCandidates = new List<string>();

                    // Add ICE candidates.
                    foreach (var iceCandidate in _rtpIceChannel.Candidates)
                    {
                        announcement.IceCandidates.Add(iceCandidate.ToString());
                    }

                    foreach (var iceCandidate in _applicationIceCandidates)
                    {
                        announcement.IceCandidates.Add(iceCandidate.ToString());
                    }

                    if (_rtpIceChannel.IceGatheringState == RTCIceGatheringState.complete)
                    {
                        announcement.AddExtra($"a={SDP.END_ICE_CANDIDATES_ATTRIBUTE}");
                    }
                }
            };

            // Media announcements must be in the same order in the offer and answer.
            foreach (var track in tracks)
            {
                int mindex = RemoteDescription == null ? mediaIndex++ : RemoteDescription.GetIndexForMediaType(track.Kind);

                if (mindex == SDP.MEDIA_INDEX_NOT_PRESENT)
                {
                    logger.LogWarning($"Media announcement for {track.Kind} omitted due to no reciprocal remote announcement.");
                }
                else
                {
                    SDPMediaAnnouncement announcement = new SDPMediaAnnouncement(
                     track.Kind,
                     SDP.IGNORE_RTP_PORT_NUMBER,
                     (track.Kind == SDPMediaTypesEnum.video) ? videoCapabilities : audioCapabilities);

                    announcement.Transport = RTP_MEDIA_PROFILE;
                    announcement.Connection = new SDPConnectionInformation(IPAddress.Any);
                    announcement.AddExtra(RTCP_MUX_ATTRIBUTE);
                    announcement.AddExtra(RTCP_ATTRIBUTE);
                    announcement.MediaStreamStatus = track.StreamStatus;
                    announcement.MediaID = mindex.ToString();
                    announcement.MLineIndex = mindex;

                    announcement.IceUfrag = _rtpIceChannel.LocalIceUser;
                    announcement.IcePwd = _rtpIceChannel.LocalIcePassword;
                    announcement.IceOptions = ICE_OPTIONS;
                    announcement.DtlsFingerprint = offerSdp.DtlsFingerprint;

                    if (iceCandidatesAdded == false && !excludeIceCandidates)
                    {
                        AddIceCandidates(announcement);
                        iceCandidatesAdded = true;
                    }

                    if (track.Ssrc != 0)
                    {
                        string trackCname = track.Kind == SDPMediaTypesEnum.video ?
                       VideoRtcpSession?.Cname : AudioRtcpSession?.Cname;

                        if (trackCname != null)
                        {
                            announcement.SsrcAttributes.Add(new SDPSsrcAttribute(track.Ssrc, trackCname, null));
                        }
                    }

                    offerSdp.Media.Add(announcement);
                }
            }

            if (DataChannels.Count > 0 || (RemoteDescription?.Media.Any(x => x.Media == SDPMediaTypesEnum.application) ?? false))
            {
                int mindex = RemoteDescription == null ? mediaIndex++ : RemoteDescription.GetIndexForMediaType(SDPMediaTypesEnum.application);

                if (mindex == SDP.MEDIA_INDEX_NOT_PRESENT)
                {
                    logger.LogWarning($"Media announcement for data channel establishment omitted due to no reciprocal remote announcement.");
                }
                else
                {
                    SDPMediaAnnouncement dataChannelAnnouncement = new SDPMediaAnnouncement(
                        SDPMediaTypesEnum.application,
                        SDP.IGNORE_RTP_PORT_NUMBER,
                        new List<SDPApplicationMediaFormat> { new SDPApplicationMediaFormat(SDP_DATACHANNEL_FORMAT_ID) });
                    dataChannelAnnouncement.Transport = RTP_MEDIA_DATACHANNEL_UDPDTLS_PROFILE;
                    dataChannelAnnouncement.Connection = new SDPConnectionInformation(IPAddress.Any);

                    dataChannelAnnouncement.SctpPort = SCTP_DEFAULT_PORT;
                    dataChannelAnnouncement.MaxMessageSize = SCTP_DEFAULT_MAX_MESSAGE_SIZE;
                    dataChannelAnnouncement.MLineIndex = mindex;
                    dataChannelAnnouncement.MediaID = mindex.ToString();
                    dataChannelAnnouncement.IceUfrag = _rtpIceChannel.LocalIceUser;
                    dataChannelAnnouncement.IcePwd = _rtpIceChannel.LocalIcePassword;
                    dataChannelAnnouncement.IceOptions = ICE_OPTIONS;
                    dataChannelAnnouncement.DtlsFingerprint = offerSdp.DtlsFingerprint;

                    if (iceCandidatesAdded == false && !excludeIceCandidates)
                    {
                        AddIceCandidates(dataChannelAnnouncement);
                        iceCandidatesAdded = true;
                    }

                    offerSdp.Media.Add(dataChannelAnnouncement);
                }
            }

            // Set the Bundle attribute to indicate all media announcements are being multiplexed.
            if (offerSdp.Media?.Count > 0)
            {
                offerSdp.Group = BUNDLE_ATTRIBUTE;
                foreach (var ann in offerSdp.Media.OrderBy(x => x.MediaID))
                {
                    offerSdp.Group += $" {ann.MediaID}";
                }
            }

            return offerSdp;
        }

        /// <summary>
        /// From RFC5764:
        ///             +----------------+
        ///             | 127 < B< 192  -+--> forward to RTP
        ///             |                |
        /// packet -->  |  19 < B< 64   -+--> forward to DTLS
        ///             |                |
        ///             |       B< 2    -+--> forward to STUN
        ///             +----------------+
        /// </summary>
        /// <paramref name="localPort">The local port on the RTP socket that received the packet.</paramref>
        /// <param name="remoteEP">The remote end point the packet was received from.</param>
        /// <param name="buffer">The data received.</param>
        private void OnRTPDataReceived(int localPort, IPEndPoint remoteEP, byte[] buffer)
        {
            //logger.LogDebug($"RTP channel received a packet from {remoteEP}, {buffer?.Length} bytes.");

            // By this pint the RTP ICE channel has already processed any STUN packets which means 
            // it's only necessary to separate RTP/RTCP from DTLS.
            // Because DTLS packets can be fragmented and RTP/RTCP should never be use the RTP/RTCP 
            // prefix to distinguish.

            if (buffer?.Length > 0)
            {
                try
                {
                    if (buffer?.Length > RTPHeader.MIN_HEADER_LEN && buffer[0] >= 128 && buffer[0] <= 191)
                    {
                        // RTP/RTCP packet.
                        base.OnReceive(localPort, remoteEP, buffer);
                    }
                    else
                    {
                        if (_dtlsHandle != null)
                        {
                            //logger.LogDebug($"DTLS transport received {buffer.Length} bytes from {AudioDestinationEndPoint}.");
                            _dtlsHandle.WriteToRecvStream(buffer);
                        }
                        else
                        {
                            logger.LogWarning($"DTLS packet received {buffer.Length} bytes from {remoteEP} but no DTLS transport available.");
                        }
                    }
                }
                catch (Exception excp)
                {
                    logger.LogError($"Exception RTCPeerConnection.OnRTPDataReceived {excp.Message}");
                }
            }
        }

        /// <summary>
        /// Used to add a local ICE candidate. These are for candidates that the application may
        /// want to provide in addition to the ones that will be automatically determined. An
        /// example is when a machine is behind a 1:1 NAT and the application wants a host 
        /// candidate with the public IP address to be included.
        /// </summary>
        /// <param name="candidateInit">The ICE candidate to add.</param>
        /// <example>
        /// var natCandidate = new RTCIceCandidate(RTCIceProtocol.udp, natAddress, natPort, RTCIceCandidateType.host);
        /// pc.addLocalIceCandidate(natCandidate);
        /// </example>
        public void addLocalIceCandidate(RTCIceCandidate candidate)
        {
            candidate.usernameFragment = _rtpIceChannel.LocalIceUser;
            _applicationIceCandidates.Add(candidate);
        }

        /// <summary>
        /// Used to add remote ICE candidates to the peer connection's checklist.
        /// </summary>
        /// <param name="candidateInit">The remote ICE candidate to add.</param>
        public void addIceCandidate(RTCIceCandidateInit candidateInit)
        {
            RTCIceCandidate candidate = new RTCIceCandidate(candidateInit);

            if (_rtpIceChannel.Component == candidate.component)
            {
                _rtpIceChannel.AddRemoteCandidate(candidate);
            }
            else
            {
                logger.LogWarning($"Remote ICE candidate not added as no available ICE session for component {candidate.component}.");
            }
        }

        /// <summary>
        /// Restarts the ICE session gathering and connection checks.
        /// </summary>
        public void restartIce()
        {
            _rtpIceChannel.Restart();
        }

        /// <summary>
        /// Gets the initial optional configuration settings this peer connection was created
        /// with.
        /// </summary>
        /// <returns>If available the initial configuration options.</returns>
        public RTCConfiguration getConfiguration()
        {
            return _configuration;
        }

        /// <summary>
        /// Not implemented. Configuration options cannot currently be changed once the peer
        /// connection has been initialised.
        /// </summary>
        public void setConfiguration(RTCConfiguration configuration = null)
        {
            throw new NotImplementedException();
        }

        /// <summary>
        /// Adds a new data channel to the peer connection.
        /// </summary>
        /// <param name="label">THe label used to identify the data channel.</param>
        /// <returns>The data channel created.</returns>
        public RTCDataChannel createDataChannel(string label, RTCDataChannelInit init)
        {
            logger.LogDebug($"Data channel create request for label {label}.");

            RTCDataChannel channel = new RTCDataChannel
            {
                label = label,
            };

            DataChannels.Add(channel);

            // If the SCTP association is ready attempt to create a new SCTP stream for the data channel.
            // If the association is not ready the stream creation attempt will be triggered once it is.
            if (_peerSctpAssociation != null && _peerSctpAssociation.IsAssociated)
            {
                CreateSctpStreamForDataChannel(channel);
            }

            return channel;
        }

        /// <summary>
        /// Attempts to create and wire up the SCTP stream for a data channel.
        /// </summary>
        /// <param name="dataChannel">The data channel to create the SCTP stream for.</param>
        /// <returns>The Task being used to create the SCTP stream.</returns>
        private void CreateSctpStreamForDataChannel(RTCDataChannel dataChannel)
        {
            logger.LogDebug($"Attempting to create SCTP stream for data channel with label {dataChannel.label}.");

            Task.Run(() =>
            {
                return _peerSctpAssociation.CreateStream(dataChannel.label);
            })
            .ContinueWith(
                (t) =>
                {
                    if (t.IsFaulted)
                    {
                        if (t.Exception != null)
                        {
                            logger.LogWarning($"Exception creating data channel {t.Exception.Flatten().Message}");
                            dataChannel.SetError(t.Exception.InnerExceptions.First().Message);
                        }
                        else
                        {
                            logger.LogWarning($"Unable to create a data channel.");
                            dataChannel.SetError(UNKNOWN_DATACHANNEL_ERROR);
                        }
                    }
                    else
                    {
                        logger.LogDebug($"SCTP stream successfully initialised for data channel with label {dataChannel.label}.");
                        dataChannel.SetStream(t.Result);
                    }
                })
            .ConfigureAwait(false);
        }

        /// <summary>
        ///  DtlsHandshake requires DtlsSrtpTransport to work.
        ///  DtlsSrtpTransport is similar to C++ DTLS class combined with Srtp class and can perform 
        ///  Handshake as Server or Client in same call. The constructor of transport require a DtlsStrpClient 
        ///  or DtlsSrtpServer to work.
        /// </summary>
        /// <param name="dtlsHandle">The DTLS transport handle to perform the handshake with.</param>
        /// <returns></returns>
        private bool DoDtlsHandshake(DtlsSrtpTransport dtlsHandle)
        {
            logger.LogDebug("RTCPeerConnection DoDtlsHandshake started.");

            var rtpChannel = GetRtpChannel(SDPMediaTypesEnum.audio);

            dtlsHandle.OnDataReady += (buf) =>
            {
                //logger.LogDebug($"DTLS transport sending {buf.Length} bytes to {AudioDestinationEndPoint}.");
                rtpChannel.Send(RTPChannelSocketsEnum.RTP, AudioDestinationEndPoint, buf);
            };

            var handshakeResult = dtlsHandle.DoHandshake();

            if (!handshakeResult)
            {
                logger.LogWarning($"RTCPeerConnection DTLS handshake failed.");
                return false;
            }
            else
            {
                logger.LogDebug($"RTCPeerConnection DTLS handshake result {handshakeResult}, is handshake complete {dtlsHandle.IsHandshakeComplete()}.");

                var expectedFp = RemotePeerDtlsFingerprint;
                var remoteFingerprint = DtlsUtils.Fingerprint(expectedFp.algorithm, dtlsHandle.GetRemoteCertificate().GetCertificateAt(0));

                if (remoteFingerprint.value?.ToUpper() != expectedFp.value?.ToUpper())
                {
                    logger.LogWarning($"RTCPeerConnection remote certificate fingerprint mismatch, expected {expectedFp}, actual {remoteFingerprint}.");
                    return false;
                }
                else
                {
                    logger.LogDebug($"RTCPeerConnection remote certificate fingerprint matched expected value of {remoteFingerprint.value} for {remoteFingerprint.algorithm}.");

                    base.SetSecurityContext(
                        dtlsHandle.ProtectRTP,
                        dtlsHandle.UnprotectRTP,
                        dtlsHandle.ProtectRTCP,
                        dtlsHandle.UnprotectRTCP);

                    return true;
                }
            }
        }

        /// <summary>
        /// Event handler for TLS alerts from the DTLS transport.
        /// </summary>
        /// <param name="alertLevel">The level of the alert: warning or critical.</param>
        /// <param name="alertType">The type of the alert.</param>
        /// <param name="alertDescription">An optional description for the alert.</param>
        private void OnDtlsAlert(AlertLevelsEnum alertLevel, AlertTypesEnum alertType, string alertDescription)
        {
            if (alertType == AlertTypesEnum.close_notify)
            {
                logger.LogDebug($"SCTP closing association as a result of DTLS transport closure.");

                // No point keeping the SCTP association open if there is no DTLS transport available.
                _peerSctpAssociation.Close();
            }
            else
            {
                logger.LogWarning($"DTLS unexpected {alertLevel} alert {alertType}: {alertDescription}");
            }
        }

        /// <summary>
        /// Close the session if the instance is out of scope.
        /// </summary>
        protected override void Dispose(bool disposing)
        {
            Close("disposed");
        }

        /// <summary>
        /// Close the session if the instance is out of scope.
        /// </summary>
        public override void Dispose()
        {
            Close("disposed");
        }
    }
}
<|MERGE_RESOLUTION|>--- conflicted
+++ resolved
@@ -485,16 +485,9 @@
                                     InitialiseSctpAssociation();
                                 }
                             }
-<<<<<<< HEAD
                             catch (Exception excp)
                             {
                                 logger.LogWarning(excp, $"RTCPeerConnection DTLS handshake failed. {excp.Message}");
-=======
-                        }
-                        catch (Exception excp)
-                        {
-                            logger.LogWarning($"RTCPeerConnection DTLS handshake failed. {excp.Message}");
->>>>>>> ed893a32
 
                             connectionState = RTCPeerConnectionState.failed;
                             onconnectionstatechange?.Invoke(connectionState);
@@ -1370,4 +1363,4 @@
             Close("disposed");
         }
     }
-}
+}