<<<<<<< HEAD
﻿/*
 * Copyright 2017 pi.pe gmbh .
 *
 * Licensed under the Apache License, Version 2.0 (the "License");
 * you may not use this file except in compliance with the License.
 * You may obtain a copy of the License at
 *
 *     http://www.apache.org/licenses/LICENSE-2.0
 *
 * Unless required by applicable law or agreed to in writing, software
 * distributed under the License is distributed on an "AS IS" BASIS,
 * WITHOUT WARRANTIES OR CONDITIONS OF ANY KIND, either express or implied.
 * See the License for the specific language governing permissions and
 * limitations under the License.
 *
 */
// Modified by Andrés Leone Gámez

using System;
using System.Collections.Concurrent;
using System.Collections.Generic;
using System.IO;
using System.Linq;
using System.Net.Sockets;
using System.Threading;
using System.Threading.Tasks;
using Microsoft.Extensions.Logging;
using Org.BouncyCastle.Crypto;
using Org.BouncyCastle.Crypto.Tls;
using Org.BouncyCastle.Security;
using SCTP4CS.Utils;
using SIPSorcery.Sys;

/**
 *
 * @author Westhawk Ltd<thp@westhawk.co.uk>
 */
=======
/*
 * Copyright 2017 pi.pe gmbh .
 *
 * Licensed under the Apache License, Version 2.0 (the "License");
 * you may not use this file except in compliance with the License.
 * You may obtain a copy of the License at
 *
 *     http://www.apache.org/licenses/LICENSE-2.0
 *
 * Unless required by applicable law or agreed to in writing, software
 * distributed under the License is distributed on an "AS IS" BASIS,
 * WITHOUT WARRANTIES OR CONDITIONS OF ANY KIND, either express or implied.
 * See the License for the specific language governing permissions and
 * limitations under the License.
 *
 */
// Modified by Andrés Leone Gámez

using System;
using System.Collections.Generic;
using System.IO;
using System.Net.Sockets;
using System.Threading;
using Microsoft.Extensions.Logging;
using Org.BouncyCastle.Crypto.Tls;
using Org.BouncyCastle.Security;
using SCTP4CS.Utils;
using SIPSorcery.Sys;

/**
 *
 * @author Westhawk Ltd<thp@westhawk.co.uk>
 */
>>>>>>> 4ae80514
namespace SIPSorcery.Net.Sctp
{
    public enum AcknowlegeState
    {
        Idle,//      int = iota // ack timer is off
        Immediate,            // will send ack immediately
        Delay                // ack timer is on (ack is being delayed)
    }
    // ack mode (for testing)
    public enum AckMode
    {
        Normal,
        NoDelay,
        AlwaysDelay
    }
    public enum ReconfigResult : uint
    {
        SuccessNOP = 0,
        SuccessPerformed = 1,
        Denied = 2,
        ErrorWrongSSN = 3,
        ErrorRequestAlreadyInProgress = 4,
        ErrorBadSequenceNumber = 5,
        ResultInProgress = 6
    }

    public struct AssociationConsts
    {
        public const uint receiveMTU = 8192; // MTU for inbound packet (from DTLS)
        public const uint initialMTU = 1228; // initial MTU for outgoing packets (to DTLS)
        public const uint initialRecvBufSize = 1024 * 1024;
        public const uint commonHeaderSize = 12;
        public const uint dataChunkHeaderSize = 16;
        public const uint defaultMaxMessageSize = 65536;
    }

    public abstract class Association : IRtxTimerObserver, IAckTimerObserver
    {
        protected Mutex RWMutex = new Mutex();

        private uint peerVerificationTag;
        private uint myVerificationTag;
        private State _state = State.CLOSED;
        public State state
        {
            get
            {
                return _state;
            }
            set
            {
                if (_state != value)
                {
                    _state = value;
                }
            }
        }
        protected uint myNextTSN; // nextTSN
        private uint peerLastTSN; // lastRcvdTSN
        private uint minTSN2MeasureRTT; // for RTT measurement
        private bool willSendForwardTSN;
        private bool willRetransmitFast;
        protected bool willRetransmitReconfig;

        // Reconfig
        private uint myNextRSN;
        private Dictionary<uint, ReConfigChunk> reconfigs = new Dictionary<uint, ReConfigChunk>();
        private Dictionary<uint, OutgoingSSNResetRequestParameter> reconfigRequests = new Dictionary<uint, OutgoingSSNResetRequestParameter>();

        // Non-RFC internal data
        private int sourcePort;
        private int destinationPort;
        private ushort myMaxNumInboundStreams = ushort.MaxValue;
        private ushort myMaxNumOutboundStreams = ushort.MaxValue;
        private CookieHolder myCookie;
        protected PayloadQueue payloadQueue = new PayloadQueue();
        protected PayloadQueue inflightQueue = new PayloadQueue();
        protected PendingQueue pendingQueue = new PendingQueue();
        protected ControlQueue controlQueue = new ControlQueue();
        protected uint mtu = AssociationConsts.initialMTU;
        public uint maxPayloadSize = AssociationConsts.initialMTU - (AssociationConsts.commonHeaderSize + AssociationConsts.dataChunkHeaderSize); // max DATA chunk payload size
        protected uint cumulativeTSNAckPoint;
        protected uint advancedPeerTSNAckPoint;
        private bool useForwardTSN;

        // Congestion control parameters
        protected uint maxReceiveBufferSize = AssociationConsts.initialRecvBufSize;
        protected uint maxMessageSize = AssociationConsts.defaultMaxMessageSize;
        /// <summary>
        /// Congestion control window (cwnd, in bytes), which is adjusted by
        /// the sender based on observed network conditions.
        /// Note: This variable is maintained on a per-destination-address basis.
        /// </summary>
        protected uint cwnd;
        /// <summary>
        /// Receiver advertised window size (rwnd, in bytes), which is set by
        /// the receiver based on its available buffer space for incoming
        /// packets.
        /// 
        /// Note: This variable is kept on the entire association.
        /// </summary>
        protected uint rwnd;
        /// <summary>
        /// assume a single destination via ICE
        /// Slow-start threshold (ssthresh, in bytes), which is used by the
        /// sender to distinguish slow-start and congestion avoidance phases.
        /// Note: This variable is maintained on a per-destination-address basis. 
        /// </summary>
        protected uint ssthresh;
        private uint partialBytesAcked;
        private bool inFastRecovery;
        private uint fastRecoverExitPoint;


        // RTX & Ack timer
        private rtoManager rtoMgr;
        private rtxTimer t1Init;
        private rtxTimer t1Cookie;
        private rtxTimer t3RTX;
        private rtxTimer tReconfig;
        private ackTimer _ackTimer;

        // Chunks stored for retransmission
        private InitChunk storedInit;
        private CookieEchoChunk storedCookieEcho;

        private ConcurrentDictionary<int, SCTPStream> streams;

        public AcknowlegeState ackState;
        private AckMode ackMode; // for testing

        // stats
        AssociationStats stats = new AssociationStats();

        // per inbound packet context
        private bool delayedAckTriggered;
        private bool immediateAckTriggered;

        private string name;
        protected static ILogger logger = Log.Logger;
        protected object writeLoopCh = new object();

        protected LimitedConcurrentQueue<DataChunk> _freeBlocks;

        public void associate()
        {

        }

        /**
		 * <code>
		 *                     -----          -------- (from any state)
		 *                   /       \      /  rcv ABORT      [ABORT]
		 *  rcv INIT        |         |    |   ----------  or ----------
		 *  --------------- |         v    v   delete TCB     snd ABORT
		 *  generate Cookie  \    +---------+                 delete TCB
		 *  snd INIT ACK       ---|  CLOSED |
		 *                        +---------+
		 *                         /      \      [ASSOCIATE]
		 *                        /        \     ---------------
		 *                       |          |    create TCB
		 *                       |          |    snd INIT
		 *                       |          |    strt init timer
		 *        rcv valid      |          |
		 *      COOKIE  ECHO     |          v
		 *  (1) ---------------- |      +------------+
		 *      create TCB       |      | COOKIE-WAIT| (2)
		 *      snd COOKIE ACK   |      +------------+
		 *                       |          |
		 *                       |          |    rcv INIT ACK
		 *                       |          |    -----------------
		 *                       |          |    snd COOKIE ECHO
		 *                       |          |    stop init timer
		 *                       |          |    strt cookie timer
		 *                       |          v
		 *                       |      +--------------+
		 *                       |      | COOKIE-ECHOED| (3)
		 *                       |      +--------------+
		 *                       |          |
		 *                       |          |    rcv COOKIE ACK
		 *                       |          |    -----------------
		 *                       |          |    stop cookie timer
		 *                       v          v
		 *                     +---------------+
		 *                     |  ESTABLISHED  |
		 *                     +---------------+
		 * </code>
		 */
        public enum State
        {
            COOKIEWAIT, COOKIEECHOED, ESTABLISHED,
            SHUTDOWNPENDING, SHUTDOWNSENT, SHUTDOWNRECEIVED,
            SHUTDOWNACKSENT, CLOSED
        };

        // retransmission timer IDs
        public enum TimerType : int
        {
            T1Init,
            T1Cookie,
            T3RTX,
            Reconfig
        }

        private byte[] _supportedExtensions = { (byte)ChunkType.RE_CONFIG };
        /*
		 For what it is worth, here's the logic as to why we don't have any supported extensions.
		 { 
		 ASCONF, // this is ICE's job so we never send ASCONF or 
		 ASCONF-ACK, // ASCONF-ACK
		 FORWARDTSN, // we may end up wanting this - it supports partial reliability - aka giving up..
		 PKTDROP, // this is an optional performance enhancement especially valuable for middleboxes (we aren't one)
		 RE-CONFIG, // not sure about this - but lets assume for now that the w3c interface doesn't support stream resets.
		 AUTH // Assume DTLS will cover this for us if we never send ASCONF packets.
		 */
        public static int COOKIESIZE = 32;
        private static long VALIDCOOKIELIFE = 60000;
        protected double _rto = 3.0;
        /*
		 RTO.Initial - 3 seconds
		 RTO.Min - 1 second
		 RTO.Max - 60 seconds
		 Max.Burst - 4
		 RTO.Alpha - 1/8
		 RTO.Beta - 1/4
		 Valid.Cookie.Life - 60 seconds
		 Association.Max.Retrans - 10 attempts
		 Path.Max.Retrans - 5 attempts (per destination address)
		 Max.Init.Retransmits - 8 attempts
		 HB.interval - 30 seconds
		 HB.Max.Burst - 1
		 */
        protected DatagramTransport _transp;
        private Thread _rcv;
        private Thread _send;
        private SecureRandom _random;
        private AssociationListener _al;

        protected bool _isDone;
        private static int TICK = 1000; // loop time in rcv
        static int __assocNo = 1;
        private ReconfigState reconfigState;

        /// <summary>
        /// The next ID to use when creating a new stream. 
        /// Note originally this value as generated randomly between 0 and 65535 but Chrome was rejecting
        /// ID's that were greater than maximum number of streams set on the SCTP association. Hence
        /// changed it to be sequential.
        /// </summary>
        private int _nextStreamID = 0;

        class CookieHolder
        {
            public byte[] cookieData;
            public long cookieTime;
        };
        private List<CookieHolder> _cookies = new List<CookieHolder>();

        // default is server
        public Association(DatagramTransport transport, AssociationListener al, int srcPort, int dstPort) : this(transport, al, false, srcPort, dstPort) { }

        public Association(DatagramTransport transport, AssociationListener al, bool client, int srcPort, int dstPort)
        {
            //logger.LogDebug($"SCTP created an Association of type: {this.GetType().Name}.");
            _al = al;
            _random = new SecureRandom();
            myVerificationTag = (uint)_random.NextInt();
            _transp = transport;
            streams = new ConcurrentDictionary<int, SCTPStream>();
            var IInt = new FastBit.Int(_random.NextInt());
            var tsn = new FastBit.Uint(IInt.b0, IInt.b1, IInt.b2, IInt.b3).Auint;
            myNextTSN = tsn;
            myNextRSN = tsn;
            minTSN2MeasureRTT = tsn;
            state = State.CLOSED;

            cwnd = min32(4 * mtu, max32(2 * mtu, 4380));

            rtoMgr = rtoManager.newRTOManager();
            t1Init = rtxTimer.newRTXTimer((int)TimerType.T1Init, this, rtoManager.maxInitRetrans);
            t1Cookie = rtxTimer.newRTXTimer((int)TimerType.T1Cookie, this, rtoManager.maxInitRetrans);
            t3RTX = rtxTimer.newRTXTimer((int)TimerType.T3RTX, this, rtoManager.noMaxRetrans);        // retransmit forever
            tReconfig = rtxTimer.newRTXTimer((int)TimerType.Reconfig, this, rtoManager.noMaxRetrans); // retransmit forever
            _ackTimer = ackTimer.newAckTimer(this);

            name = "AssocRcv" + Interlocked.Increment(ref __assocNo);
            /*
			the method used to determine which
			side uses odd or even is based on the underlying DTLS connection
			role: the side acting as the DTLS client MUST use Streams with even
			Stream Identifiers, the side acting as the DTLS server MUST use
			Streams with odd Stream Identifiers. */

            _nextStreamID = (client) ? _nextStreamID : _nextStreamID + 1;

            sourcePort = srcPort;
            destinationPort = dstPort;

            cumulativeTSNAckPoint = tsn - 1;
            advancedPeerTSNAckPoint = tsn - 1;

            Init(client);
        }

        private void Init(bool isClient)
        {
            try
            {
                RWMutex.WaitOne();

                if (_transp != null)
                {
                    readLoop();
                    writeLoop();
                }
                else
                {
                    logger.LogError("Created an Association with a null transport somehow...");
                }

                if (isClient)
                {
                    state = State.COOKIEWAIT;
                    InitChunk c = new InitChunk();
                    c.setInitialTSN(this.myNextTSN);
                    c.setNumInStreams(myMaxNumInboundStreams);
                    c.setNumOutStreams(myMaxNumOutboundStreams);
                    c.setAdRecWinCredit(maxReceiveBufferSize);
                    c.setInitiate(this.getMyVerTag());
                    storedInit = c;
                    sendInit();
                    t1Init.start(rtoMgr.getRTO());
                }
            }
            finally
            {
                RWMutex.ReleaseMutex();
            }
        }


        protected byte[] getSupportedExtensions()
        { // this lets others switch features off.
            return _supportedExtensions;
        }
        public uint getNearTSN()
        {
            return myNextTSN;
        }
        byte[] getUnionSupportedExtensions(byte[] far)
        {
            ByteBuffer unionbb = new ByteBuffer(new byte[far.Length]);
            for (int f = 0; f < far.Length; f++)
            {
                //logger.LogDebug($"offered extension {(ChunkType)far[f]}.");
                for (int n = 0; n < _supportedExtensions.Length; n++)
                {
                    //logger.LogDebug($"supported extension {(ChunkType)_supportedExtensions[n]}.");
                    if (_supportedExtensions[n] == far[f])
                    {
                        //logger.LogDebug($"matching extension {(ChunkType)_supportedExtensions[n]}.");
                        unionbb.Put(far[f]);
                    }
                }
            }
            byte[] res = new byte[unionbb.Position];
            unionbb.Position = 0;
            unionbb.GetBytes(res, res.Length);
            //logger.LogDebug("union of extensions contains :" + Chunk.chunksToNames(res));
            return res;
        }

        uint getMyReceiverWindowCredit()
        {
            uint bytesQueued = 0;
            foreach (var s in streams)
            {
                bytesQueued += s.Value.getNumBytesInReassemblyQueue();
            }

            if (bytesQueued >= maxReceiveBufferSize)
            {
                return 0;
            }
            return maxReceiveBufferSize - bytesQueued;
        }

        public void handleInbound(Packet rec)
        {
            try
            {
                checkPacket(rec);
            }
            catch (Exception e)
            {
                Log.Logger.LogWarning(e.Message);
                return;
            }

            handleChunkStart();

            var cl = rec.getChunkList();
            foreach (var c in cl)
            {
                c.validate();
            }
            foreach (var c in cl)
            {
                handleChunk(rec, c);
            }

            handleChunkEnd();
        }

        private object myLock = new object();
        private object sendReceiveLock = new object();
        void handleChunkStart()
        {
            lock (myLock)
            {
                delayedAckTriggered = false;
                immediateAckTriggered = false;
            }
        }

        void handleChunkEnd()
        {
            lock (myLock)
            {
                if (immediateAckTriggered)
                {
                    // Send SACK now!
                    ackState = AcknowlegeState.Immediate;
                    _ackTimer.stop();
                    awakeWriteLoop();
                }
                else if (delayedAckTriggered)
                {
                    // Will send delayed ack in the next ack timeout
                    ackState = AcknowlegeState.Delay;
                    _ackTimer.start();
                }
            }
        }

        void awakeWriteLoop()
        {
            if (Monitor.TryEnter(writeLoopCh, 100))
            {
                Monitor.PulseAll(writeLoopCh);
                Monitor.Exit(writeLoopCh);
            }
        }

        void checkPacket(Packet p)
        {
            // All packets must adhere to these rules

            // This is the SCTP sender's port number.  It can be used by the
            // receiver in combination with the source IP address, the SCTP
            // destination port, and possibly the destination IP address to
            // identify the association to which this packet belongs.  The port
            // number 0 MUST NOT be used.
            if (p.getSrcPort() == 0)
            {
                throw new InvalidSCTPPacketException("errSCTPPacketSourcePortZero");
            }

            // This is the SCTP port number to which this packet is destined.
            // The receiving host will use this port number to de-multiplex the
            // SCTP packet to the correct receiving endpoint/application.  The
            // port number 0 MUST NOT be used.
            if (p.getDestPort() == 0)
            {
                throw new InvalidSCTPPacketException("errSCTPPacketDestinationPortZero");
            }

            foreach (var c in p.getChunkList())
            {
                switch (c.getType())
                {
                    case ChunkType.INIT:
                        {
                            if (p.getChunkList().Count != 1)
                            {
                                throw new InvalidSCTPPacketException("errInitChunkBundled");
                            }
                            if (p.getVerTag() != 0)
                            {
                                throw new InvalidSCTPPacketException("errInitChunkVerifyTagNotZero");
                            }
                        }
                        break;
                }
            }
        }

        void readLoop()
        {
            Association me = this;

            if (_rcv != null)
            {
                return;
            }

            _rcv = new Thread(() =>
            {
                try
                {
                    byte[] buf = new byte[AssociationConsts.receiveMTU];
                    while (_rcv != null && !_isDone)
                    {
                        try
                        {
                            var length = _transp.Receive(buf, 0, buf.Length, TICK);
                            if (length > 0)
                            {
                                //var b = Packet.getHex(buf, 0, length);
                                //logger.LogInformation($"DTLS message recieved\n{b}");
                                //var inbound = new byte[length];

                                ByteBuffer pbb = new ByteBuffer(buf);
                                pbb.Limit = length;
                                Packet rec = new Packet(pbb);
                                handleInbound(rec);
                            }
                            else if (length == DtlsSrtpTransport.DTLS_RECEIVE_ERROR_CODE)
                            {
                                // The DTLS transport has been closed or i no longer available.
                                break;
                            }
                            else
                            {
                                //logger.LogInformation("Timeout -> short packet " + length);
                                //Thread.Sleep(1);
                            }
                        }
                        catch (SocketException e)
                        {
                            // ignore. it should be a timeout.
                            switch (e.SocketErrorCode)
                            {
                                case SocketError.TimedOut:
                                    logger.LogDebug("tick time out");
                                    break;
                                default:
                                    throw;
                            }
                        }
                    }
                    logger.LogDebug("SCTP message receive was empty, closing association listener.");

                    _transp.Close();
                }
                catch (EndOfStreamException eof)
                {
                    unexpectedClose(eof);
                    logger.LogDebug(eof.ToString());
                }
                catch (Exception ex)
                {
                    logger.LogDebug("Association receive failed " + ex.GetType().Name + " " + ex.ToString());
                }
<<<<<<< HEAD
                finally
                {
                    _isDone = true;
                }
            });
            _rcv.IsBackground = true;
=======
            })
            { IsBackground = true };
>>>>>>> 4ae80514
            _rcv.Priority = ThreadPriority.Highest;
            _rcv.Name = name + "_rcv";
            _rcv.Start();
        }

        void writeLoop()
        {
            Association me = this;

            if (_send != null)
            {
                return;
            }

            _send = new Thread(() =>
            {
                try
                {
                    while (_send != null && !_isDone)
                    {
                        try
                        {
                            var rawPackets = gatherOutbound();
                            foreach (var obb in rawPackets)
                            {
                                var buf = obb.getByteBuffer();
                                _transp.Send(buf.Data, buf.offset, buf.Limit);
                            }
                        }
                        catch (OutputLengthException ex)
                        {
                            logger.LogDebug(ex, ex.Message);
                        }
                        catch (SocketException e)
                        {
                            // ignore. it should be a timeout.
                            switch (e.SocketErrorCode)
                            {
                                case SocketError.TimedOut:
                                    logger.LogDebug("tick time out");
                                    break;
                                default:
                                    throw;
                            }
                        }

                        lock (writeLoopCh)
                        {
                            if (!Monitor.Wait(writeLoopCh, 10))
                            {
                                Monitor.PulseAll(writeLoopCh);
                            }
                        }
                    }
                    logger.LogDebug("SCTP message receive was empty, closing association listener.");

                    _transp.Close();
                }
                catch (EndOfStreamException eof)
                {
                    unexpectedClose(eof);
                    logger.LogDebug(eof.ToString());
                }
                catch (Exception ex)
                {
                    logger.LogDebug("Association receive failed " + ex.GetType().Name + " " + ex.ToString());
                }
                finally
                {
                    _isDone = true;
                }
            });
            _send.IsBackground = true;
            _send.Priority = ThreadPriority.Highest;
            _send.Name = name + "_send";
            _send.Start();
        }

        private List<Packet> gatherOutbound()
        {
            var rawPackets = new List<Packet>();
            lock (myLock)
            {
                if (controlQueue.size() > 0)
                {
                    var chunks = controlQueue.popAll();
                    foreach (var c in chunks)
                    {
                        rawPackets.Add(c);
                    }
                }

                var state = this.state;
                if (state == State.ESTABLISHED)
                {
                    rawPackets.AddRange(gatherOutboundDataAndReconfigPackets());
                    rawPackets.AddRange(gatherOutboundFastRetransmissionPackets());

                    rawPackets.AddRange(gatherOutboundSackPackets());
                    rawPackets.AddRange(gatherOutboundForwardTSNPackets());
                }
            }
            return rawPackets;
        }

        // The caller should hold the lock
        Packet[] gatherOutboundFastRetransmissionPackets()
        {
            if (willRetransmitFast)
            {
                willRetransmitFast = false;

                var toFastRetrans = new List<Chunk>();
                uint fastRetransSize = AssociationConsts.commonHeaderSize;

                for (uint i = 0; ; i++)
                {
                    if (!inflightQueue.get(cumulativeTSNAckPoint + i + 1, out var c))
                    {
                        break; // end of pending data
                    }

                    if (c.acked || c.abandoned())
                    {
                        continue;
                    }

                    if (c.nSent > 1 || c.missIndicator < 3)
                    {
                        continue;
                    }

                    // RFC 4960 Sec 7.2.4 Fast Retransmit on Gap Reports
                    //  3)  Determine how many of the earliest (i.e., lowest TSN) DATA chunks
                    //      marked for retransmission will fit into a single packet, subject
                    //      to constraint of the path MTU of the destination transport
                    //      address to which the packet is being sent.  Call this value K.
                    //      Retransmit those K DATA chunks in a single packet.  When a Fast
                    //      Retransmit is being performed, the sender SHOULD ignore the value
                    //      of cwnd and SHOULD NOT delay retransmission for this single
                    //		packet.

                    var dataChunkSize = AssociationConsts.dataChunkHeaderSize + c.getDataSize();
                    if (mtu < fastRetransSize + dataChunkSize)
                    {
                        break;
                    }

                    fastRetransSize += dataChunkSize;
                    stats.incFastRetrans();
                    c.nSent++;
                    checkPartialReliabilityStatus(c);
                    toFastRetrans.Add(c);
                    logger.LogTrace($"{name} fast-retransmit: tsn={c.tsn} sent={c.nSent} htna={fastRecoverExitPoint}");
                }

                if (toFastRetrans.Count > 0)
                {
                    return new Packet[] { makePacket(toFastRetrans.ToArray()) };
                }
            }

            return new Packet[0];
        }

        IEnumerable<Packet> gatherOutboundForwardTSNPackets()
        {
            if (willSendForwardTSN)
            {
                willSendForwardTSN = false;
                if (Utils.sna32GT(advancedPeerTSNAckPoint, cumulativeTSNAckPoint))
                {
                    var fwdtsn = createForwardTSN();
                    yield return makePacket(fwdtsn);
                }
            }
        }

        // createForwardTSN generates ForwardTSN chunk.
        // This method will be be called if useForwardTSN is set to false.
        // The caller should hold the lock.
        Chunk createForwardTSN()
        {
            // RFC 3758 Sec 3.5 C4
            var streamMap = new Dictionary<int, int>(); // to report only once per SI
            for (uint i = cumulativeTSNAckPoint + 1; Utils.sna32LTE(i, advancedPeerTSNAckPoint); i++)
            {
                if (!inflightQueue.get(i, out var c))
                {
                    break;
                }

                if (!streamMap.TryGetValue(c.getStreamId(), out var ssn))
                {
                    streamMap.Add(c.getStreamId(), c.getSSeqNo());
                }
                else
                {
                    streamMap[c.getStreamId()] = c.getSSeqNo();
                }
            }
            var chunk = new ForwardTsnChunk();
            chunk.newCumulativeTSN = advancedPeerTSNAckPoint;
            return chunk;
        }

        private Packet[] gatherOutboundDataAndReconfigPackets()
        {
            var packets = new List<Packet>();
            packets.AddRange(getDataPacketsToRetransmit());

            var chunks = popPendingDataChunksToSend(out var sisToReset);
            if (chunks.Length > 0)
            {
                packets.AddRange(bundleDataChunksIntoPackets(chunks));
            }

            if (sisToReset.Count > 0 || willRetransmitReconfig)
            {
                if (willRetransmitReconfig)
                {
                    willRetransmitReconfig = false;
                    packets.Add(makePacket(reconfigs.Values.ToArray()));
                }

                if (sisToReset.Count > 0)
                {
                    var rsn = generateNextRSN();
                    var tsn = myNextTSN - 1;
                    var c = new ReConfigChunk();
                    OutgoingSSNResetRequestParameter rep = new OutgoingSSNResetRequestParameter(rsn, rsn, tsn);
                    rep.setStreams(sisToReset.ToArray());
                    c.addParam(rep);

                    if (!reconfigs.ContainsKey(rsn))
                    {
                        reconfigs.Add(rsn, c);
                    }
                    else
                    {
                        reconfigs[rsn] = c;
                    }
                    packets.Add(makePacket(c));
                }

                if (reconfigs.Count > 0)
                {
                    tReconfig.start(rtoMgr.getRTO());
                }
            }

            return packets.ToArray();
        }

        uint generateNextRSN()
        {
            var rsn = myNextRSN;
            myNextRSN++;
            return rsn;
        }

        private IEnumerable<Packet> gatherOutboundSackPackets()
        {
            if (ackState == AcknowlegeState.Immediate)
            {
                ackState = AcknowlegeState.Idle;
                var sack = createSelectiveAckChunk();
                logger.LogTrace($"{name} sending SACK: {sack}");
                yield return makePacket(sack);
            }
        }

        private SackChunk createSelectiveAckChunk()
        {
            var sack = new SackChunk();
            sack.cumulativeTSNAck = peerLastTSN;
            sack.advertisedReceiverWindowCredit = getMyReceiverWindowCredit();
            sack.duplicateTSN = payloadQueue.popDuplicates();
            sack.gapAckBlocks = payloadQueue.getGapAckBlocks(peerLastTSN);
            return sack;
        }

        private Packet[] getDataPacketsToRetransmit()
        {
            var awnd = min32(cwnd, rwnd);
            var chunks = new List<DataChunk>();
            uint bytesToSend = 0;
            var done = false;
            for (uint i = 0; !done; i++)
            {
                if (!inflightQueue.get(cumulativeTSNAckPoint + i + 1, out var c))
                {
                    break;
                }
                if (c == null)
                {
                    break;
                }
                if (!c.retransmit)
                {
                    continue;
                }

                if (i == 0 && rwnd < c.getDataSize())
                {
                    // Send it as a zero window probe
                    done = true;
                }
                else if (bytesToSend + c.getDataSize() > awnd)
                {
                    break;
                }

                // reset the retransmit flag not to retransmit again before the next
                // t3-rtx timer fires
                c.retransmit = false;

                bytesToSend += c.getDataSize();
                c._retryCount++;

                checkPartialReliabilityStatus(c);

                logger.LogTrace($"{name} retransmitting tsn={c.tsn} ssn={c.streamSequenceNumber} sent={c.nSent}");

                chunks.Add(c);
            }
            return bundleDataChunksIntoPackets(chunks);
        }

        private DataChunk[] popPendingDataChunksToSend(out List<int> sisToReset)
        {
            var chunks = new List<DataChunk>();
            sisToReset = new List<int>();

            if (pendingQueue.size() > 0)
            {
                while (true)
                {
                    var c = pendingQueue.peek();
                    if (c == null)
                    {
                        break;
                    }

                    var dataLen = c.getDataSize();
                    if (dataLen == 0)
                    {
                        sisToReset.Add(c.getStreamId());
                        pendingQueue.pop(c);
                        continue;
                    }

                    if (this.inflightQueue.getNumBytes() + dataLen > cwnd)
                    {
                        break; // would exceeds cwnd
                    }

                    if (dataLen > rwnd)
                    {
                        break; // no more rwnd
                    }

                    rwnd -= dataLen;
                    movePendingDataChunkToInflightQueue(c);
                    chunks.Add(c);
                }
            }
            return chunks.ToArray();
        }

        private void movePendingDataChunkToInflightQueue(DataChunk c)
        {
            pendingQueue.pop(c);

            if (c.endingFragment)
            {
                c.setAllInflight();
            }

            // Assign TSN
            c.tsn = generateNextTSN();
            //c.setGapAck(false);
            //c.setRetryTime(now + getT3() - 1);
            c.since = TimeExtension.CurrentTimeMillis(); // use to calculate RTT and also for maxPacketLifeTime
            c.nSent = 1;

            //c._retryCount = 1;          // being sent for the first time
            checkPartialReliabilityStatus(c);

            // Push it into the inflightQueue
            this.inflightQueue.pushNoCheck(c);
        }

        public long getT3()
        {
            return (_rto > 0) ? (long)(1000.0 * _rto) : 100;
        }

        // bundleDataChunksIntoPackets packs DATA chunks into packets. It tries to bundle
        // DATA chunks into a packet so long as the resulting packet size does not exceed
        // the path MTU.
        // The caller should hold the lock.
        private Packet[] bundleDataChunksIntoPackets(IEnumerable<DataChunk> chunkPayloadData)
        {
            var packets = new List<Packet>();
            var chunksToSend = new List<DataChunk>();
            uint bytesInPacket = AssociationConsts.commonHeaderSize;
            foreach (var c in chunkPayloadData)
            {
                if (bytesInPacket + c.getDataSize() > mtu)
                {
                    packets.Add(makePacket(chunksToSend.ToArray()));
                    chunksToSend = new List<DataChunk>();
                    bytesInPacket = AssociationConsts.commonHeaderSize;
                }

                chunksToSend.Add(c);

                bytesInPacket += AssociationConsts.dataChunkHeaderSize + c.getDataSize();
            }

            if (chunksToSend.Count > 0)
            {
                packets.Add(makePacket(chunksToSend.ToArray()));
            }

            return packets.ToArray();
        }

        private void checkPartialReliabilityStatus(DataChunk c)
        {
            if (!useForwardTSN)
            {
                return;
            }

            if (c.payloadType == DataChunk.WEBRTCCONTROL)
            {
                return;
            }

            if (streams.TryGetValue(c.getStreamId(), out var s))
            {
                lock (s.rwLock)
                {
                    if (s.reliabilityType == ReliabilityType.TypeRexmit)
                    {
                        if (c._retryCount >= s.reliabilityValue)
                        {
                            c.setAbandoned(true);
                            logger.LogTrace($"{name} marked as abandoned: tsn={c.tsn} ppi={c.payloadType} (remix: {c.nSent})");
                        }
                    }
                    else if (s.reliabilityType == ReliabilityType.TypeTimed)
                    {
                        long now = TimeExtension.CurrentTimeMillis();
                        var elapsed = now - c.since;
                        if (elapsed > s.reliabilityValue)
                        {
                            c.setAbandoned(true);
                            logger.LogTrace($"{name} marked as abandoned: tsn={c.tsn} ppi={c.payloadType} (timed: {elapsed})");
                        }
                    }
                }
            }
            else
            {
                logger.LogError($"{name} stream {c.streamIdentifier} not found)");
            }
        }


        /**
		 * override this and return false to disable the bi-directionalinit gamble
		 * that webRTC expects. Only do this in testing. Production should have it
		 * enabled since it also provides glare resolution.
		 *
		 * @return true
		 */
        public bool doBidirectionalInit()
        {
            return true;
        }

        protected uint min32(uint a, uint b)
        {
            if (a < b)
            {
                return a;
            }
            return b;
        }

        protected uint max32(uint a, uint b)
        {
            if (a > b)
            {
                return a;
            }
            return b;
        }

        protected void sendPayloadData(params DataChunk[] chunks)
        {
            lock (myLock)
            {
                var state = this.state;
                if (state != State.ESTABLISHED)
                {
                    throw new Exception($"errPayloadDataStateNotExist: state={state}");
                }

                if (chunks?.Length == 0)
                {
                    return;
                }

                foreach (var c in chunks)
                {
                    pendingQueue.push(c);
                }
                //logger.LogDebug($"SCTP packet send: {Packet.getHex(obb)}");
            }
            awakeWriteLoop();
        }


        /**
		 * decide if we want to do the webRTC specified bidirectional init _very_
		 * useful to be able to switch this off for testing
		 *
		 * @return
		 */
        private bool acceptableStateForInboundInit()
        {
            bool ret = false;
            if (doBidirectionalInit())
            {
                ret = ((state == State.CLOSED) || (state == State.COOKIEWAIT) || (state == State.COOKIEECHOED));
            }
            else
            {
                ret = (state == State.CLOSED);
            }
            return ret;
        }

        /**
		 *
		 * @param c - Chunk to be processed
		 * @return valid - false if the remaining chunks of the packet should be
		 * ignored.
		 * @throws IOException
		 * @throws SctpPacketFormatException
		 */
        private void handleChunk(Packet p, Chunk c)
        {
            try
            {
                RWMutex.WaitOne();
                ChunkType ty = c.getType();
                //bool ret = true;
                State oldState = state;
                Packet[] reply = null;
                switch (ty)
                {
                    case ChunkType.INIT:
                        InitChunk init = (InitChunk)c;
                        reply = handleInit(p, init);
                        break;
                    case ChunkType.INITACK:
                        logger.LogDebug("got initack " + c.ToString());
                        if (state == State.COOKIEWAIT)
                        {
                            InitAckChunk iack = (InitAckChunk)c;
                            reply = handleInitAck(p, iack);
                        }
                        else
                        {
                            logger.LogDebug("Got an INITACK when not waiting for it - ignoring it");
                        }
                        break;
                    case ChunkType.ABORT:
                        // no reply we should just bail I think.
                        close();
                        break;
                    case ChunkType.ERROR:
                        logger.LogWarning($"SCTP error chunk received.");
                        foreach (var vparam in c._varList)
                        {
                            if (vparam is KnownError)
                            {
                                var knownErr = vparam as KnownError;
                                logger.LogWarning($"{knownErr.getName()}, {knownErr}");
                            }
                        }
                        break;
                    case ChunkType.HEARTBEAT:
                        reply = handleHeartbeat((HeartBeatChunk)c);
                        break;
                    case ChunkType.COOKIE_ECHO:
                        reply = handleCookieEcho((CookieEchoChunk)c);
                        break;
                    case ChunkType.COOKIE_ACK:
                        handleCookieAck();
                        break;
                    case ChunkType.DATA:
                        //logger.LogDebug("got data " + c.ToString());
                        var dc = (DataChunk)c;
                        //logger.LogDebug("SCTP received " + dc.ToString());
                        if (dc.getDCEP() != null)
                        {
                            var pkt = ingest(dc);
                            if (pkt != null)
                            {
                                reply = new Packet[] { pkt };
                            }
                        }
                        else
                        {
                            reply = handleData(dc);
                        }
                        break;
                    case ChunkType.SACK:
                        logger.LogTrace("got tsak for TSN " + ((SackChunk)c).cumulativeTSNAck);
                        handleSack((SackChunk)c);
                        // fix the outbound list here
                        break;
                    case ChunkType.RE_CONFIG:
                        reply = new Packet[] { makePacket(reconfigState.deal((ReConfigChunk)c)) };
                        break;
                    case ChunkType.FORWARDTSN:
                        reply = handleForwardTSN((ForwardTsnChunk)c);
                        break;
                    default:
                        logger.LogTrace($"Unknown packet passed");
                        int x = 0;
                        break;
                }
                if (reply?.Length > 0)
                {
                    this.controlQueue.pushAll(reply);
                    awakeWriteLoop();
                }
                if ((state == State.ESTABLISHED) && (oldState != State.ESTABLISHED))
                {
                    if (null != _al)
                    {
                        _al.onAssociated(this);
                    }
                    reconfigState = new ReconfigState(this, peerLastTSN);
                }
                if ((oldState == State.ESTABLISHED) && (state != State.ESTABLISHED))
                {
                    if (null != _al)
                    {
                        _al.onDisAssociated(this);
                    }
                }
            }
            finally
            {
                RWMutex.ReleaseMutex();
            }
        }

        private Packet[] handleForwardTSN(ForwardTsnChunk c)
        {
            logger.LogTrace($"{name} FwdTSN: {c}");

	        if (!useForwardTSN)
            {
                logger.LogWarning("[%s] received FwdTSN but not enabled");
                ErrorChunk cerr = new ErrorChunk();
                // Return an error chunk
                //cerr := &chunkError{
                // errorCauses: []errorCause{&errorCauseUnrecognizedChunkType{}},
                //}
                //outbound := &packet{}
                //outbound.verificationTag = a.peerVerificationTag
                //outbound.sourcePort = a.sourcePort
                //outbound.destinationPort = a.destinationPort
                //outbound.chunks = []chunk{cerr}
                return new Packet[] { makePacket(cerr) };
	        }

            // From RFC 3758 Sec 3.6:
            //   Note, if the "New Cumulative TSN" value carried in the arrived
            //   FORWARD TSN chunk is found to be behind or at the current cumulative
            //   TSN point, the data receiver MUST treat this FORWARD TSN as out-of-
            //   date and MUST NOT update its Cumulative TSN.  The receiver SHOULD
            //   send a SACK to its peer (the sender of the FORWARD TSN) since such a
            //   duplicate may indicate the previous SACK was lost in the network.

            logger.LogTrace($"{name} should send ack? newCumTSN={c.newCumulativeTSN} peerLastTSN={peerLastTSN}\n");
	        if (Utils.sna32LTE(c.newCumulativeTSN, peerLastTSN))
            {
                logger.LogTrace($"{name} sending ack on Forward TSN");
                ackState = AcknowlegeState.Immediate;
                _ackTimer.stop();
                awakeWriteLoop();
                return new Packet[0];
	        }

	        // From RFC 3758 Sec 3.6:
	        //   the receiver MUST perform the same TSN handling, including duplicate
	        //   detection, gap detection, SACK generation, cumulative TSN
	        //   advancement, etc. as defined in RFC 2960 [2]---with the following
	        //   exceptions and additions.

	        //   When a FORWARD TSN chunk arrives, the data receiver MUST first update
	        //   its cumulative TSN point to the value carried in the FORWARD TSN
	        //   chunk,

	        // Advance peerLastTSN
	        while (Utils.sna32LT(peerLastTSN, c.newCumulativeTSN))
            {
                payloadQueue.pop(peerLastTSN + 1, out var dc); // may not exist
                peerLastTSN++;
	        }

	        // Report new peerLastTSN value and abandoned largest SSN value to
	        // corresponding streams so that the abandoned chunks can be removed
	        // from the reassemblyQueue.
	        //for _, forwarded := range c.streams {
		       // if s, ok := a.streams[forwarded.identifier]; ok {
			      //  s.handleForwardTSNForOrdered(forwarded.sequence)
		       // }
	        //}

	        // TSN may be forewared for unordered chunks. ForwardTSN chunk does not
	        // report which stream identifier it skipped for unordered chunks.
	        // Therefore, we need to broadcast this event to all existing streams for
	        // unordered chunks.
	        // See https://github.com/pion/sctp/issues/106
	        //for _, s := range a.streams {
		       // s.handleForwardTSNForUnordered(c.newCumulativeTSN)
	        //}

            return handlePeerLastTSNAndAcknowledgement(false);
        }

        public Packet makePacket(params Chunk[] cs)
        {
            if (cs == null || cs.Length == 0)
            {
                return null;
            }
            Packet ob = new Packet(sourcePort, destinationPort, peerVerificationTag);
            foreach (Chunk r in cs)
            {
                //logger.LogDebug("adding chunk to outbound packet: " + r.ToString());
                ob.Add(r);
                //todo - this needs to workout if all the chunks will fit...
            }
            return ob;
        }


        public uint getPeerVerTag()
        {
            return peerVerificationTag;
        }

        public uint getMyVerTag()
        {
            return myVerificationTag;
        }

        /*
		 Ok - confession here - we are not following the RFC. 
		 We don't encode a pile of stuff into the cookie and decode it
		 when we get the cookie back, then use that data to initialize the Association.
		 The rationale in the RFC is to protect the assocaition from resource exhaustion
		 by fake cookies from bad guys - which makes sense if you are a naked SCTP stack on
		 the internet accepting UDP packets (or IP ones).
		 We on the other hand have already been through 2 levels of validation with ICE and DTLS,
		 and have already committed a pile of resource to this connection, so 32 bytes more won't kill us.
    
		 The only downside is that if the far end spams us with a pile of inits at speed, we may erase one that we've
		 replied to and that was about to be a happy camper. Shrug.
		 */
        private CookieHolder checkCookieEcho(byte[] cookieData)
        {
            CookieHolder same = null;
            foreach (CookieHolder cookie in _cookies)
            {
                byte[] cd = cookie.cookieData;
                if (cd.Length == cookieData.Length)
                {
                    int i = 0;
                    while (i < cd.Length)
                    {
                        if (cd[i] != cookieData[i])
                        {
                            break;
                        }
                        i++;
                    }
                    if (i == cd.Length)
                    {
                        same = cookie;
                        break;
                    }
                }
            }
            return same;
        }

        private uint howStaleIsMyCookie(CookieHolder cookie)
        {
            uint ret = 0;
            long now = TimeExtension.CurrentTimeMillis();

            if ((now - cookie.cookieTime) < VALIDCOOKIELIFE)
            {
                ret = 0;
            }
            else
            {
                ret = (uint)((now - cookie.cookieTime) - VALIDCOOKIELIFE);
            }
            return ret;
        }

        public void sendInit()
        {
            if (storedInit == null)
            {
                throw new Exception("errInitNotStoredToSend");
            }

            var outbound = new Packet(sourcePort, destinationPort, peerVerificationTag);
            outbound.Add(storedInit);
            this.controlQueue.push(outbound);
            awakeWriteLoop();
        }

        void sendCookieEcho()
        {
            if (storedCookieEcho == null)
            {
                throw new Exception("errCookieEchoNotStoredToSend");
            }

            logger.LogDebug($"{name} sending COOKIE-ECHO");

            controlQueue.push(makePacket(storedCookieEcho));
            awakeWriteLoop();
        }

        protected virtual Packet[] handleInitAck(Packet p, InitAckChunk i)
        {
            var state = this.state;
            if (state != State.COOKIEWAIT)
            {
                // RFC 4960
                // 5.2.3.  Unexpected INIT ACK
                //   If an INIT ACK is received by an endpoint in any state other than the
                //   COOKIE-WAIT state, the endpoint should discard the INIT ACK chunk.
                //   An unexpected INIT ACK usually indicates the processing of an old or
                //   duplicated INIT chunk.
                return null;
            }
            myMaxNumInboundStreams = min16((ushort)i.getNumInStreams(), myMaxNumInboundStreams);
            myMaxNumOutboundStreams = min16((ushort)i.getNumOutStreams(), myMaxNumOutboundStreams);
            peerVerificationTag = i.getInitiateTag();
            peerLastTSN = i.getInitialTSN() - 1;
            if ((sourcePort != p.getDestPort()) || (destinationPort != p.getSrcPort()))
            {
                logger.LogWarning($"{name} handleInitAck: port mismatch");
                return null;
            }
            rwnd = i.getAdRecWinCredit();
            ssthresh = rwnd;
            t1Init.stop();
            storedInit = null;
            /* 
			 NOTE: TO DO - this is a protocol violation - this should be done with
			 multiple TCBS and set in cookie echo 
			 NOT HERE
			 */
            i.getSupportedExtensions(_supportedExtensions);

            byte[] data = i.getCookie();
            CookieEchoChunk ce = new CookieEchoChunk();
            ce.setCookieData(data);
            storedCookieEcho = ce;

            sendCookieEcho();

            t1Cookie.start(rtoMgr.getRTO());
            this.state = State.COOKIEECHOED;
            return null;
        }

        public Packet[] handleHeartbeat(HeartBeatChunk c)
        {
            logger.LogTrace($"{name} chunkheartbeat");
            return new Packet[] { makePacket(c.mkReply()) };
        }

        private Packet[] handleCookieEcho(CookieEchoChunk c)
        {
            var state = this.state;
            logger.LogTrace($"{name} COOKIE-ECHO received in state {state}");
            switch(state)
            {
                case State.ESTABLISHED:
                    {
                        if (checkCookieEcho(c.getCookieData()) == null)
                        {
                            return new Packet[0];
                        }
                    }
                    break;
                case State.CLOSED:
                case State.COOKIEWAIT:
                case State.COOKIEECHOED:
                    {
                        if (checkCookieEcho(c.getCookieData()) == null)
                        {
                            return new Packet[0];
                        }

                        t1Init.stop();
                        storedInit = null;

                        t1Cookie.stop();
                        storedCookieEcho = null;
                        this.state = State.ESTABLISHED;
                    }
                    break;
                default:
                    return new Packet[0];
            }
            var reply = new Chunk[1];
            reply[0] = new CookieAckChunk();
            return new Packet[] { makePacket(reply) };
            //reply = new Packet[] { makePacket(cookieEchoDeal((CookieEchoChunk)c)) };
        }

        private void handleCookieAck()
        {
            var state = this.state;
            logger.LogDebug($"{name} COOKIE-ACK received in state {state}");
	        if (state != State.COOKIEECHOED)
            {
                // RFC 4960
                // 5.2.5.  Handle Duplicate COOKIE-ACK.
                //   At any state other than COOKIE-ECHOED, an endpoint should silently
                //   discard a received COOKIE ACK chunk.
                return;
	        }

            t1Cookie.stop();
            storedCookieEcho = null;

            state = State.ESTABLISHED;
        }

        /* <pre>
		 5.2.1.  INIT Received in COOKIE-WAIT or COOKIE-ECHOED State (Item B)

		 This usually indicates an initialization collision, i.e., each
		 endpoint is attempting, at about the same time, to establish an
		 association with the other endpoint.

		 Upon receipt of an INIT in the COOKIE-WAIT state, an endpoint MUST
		 respond with an INIT ACK using the same parameters it sent in its
		 original INIT chunk (including its Initiate Tag, unchanged).  When
		 responding, the endpoint MUST send the INIT ACK back to the same
		 address that the original INIT (sent by this endpoint) was sent.

		 Upon receipt of an INIT in the COOKIE-ECHOED state, an endpoint MUST
		 respond with an INIT ACK using the same parameters it sent in its
		 original INIT chunk (including its Initiate Tag, unchanged), provided
		 that no NEW address has been added to the forming association.  If
		 the INIT message indicates that a new address has been added to the
		 association, then the entire INIT MUST be discarded, and NO changes
		 should be made to the existing association.  An ABORT SHOULD be sent
		 in response that MAY include the error 'Restart of an association
		 with new addresses'.  The error SHOULD list the addresses that were
		 added to the restarting association.

		 When responding in either state (COOKIE-WAIT or COOKIE-ECHOED) with
		 an INIT ACK, the original parameters are combined with those from the
		 newly received INIT chunk.  The endpoint shall also generate a State
		 Cookie with the INIT ACK.  The endpoint uses the parameters sent in
		 its INIT to calculate the State Cookie.

		 After that, the endpoint MUST NOT change its state, the T1-init timer
		 shall be left running, and the corresponding TCB MUST NOT be
		 destroyed.  The normal procedures for handling State Cookies when a
		 TCB exists will resolve the duplicate INITs to a single association.

		 For an endpoint that is in the COOKIE-ECHOED state, it MUST populate
		 its Tie-Tags within both the association TCB and inside the State
		 Cookie (see Section 5.2.2 for a description of the Tie-Tags).
		 </pre>
		 */
        public virtual Packet[] handleInit(Packet p, InitChunk i)
        {
            var state = this.state;
            // https://tools.ietf.org/html/rfc4960#section-5.2.1
            // Upon receipt of an INIT in the COOKIE-WAIT state, an endpoint MUST
            // respond with an INIT ACK using the same parameters it sent in its
            // original INIT chunk (including its Initiate Tag, unchanged).  When
            // responding, the endpoint MUST send the INIT ACK back to the same
            // address that the original INIT (sent by this endpoint) was sent.

            if (state != State.CLOSED && state != State.COOKIEWAIT && state != State.COOKIEECHOED)
            {
                // 5.2.2.  Unexpected INIT in States Other than CLOSED, COOKIE-ECHOED,
                //        COOKIE-WAIT, and SHUTDOWN-ACK-SENT
                throw new Exception($"errHandleInitState {state}");
            }
            myMaxNumInboundStreams = min16((ushort)i.getNumInStreams(), myMaxNumInboundStreams);
            myMaxNumOutboundStreams = min16((ushort)i.getNumOutStreams(), myMaxNumOutboundStreams);
            peerVerificationTag = i.getInitiateTag();
            sourcePort = p.getSrcPort();
            destinationPort = p.getDestPort();
            rwnd = i.getAdRecWinCredit();
            peerLastTSN = (uint)(i.getInitialTSN() - 1);

            this.useForwardTSN = i._farForwardTSNsupported;
            if (!useForwardTSN)
            {
                logger.LogWarning("not using ForwardTSN (on init)");
            }

            var outbound = new Packet(sourcePort, destinationPort, peerVerificationTag);


            var iac = new InitAckChunk();
            iac.setInitialTSN(myNextTSN);
            iac.setAdRecWinCredit(maxReceiveBufferSize);
            iac.setNumInStreams(myMaxNumInboundStreams);
            iac.setNumOutStreams(myMaxNumOutboundStreams);
            iac.setInitiateTag(myVerificationTag);

            if (myCookie == null)
            {
                var cookie = new CookieHolder();
                cookie.cookieData = new byte[Association.COOKIESIZE];
                cookie.cookieTime = TimeExtension.CurrentTimeMillis();
                _random.NextBytes(cookie.cookieData);
                _cookies.Add(cookie);
                myCookie = cookie;
            }
            iac.setCookie(myCookie.cookieData);

            byte[] fse = i.getFarSupportedExtensions();
            if (fse != null)
            {
                iac.setSupportedExtensions(this.getUnionSupportedExtensions(fse));
            }
            outbound.Add(iac);
            return new Packet[] { outbound };
        }

        ushort min16(ushort a, ushort b)
        {
            if (a < b)
            {
                return a;
            }
            return b;
        }

        public SCTPStream getOrCreateStream(int sno)
        {
            SCTPStream _in;
            if (!streams.TryGetValue(sno, out _in))
            {
                _in = mkStream(sno);
                streams.TryAdd(sno, _in);
                _al.onRawStream(_in);
            }
            return _in;
        }

        private Packet ingest(DataChunk dc)
        {
            Chunk closer = null;
            int sno = dc.getStreamId();
            uint tsn = dc.getTsn();
            SCTPStream _in;
            if (!streams.TryGetValue(sno, out _in))
            {
                _in = mkStream(sno);
                streams.TryAdd(sno, _in);
                _al.onRawStream(_in);
            }
            var repa = new List<Chunk>();
            // todo dcep logic belongs in behave - not here.
            if (dc.getDCEP() != null)
            {
                var chunks = dcepDeal(_in, dc, dc.getDCEP());
                if (chunks?.Length > 0)
                {
                    repa.AddRange(chunks);
                }
                // delay 'till after first packet so we can get the label etc set 
                // _however_ this should be in behave -as mentioned above.
                try
                {
                    _al.onDCEPStream(_in, _in.getLabel(), dc.getPpid());
                    if (_in.OnOpen != null)
                    {
                        _in.OnOpen.Invoke();
                    }
                }
                catch (Exception x)
                {
                    closer = _in.immediateClose();
                    logger.LogError(x.ToString());
                }
            }

            if (closer != null)
            {
                repa.Add(closer);
            }

            peerLastTSN = tsn;
            if (repa.Count == 0)
            {
                return null;
            }
            payloadQueue.push(dc, peerLastTSN);

            return makePacket(repa.ToArray());
        }

        private Packet[] handleData(DataChunk d)
        {
            var canPush = payloadQueue.canPush(d, peerLastTSN);
            if (canPush)
            {
                var s = getOrCreateStream(d.streamIdentifier);

                if (getMyReceiverWindowCredit() > 0)
                {
                    payloadQueue.push(d, peerLastTSN);
                    s.handleData(d);
                }
                else
                {
                    if (payloadQueue.getLastTSNReceived(out var lastTSN) && Utils.sna32LT(d.getTsn(), lastTSN))
                    {
                        logger.LogDebug($"{name} receive buffer full, but accepted as this is a missing chunk with tsn={d.getTsn()} ssn=%d");//, d.streamSequenceNumber)
                        payloadQueue.push(d, peerLastTSN);
                        s.handleData(d);
                    }
                    else
                    {
                        logger.LogDebug($"{name}  receive buffer full. dropping DATA with tsn={d.getTsn()} ssn=%d");// d.streamSequenceNumber)
                    }
                }
            }

            return handlePeerLastTSNAndAcknowledgement(d.immediateSack);
        }

        // A common routine for handleData and handleForwardTSN routines
        // The caller should hold the lock.
        Packet[] handlePeerLastTSNAndAcknowledgement(bool sackImmediately)
        {
            var reply = new List<Packet>();

            // Try to advance peerLastTSN

            // From RFC 3758 Sec 3.6:
            //   .. and then MUST further advance its cumulative TSN point locally
            //   if possible
            // Meaning, if peerLastTSN+1 points to a chunk that is received,
            // advance peerLastTSN until peerLastTSN+1 points to unreceived chunk.
            while (true)
            {
                if (!payloadQueue.pop(peerLastTSN + 1, out var c))
                {
                    break;
                }
                peerLastTSN++;

                foreach (var rstReq in reconfigRequests.Values)
                {
                    var resp = resetStreamsIfAny(rstReq);
                    if (resp != null)
                    {
                        //a.log.Debugf("[%s] RESET RESPONSE: %+v", a.name, resp)
                        reply.Add(resp);
                    }
                }

                c.Head = null;
                _freeBlocks.Enqueue(c);
            }

            var hasPacketLoss = (payloadQueue.size() > 0);
            if (hasPacketLoss)
            {
                logger.LogTrace($"{name} packetloss: %s");//, a.payloadQueue.getGapAckBlocksString(a.peerLastTSN))
            }

            if ((ackState != AcknowlegeState.Immediate && !sackImmediately && !hasPacketLoss && ackMode == AckMode.Normal) || ackMode == AckMode.AlwaysDelay)
            {
                if (ackState == AcknowlegeState.Idle)
                {
                    delayedAckTriggered = true;
                }
                else
                {
                    immediateAckTriggered = true;
                }
            }
            else
            {
                immediateAckTriggered = true;
            }
            awakeWriteLoop();
            return reply.ToArray();
        }

        void unregisterStream(SCTPStream s)
        {
            lock (myLock)
            {
                streams.TryRemove(s.getNum(), out var st);
                s.close();
            }
        }


        // The caller should hold the lock.
        Packet resetStreamsIfAny(OutgoingSSNResetRequestParameter p)
        {
            var result = ReconfigResult.SuccessPerformed;

            if (Utils.sna32LTE(p.getLastAssignedTSN(), peerLastTSN))
            {
                logger.LogDebug($"{name} resetStream(): senderLastTSN={p.getLastAssignedTSN()} <= peerLastTSN={peerLastTSN}");
                foreach (var id in p.getStreams())
                {
                    if (!streams.TryGetValue(id, out var s))
                    {
                        continue;
                    }

                    unregisterStream(s);
                }
                reconfigRequests.Remove(p.getReqSeqNo());
            }
            else
            {
                logger.LogDebug($"{name} resetStream(): senderLastTSN={p.getLastAssignedTSN()} > peerLastTSN={peerLastTSN}");
                result = ReconfigResult.ResultInProgress;
            }
            ReConfigChunk reply = new ReConfigChunk();
            var rep = new ReconfigurationResponseParameter(p.getReqSeqNo());
            rep.setResult((uint)result);
            reply.addParam(rep);
            return makePacket(reply);
        }


        // todo should be in a behave block
        // then we wouldn't be messing with stream seq numbers.
        private Chunk[] dcepDeal(SCTPStream s, DataChunk dc, DataChannelOpen dcep)
        {
            Chunk[] rep = null;
            //logger.LogDebug("dealing with a decp for stream " + dc.getDataAsString());
            if (!dcep.isAck())
            {
                //logger.LogDebug("decp is not an ack... ");

                SCTPStreamBehaviour behave = dcep.mkStreamBehaviour();
                s.setBehave(behave);
                s.setLabel(dcep.getLabel());
                lock (s)
                {
                    int seqIn = s.getNextMessageSeqIn();
                    s.setNextMessageSeqIn(seqIn + 1);
                    int seqOut = s.getNextMessageSeqOut();
                    s.setNextMessageSeqOut(seqOut + 1);
                }
                rep = new Chunk[1];
                DataChunk ack = dc.mkAck(dcep);
                s.outbound(ack);
                ack.setTsn(myNextTSN++);
                // check rollover - will break at maxint.
                rep[0] = ack;

            }
            else
            {
                //logger.LogDebug("got a dcep ack for " + s.getLabel());
                SCTPStreamBehaviour behave = dcep.mkStreamBehaviour();
                s.setBehave(behave);
                lock (s)
                {
                    int seqIn = s.getNextMessageSeqIn();
                    s.setNextMessageSeqIn(seqIn + 1);
                    int seqOut = s.getNextMessageSeqOut();
                    s.setNextMessageSeqOut(seqOut + 1);
                }
            }
            return rep;
        }

        /**
		 * <code>
		 * 2)  Authenticate the State Cookie as one that it previously generated
		 * by comparing the computed MAC against the one carried in the
		 * State Cookie.  If this comparison fails, the SCTP packet,
		 * including the COOKIE ECHO and any DATA chunks, should be silently
		 * discarded,
		 *
		 * 3)  Compare the port numbers and the Verification Tag contained
		 * within the COOKIE ECHO chunk to the actual port numbers and the
		 * Verification Tag within the SCTP common header of the received
		 * packet.  If these values do not match, the packet MUST be
		 * silently discarded.
		 *
		 * 4)  Compare the creation timestamp in the State Cookie to the current
		 * local time.  If the elapsed time is longer than the lifespan
		 * carried in the State Cookie, then the packet, including the
		 * COOKIE ECHO and any attached DATA chunks, SHOULD be discarded,
		 * and the endpoint MUST transmit an ERROR chunk with a "Stale
		 * Cookie" error cause to the peer endpoint.
		 *
		 * 5)  If the State Cookie is valid, create an association to the sender
		 * of the COOKIE ECHO chunk with the information in the TCB data
		 * carried in the COOKIE ECHO and enter the ESTABLISHED state.
		 *
		 * 6)  Send a COOKIE ACK chunk to the peer acknowledging receipt of the
		 * COOKIE ECHO.  The COOKIE ACK MAY be bundled with an outbound DATA
		 * chunk or SACK chunk; however, the COOKIE ACK MUST be the first
		 * chunk in the SCTP packet.
		 *
		 * 7)  Immediately acknowledge any DATA chunk bundled with the COOKIE
		 * ECHO with a SACK (subsequent DATA chunk acknowledgement should
		 * follow the rules defined in Section 6.2).  As mentioned in step
		 * 6, if the SACK is bundled with the COOKIE ACK, the COOKIE ACK
		 * MUST appear first in the SCTP packet.
		 * </code>
		 */
        private Chunk[] cookieEchoDeal(CookieEchoChunk echo)
        {
            Chunk[] reply = new Chunk[0];
            if (state == State.CLOSED || state == State.COOKIEWAIT || state == State.COOKIEECHOED)
            {
                // Authenticate the State Cookie
                CookieHolder cookie;
                if (null != (cookie = checkCookieEcho(echo.getCookieData())))
                {
                    t1Init.stop();
                    t1Cookie.stop();
                    // Compare the creation timestamp in the State Cookie to the current local time.
                    uint howStale = howStaleIsMyCookie(cookie);
                    if (howStale == 0)
                    {
                        //enter the ESTABLISHED state
                        state = State.ESTABLISHED;
                        /*
						 Send a COOKIE ACK chunk to the peer acknowledging receipt of the
						 COOKIE ECHO.  The COOKIE ACK MAY be bundled with an outbound DATA
						 chunk or SACK chunk; however, the COOKIE ACK MUST be the first
						 chunk in the SCTP packet.
						 */
                        reply = new Chunk[1];
                        reply[0] = new CookieAckChunk();
                    }
                    else
                    {
                        reply = new Chunk[1];
                        /* If the elapsed time is longer than the lifespan
						 * carried in the State Cookie, then the packet, including the
						 * COOKIE ECHO and any attached DATA chunks, SHOULD be discarded,
						 * and the endpoint MUST transmit an ERROR chunk with a "Stale
						 * Cookie" error cause to the peer endpoint.*/
                        StaleCookieError sce = new StaleCookieError();
                        sce.setMeasure(howStale * 1000);
                        ErrorChunk ec = new ErrorChunk(sce);
                        reply[0] = ec;
                    }
                }
                else
                {
                    logger.LogError("Got a COOKIE_ECHO that doesn't match any we sent. ?!?");
                }
            }
            else
            {
                logger.LogDebug("Got an COOKIE_ECHO when not closed - ignoring it");
            }
            return reply;
        }

        uint generateNextTSN()
        {
            var tsn = myNextTSN;
            myNextTSN++;
            return tsn;
        }

        public SCTPStream mkStream(int id)
        {
            //logger.LogDebug("Make new Blocking stream " + id);
            return new BlockingSCTPStream(this, id);
        }

        public uint getCumAckPt()
        {
            return peerLastTSN;
        }
        public ReConfigChunk addToCloseList(SCTPStream st)
        {
            return reconfigState.makeClose(st);
        }

        public void closeStream(SCTPStream st)
        {
            Chunk[] cs = new Chunk[1];
            if (canSend())
            {
                //logger.LogDebug("due to reconfig stream " + st);
                cs[0] = reconfigState.makeClose(st);

                this.controlQueue.push(makePacket(cs[0]));
                awakeWriteLoop();
            }
        }

        public SCTPStream mkStream(string label)
        {
            int n = _nextStreamID;
            _nextStreamID += 2;
            return mkStream(n, label);
        }

        public int[] allStreams()
        {
            var ks = streams.Keys;
            int[] ret = new int[ks.Count];
            int i = 0;
            foreach (int k in ks)
            {
                ret[i++] = k;
            }
            return ret;
        }
        public SCTPStream getStream(int s)
        {
            SCTPStream stream;
            return streams.TryGetValue(s, out stream) ? stream : null;
        }

        public SCTPStream delStream(int s)
        {
            if (!streams.ContainsKey(s))
            {
                return null;
            }
            var st = streams[s];
            streams.TryRemove(s, out st);
            return st;
        }

        public SCTPStream mkStream(int sno, string label)
        {
            SCTPStream sout;
            if (canSend())
            {
                lock (streams)
                {
                    if (streams.ContainsKey(sno))
                    {
                        logger.LogError("StreamNumberInUseException");
                        return null;
                    }
                    sout = mkStream(sno);
                    sout.setLabel(label);
                    streams.TryAdd(sno, sout);
                }// todo - move this to behave
                DataChunk DataChannelOpen = DataChunk.mkDataChannelOpen(label);
                sout.outbound(DataChannelOpen);
                DataChannelOpen.setTsn(myNextTSN++);
                logger.LogDebug($"SCTP data channel open chunk {DataChannelOpen}.");
                try
                {
                    var pkt = makePacket(DataChannelOpen);
                    controlQueue.push(pkt);
                    awakeWriteLoop();
                }
                catch (Exception end)
                {
                    unexpectedClose(end);
                    logger.LogError(end.ToString());
                }
            }
            else
            {
                throw new UnreadyAssociationException();
            }
            return sout;
        }

        public bool canSend()
        {
            bool ok;
            switch (state)
            {
                case State.ESTABLISHED:
                case State.SHUTDOWNPENDING:
                case State.SHUTDOWNRECEIVED:
                    ok = true;
                    break;
                default:
                    ok = false;
                    break;
            }
            return ok;
        }

        protected void unexpectedClose(Exception end)
        {
            close();
        }

        public void close()
        {
            lock (myLock)
            {
                if (state == State.CLOSED && _rcv == null)
                {
                    return;
                }
                _rcv = null;
                _send = null;
                _isDone = true;
                _transp?.Close();
                awakeWriteLoop();
                closeAllTimers();
                _al.onDisAssociated(this);
                state = State.CLOSED;
            }
        }

        void closeAllTimers()
        {
            // Close all retransmission & ack timers
            t1Init.close();
            t1Cookie.close();
            t3RTX.close();
            tReconfig.close();
            _ackTimer.close();
        }

        abstract internal void sendAndBlock(SCTPMessage m);

        abstract internal SCTPMessage makeMessage(byte[] bytes, BlockingSCTPStream aThis);

        abstract internal SCTPMessage makeMessage(string s, BlockingSCTPStream aThis);

        protected void handleSack(SackChunk d)
        {
            logger.LogTrace($"{name} SACK: cumTSN={d.cumulativeTSNAck} _rwnd={d.advertisedReceiverWindowCredit}");
            var state = this.state;
            if (state != State.ESTABLISHED)
            {
                return;
            }
            stats.incSACKs();

            if (Utils.sna32GT(cumulativeTSNAckPoint, d.cumulativeTSNAck))
            {
                // RFC 4960 sec 6.2.1.  Processing a Received SACK
                // D)
                //   i) If Cumulative TSN Ack is less than the Cumulative TSN Ack
                //      Point, then drop the SACK.  Since Cumulative TSN Ack is
                //      monotonically increasing, a SACK whose Cumulative TSN Ack is
                //      less than the Cumulative TSN Ack Point indicates an out-of-
                //      order SACK.

                logger.LogDebug($"{name} SACK Cumulative ACK {d.cumulativeTSNAck} is older than ACK point {cumulativeTSNAckPoint}");
                return;
            }

            var bytesAckedPerStream = processSelectiveAck(d, out var htna);

            uint totalBytesAcked = 0;
            foreach (var nBytesAcked in bytesAckedPerStream)
            {
                totalBytesAcked += nBytesAcked.Value;
            }
            var cumTSNAckPointAdvanced = false;

            if (Utils.sna32LT(cumulativeTSNAckPoint, d.cumulativeTSNAck))
            {
                logger.LogTrace($"{name} SACK: cumTSN advanced: {cumulativeTSNAckPoint} -> {d.cumulativeTSNAck}");

                cumulativeTSNAckPoint = d.cumulativeTSNAck;

                cumTSNAckPointAdvanced = true;

                onCumulativeTSNAckPointAdvanced(totalBytesAcked);
            }

            foreach (var item in bytesAckedPerStream)
            {
                var si = item.Key;
                var nBytesAcked = item.Value;
                if (streams.TryGetValue(si, out var s))
                {
                    s.onBufferReleased(nBytesAcked);
                }
            }

            // New rwnd value
            // RFC 4960 sec 6.2.1.  Processing a Received SACK
            // D)
            //   ii) Set rwnd equal to the newly received a_rwnd minus the number
            //       of bytes still outstanding after processing the Cumulative
            //       TSN Ack and the Gap Ack Blocks.

            // bytes acked were already subtracted by markAsAcked() method
            var bytesOutstanding = inflightQueue.getNumBytes();
            if (bytesOutstanding >= d.advertisedReceiverWindowCredit)
            {
                rwnd = 0;
            }
            else
            {
                rwnd = (uint)d.advertisedReceiverWindowCredit - bytesOutstanding;
            }

            processFastRetransmission(d.cumulativeTSNAck, htna, cumTSNAckPointAdvanced);

            if (useForwardTSN)
            {
                // RFC 3758 Sec 3.5 C1
                if (Utils.sna32LT(advancedPeerTSNAckPoint, cumulativeTSNAckPoint))
                {
                    advancedPeerTSNAckPoint = cumulativeTSNAckPoint;
                }

                // RFC 3758 Sec 3.5 C2
                for (var i = advancedPeerTSNAckPoint + 1; ; i++)
                {
                    if (!inflightQueue.get(i, out var c))
                    {
                        break;
                    }

                    if (!c.abandoned())
                    {
                        break;
                    }
                    advancedPeerTSNAckPoint = i;
                }

                // RFC 3758 Sec 3.5 C3
                if (Utils.sna32GT(advancedPeerTSNAckPoint, cumulativeTSNAckPoint))
                {
                    willSendForwardTSN = true;
                }

                awakeWriteLoop();
            }

            if (inflightQueue.size() > 0)
            {
                // Start timer. (noop if already started)
                logger.LogTrace($"{name} T3-rtx timer start (pt3)");

                t3RTX.start(rtoMgr.getRTO());
            }

            if (cumTSNAckPointAdvanced)
            {
                awakeWriteLoop();
            }
        }

        void processFastRetransmission(uint cumTSNAckPoint, uint htna, bool cumTSNAckPointAdvanced)
        {
            // HTNA algorithm - RFC 4960 Sec 7.2.4
            // Increment missIndicator of each chunks that the SACK reported missing
            // when either of the following is met:
            // a)  Not in fast-recovery
            //     miss indications are incremented only for missing TSNs prior to the
            //     highest TSN newly acknowledged in the SACK.
            // b)  In fast-recovery AND the Cumulative TSN Ack Point advanced
            //     the miss indications are incremented for all TSNs reported missing
            //     in the SACK.
            if (!inFastRecovery || (inFastRecovery && cumTSNAckPointAdvanced))
            {
                uint maxTSN;
                if (!inFastRecovery)
                {
                    // a) increment only for missing TSNs prior to the HTNA
                    maxTSN = htna;
                }
                else
                {
                    // b) increment for all TSNs reported missing
                    maxTSN = cumTSNAckPoint + (uint)inflightQueue.size() + 1;
                }

                for (uint tsn = cumTSNAckPoint + 1; Utils.sna32LT(tsn, maxTSN); tsn++)
                {
                    if (!inflightQueue.get(tsn, out var c))
                    {
                        throw new Exception("errTSNRequestNotExist " + tsn);
                    }
                    if (!c.acked && !c.abandoned() && c.missIndicator < 3)
                    {
                        c.missIndicator++;
                        if (c.missIndicator == 3)
                        {
                            if (!inFastRecovery)
                            {
                                // 2)  If not in Fast Recovery, adjust the ssthresh and cwnd of the
                                //     destination address(es) to which the missing DATA chunks were
                                //     last sent, according to the formula described in Section 7.2.3.
                                inFastRecovery = true;

                                fastRecoverExitPoint = htna;

                                ssthresh = max32(cwnd / 2, 4 * mtu);

                                cwnd = ssthresh;
                                partialBytesAcked = 0;
                                willRetransmitFast = true;

                                logger.LogTrace($"{name} updated cwnd={cwnd} ssthresh={ssthresh} inflight={inflightQueue.getNumBytes()}(FR)");
                            }
                        }
                    }
                }
            }

            if (inFastRecovery && cumTSNAckPointAdvanced)
            {
                willRetransmitFast = true;
            }
        }

        // The caller should hold the lock.
        void onCumulativeTSNAckPointAdvanced(uint totalBytesAcked)
        {
            // RFC 4096, sec 6.3.2.  Retransmission Timer Rules
            //   R2)  Whenever all outstanding data sent to an address have been
            //        acknowledged, turn off the T3-rtx timer of that address.
            if (inflightQueue.size() == 0)
            {
                logger.LogTrace($"{name} SACK: no more packet in-flight (pending={pendingQueue.size()})");
                t3RTX.stop();
            }
            else
            {
                logger.LogTrace($"{name} T3-rtx timer start (pt2)");
                t3RTX.start(rtoMgr.getRTO());
            }

            // Update congestion control parameters
            if (cwnd <= ssthresh)
            {
                // RFC 4096, sec 7.2.1.  Slow-Start
                //   o  When cwnd is less than or equal to ssthresh, an SCTP endpoint MUST
                //		use the slow-start algorithm to increase cwnd only if the current
                //      congestion window is being fully utilized, an incoming SACK
                //      advances the Cumulative TSN Ack Point, and the data sender is not
                //      in Fast Recovery.  Only when these three conditions are met can
                //      the cwnd be increased; otherwise, the cwnd MUST not be increased.
                //		If these conditions are met, then cwnd MUST be increased by, at
                //      most, the lesser of 1) the total size of the previously
                //      outstanding DATA chunk(s) acknowledged, and 2) the destination's
                //      path MTU.
                if (!inFastRecovery &&
                    pendingQueue.size() > 0)
                {
                    cwnd += min32(totalBytesAcked, cwnd); // TCP way
                    // a.cwnd += min32(uint32(totalBytesAcked), a.mtu) // SCTP way (slow)
                    logger.LogTrace($"{name} updated cwnd={cwnd} ssthresh={ssthresh} acked={totalBytesAcked} (SS)");
                }
                else
                {
                    logger.LogTrace($"{name} cwnd did not grow: cwnd={cwnd} ssthresh={ssthresh} acked={totalBytesAcked} FR={inFastRecovery} pending={pendingQueue.size()}");
                }
            }
            else
            {
                // RFC 4096, sec 7.2.2.  Congestion Avoidance
                //   o  Whenever cwnd is greater than ssthresh, upon each SACK arrival
                //      that advances the Cumulative TSN Ack Point, increase
                //      partial_bytes_acked by the total number of bytes of all new chunks
                //      acknowledged in that SACK including chunks acknowledged by the new
                //      Cumulative TSN Ack and by Gap Ack Blocks.
                partialBytesAcked += totalBytesAcked;

                //   o  When partial_bytes_acked is equal to or greater than cwnd and
                //      before the arrival of the SACK the sender had cwnd or more bytes
                //      of data outstanding (i.e., before arrival of the SACK, flight size
                //      was greater than or equal to cwnd), increase cwnd by MTU, and
                //      reset partial_bytes_acked to (partial_bytes_acked - cwnd).
                if (partialBytesAcked >= cwnd && pendingQueue.size() > 0)
                {
                    partialBytesAcked -= cwnd;
                    cwnd += mtu;
                    logger.LogTrace($"{name} updated cwnd={cwnd} ssthresh={ssthresh} acked={totalBytesAcked} (CA)");
                }
            }
        }

        private Dictionary<int, uint> processSelectiveAck(SackChunk d, out uint htna)
        {
            var bytesAckedPerStream = new Dictionary<int, uint>();
            htna = 0;
            // New ack point, so pop all ACKed packets from inflightQueue
            // We add 1 because the "currentAckPoint" has already been popped from the inflight queue
            // For the first SACK we take care of this by setting the ackpoint to cumAck - 1
            if (inflightQueue.getOldestTSNReceived(out var oldTsn))
            {
                if (oldTsn - 1 > cumulativeTSNAckPoint)
                {
                    cumulativeTSNAckPoint = oldTsn - 1;
                }
            }
            for (var i = cumulativeTSNAckPoint + 1; Utils.sna32LTE(i, d.cumulativeTSNAck); i++)
            {
                if (!inflightQueue.pop(i, out var c))
                {
                    return bytesAckedPerStream;
                }

                if (!c.acked)
                {
                    // RFC 4096 sec 6.3.2.  Retransmission Timer Rules
                    //   R3)  Whenever a SACK is received that acknowledges the DATA chunk
                    //        with the earliest outstanding TSN for that address, restart the
                    //        T3-rtx timer for that address with its current RTO (if there is
                    //        still outstanding data on that address).
                    if (i == cumulativeTSNAckPoint + 1)
                    {
                        // T3 timer needs to be reset. Stop it for now.
                        t3RTX.stop();
                    }

                    var nBytesAcked = c.getDataSize();

                    if (bytesAckedPerStream.TryGetValue(c.getStreamId(), out var amount))
                    {
                        bytesAckedPerStream[c.getStreamId()] = amount + nBytesAcked;
                    }
                    else
                    {
                        bytesAckedPerStream.Add(c.getStreamId(), nBytesAcked);
                    }

                    // RFC 4960 sec 6.3.1.  RTO Calculation
                    //   C4)  When data is in flight and when allowed by rule C5 below, a new
                    //        RTT measurement MUST be made each round trip.  Furthermore, new
                    //        RTT measurements SHOULD be made no more than once per round trip
                    //        for a given destination transport address.
                    //   C5)  Karn's algorithm: RTT measurements MUST NOT be made using
                    //        packets that were retransmitted (and thus for which it is
                    //        ambiguous whether the reply was for the first instance of the
                    //        chunk or for a later instance)
                    if (c.nSent == 1 && Utils.sna32GTE(c.tsn, minTSN2MeasureRTT))
                    {
                        minTSN2MeasureRTT = myNextTSN;

                        var time = TimeExtension.CurrentTimeMillis();
                        var rtt = time - c.since;

                        var srtt = rtoMgr.setNewRTT(rtt);

                        logger.LogTrace($"{name} SACK: measured-rtt={rtt} srtt={srtt} new-rto={rtoMgr.getRTO()}");

                    }
                }

                if (inFastRecovery && c.tsn == fastRecoverExitPoint)
                {
                    logger.LogDebug($"{name} exit fast-recovery");

                    inFastRecovery = false;
                }

                c.Head = null;
                _freeBlocks.Enqueue(c);
            }

            htna = d.cumulativeTSNAck;

            // Mark selectively acknowledged chunks as "acked"
            foreach (var g in d.gapAckBlocks)
            {
                for (var i = g.start; i <= g.end; i++)
                {
                    var tsn = d.cumulativeTSNAck + i;
                    if (!inflightQueue.get(tsn, out var c))
                    {
                        logger.LogDebug($"{name}errTSNRequestNotExist: {tsn}");
                        return bytesAckedPerStream;// nil, 0, fmt.Errorf("%w: %v", errTSNRequestNotExist, tsn)
                    }

                    if (!c.acked)
                    {
                        var nBytesAcked = inflightQueue.markAsAcked(tsn);

                        if (bytesAckedPerStream.TryGetValue(c.getStreamId(), out var amount))
                        {
                            bytesAckedPerStream[c.getStreamId()] = amount + nBytesAcked;
                        }
                        else
                        {
                            bytesAckedPerStream.Add(c.getStreamId(), nBytesAcked);
                        }

                        logger.LogTrace($"{name} tsn={c.tsn} has been sacked");

                        if (c.nSent == 1)
                        {
                            minTSN2MeasureRTT = myNextTSN;

                            var time = TimeExtension.CurrentTimeMillis();
                            var rtt = time - c.since;
                            var srtt = rtoMgr.setNewRTT(rtt);

                            logger.LogTrace($"{name} SACK: measured-rtt={rtt} srtt={srtt} new-rto={rtoMgr.getRTO()}");
                        }

                        if (Utils.sna32LT(htna, tsn))
                        {
                            htna = tsn;
                        }
                    }
                }
            }
            return bytesAckedPerStream;
        }

        public void onRetransmissionTimeout(int id, uint nRtos)
        {
            try
            {
                this.RWMutex.WaitOne();

                if (id == (int)TimerType.T1Init)
                {
                    sendInit();
                    return;
                }

                if (id == (int)TimerType.T1Cookie)
                {
                    sendCookieEcho();
                    return;
                }

                if (id == (int)TimerType.T3RTX)
                {
                    stats.incT3Timeouts();

                    // RFC 4960 sec 6.3.3
                    //  E1)  For the destination address for which the timer expires, adjust
                    //       its ssthresh with rules defined in Section 7.2.3 and set the
                    //       cwnd <- MTU.
                    // RFC 4960 sec 7.2.3
                    //   When the T3-rtx timer expires on an address, SCTP should perform slow
                    //   start by:
                    //      ssthresh = max(cwnd/2, 4*MTU)
                    //      cwnd = 1*MTU

                    ssthresh = max32(cwnd / 2, 4 * mtu);
                    cwnd = mtu;
                    logger.LogTrace($"{name} updated cwnd={cwnd} ssthresh={ssthresh} inflight={inflightQueue.getNumBytes()}(RTO)");

                    // RFC 3758 sec 3.5
                    //  A5) Any time the T3-rtx timer expires, on any destination, the sender
                    //  SHOULD try to advance the "Advanced.Peer.Ack.Point" by following
                    //  the procedures outlined in C2 - C5.
                    if (useForwardTSN)
                    {
                        // RFC 3758 Sec 3.5 C2
                        for (var i = advancedPeerTSNAckPoint + 1; ; i++)
                        {
                            if (!inflightQueue.get(i, out var c))
                            {
                                break;
                            }
                            if (!c.abandoned())
                            {
                                break;
                            }
                            advancedPeerTSNAckPoint = i;
                        }

                        // RFC 3758 Sec 3.5 C3
                        if (Utils.sna32GT(advancedPeerTSNAckPoint, cumulativeTSNAckPoint))
                        {
                            willSendForwardTSN = true;
                        }
                    }

                    //a.log.Debugf("[%s] T3-rtx timed out: nRtos=%d cwnd=%d ssthresh=%d", a.name, nRtos, a.cwnd, a.ssthresh)

                    /*
                        a.log.Debugf("   - advancedPeerTSNAckPoint=%d", a.advancedPeerTSNAckPoint)
                        a.log.Debugf("   - cumulativeTSNAckPoint=%d", a.cumulativeTSNAckPoint)
                        a.inflightQueue.updateSortedKeys()
                        for i, tsn := range a.inflightQueue.sorted {
                            if c, ok := a.inflightQueue.get(tsn); ok {
                                a.log.Debugf("   - [%d] tsn=%d acked=%v abandoned=%v (%v,%v) len=%d",
                                    i, c.tsn, c.acked, c.abandoned(), c.beginningFragment, c.endingFragment, len(c.userData))
                            }
                        }
                    */

                    inflightQueue.markAllToRetrasmit();
                    awakeWriteLoop();

                    return;
                }

                if (id == (int)TimerType.Reconfig)
                {
                    willRetransmitReconfig = true;
                    awakeWriteLoop();
                }
            }
            finally
            {
                RWMutex.ReleaseMutex();
            }
        }

        public void onRetransmissionFailure(int id)
        {
            try
            {
                RWMutex.WaitOne();

                if (id == (int)TimerType.T1Init)
                {
                    logger.LogError($"{name} retransmission failure: T1-init");
                    //a.handshakeCompletedCh <- errHandshakeInitAck;

                    return;
                }

                if (id == (int)TimerType.T1Cookie)
                {
                    logger.LogError($"{name} retransmission failure: T1-cookie");
                    //a.handshakeCompletedCh <- errHandshakeCookieEcho

                    return;
                }

                if (id == (int)TimerType.T3RTX)
                {
                    // T3-rtx timer will not fail by design
                    // Justifications:
                    //  * ICE would fail if the connectivity is lost
                    //  * WebRTC spec is not clear how this incident should be reported to ULP
                    logger.LogError($"{name} retransmission failure: T3-rtx (DATA)");

                    return;
                }
            }
            finally
            {
                RWMutex.ReleaseMutex();
            }
        }

        public void onAckTimeout()
        {
            lock (myLock)
            {
                if (_isDone)
                {
                    return;
                }
                logger.LogTrace($"{name} ack timed out (ackState: {ackState})");
                stats.incAckTimeouts();
                ackState = AcknowlegeState.Immediate;
                awakeWriteLoop();
            }
        }
    }
}
<|MERGE_RESOLUTION|>--- conflicted
+++ resolved
@@ -1,43 +1,4 @@
-<<<<<<< HEAD
 ﻿/*
- * Copyright 2017 pi.pe gmbh .
- *
- * Licensed under the Apache License, Version 2.0 (the "License");
- * you may not use this file except in compliance with the License.
- * You may obtain a copy of the License at
- *
- *     http://www.apache.org/licenses/LICENSE-2.0
- *
- * Unless required by applicable law or agreed to in writing, software
- * distributed under the License is distributed on an "AS IS" BASIS,
- * WITHOUT WARRANTIES OR CONDITIONS OF ANY KIND, either express or implied.
- * See the License for the specific language governing permissions and
- * limitations under the License.
- *
- */
-// Modified by Andrés Leone Gámez
-
-using System;
-using System.Collections.Concurrent;
-using System.Collections.Generic;
-using System.IO;
-using System.Linq;
-using System.Net.Sockets;
-using System.Threading;
-using System.Threading.Tasks;
-using Microsoft.Extensions.Logging;
-using Org.BouncyCastle.Crypto;
-using Org.BouncyCastle.Crypto.Tls;
-using Org.BouncyCastle.Security;
-using SCTP4CS.Utils;
-using SIPSorcery.Sys;
-
-/**
- *
- * @author Westhawk Ltd<thp@westhawk.co.uk>
- */
-=======
-/*
  * Copyright 2017 pi.pe gmbh .
  *
  * Licensed under the Apache License, Version 2.0 (the "License");
@@ -58,9 +19,11 @@
 using System;
 using System.Collections.Generic;
 using System.IO;
+using System.Linq;
 using System.Net.Sockets;
 using System.Threading;
 using Microsoft.Extensions.Logging;
+using Org.BouncyCastle.Crypto;
 using Org.BouncyCastle.Crypto.Tls;
 using Org.BouncyCastle.Security;
 using SCTP4CS.Utils;
@@ -70,156 +33,155 @@
  *
  * @author Westhawk Ltd<thp@westhawk.co.uk>
  */
->>>>>>> 4ae80514
-namespace SIPSorcery.Net.Sctp
-{
-    public enum AcknowlegeState
-    {
-        Idle,//      int = iota // ack timer is off
-        Immediate,            // will send ack immediately
-        Delay                // ack timer is on (ack is being delayed)
-    }
-    // ack mode (for testing)
-    public enum AckMode
-    {
-        Normal,
-        NoDelay,
-        AlwaysDelay
-    }
-    public enum ReconfigResult : uint
-    {
-        SuccessNOP = 0,
-        SuccessPerformed = 1,
-        Denied = 2,
-        ErrorWrongSSN = 3,
-        ErrorRequestAlreadyInProgress = 4,
-        ErrorBadSequenceNumber = 5,
-        ResultInProgress = 6
-    }
-
-    public struct AssociationConsts
-    {
-        public const uint receiveMTU = 8192; // MTU for inbound packet (from DTLS)
-        public const uint initialMTU = 1228; // initial MTU for outgoing packets (to DTLS)
-        public const uint initialRecvBufSize = 1024 * 1024;
-        public const uint commonHeaderSize = 12;
-        public const uint dataChunkHeaderSize = 16;
-        public const uint defaultMaxMessageSize = 65536;
-    }
-
-    public abstract class Association : IRtxTimerObserver, IAckTimerObserver
-    {
-        protected Mutex RWMutex = new Mutex();
-
-        private uint peerVerificationTag;
-        private uint myVerificationTag;
-        private State _state = State.CLOSED;
-        public State state
-        {
-            get
-            {
-                return _state;
-            }
-            set
-            {
-                if (_state != value)
-                {
-                    _state = value;
-                }
-            }
-        }
-        protected uint myNextTSN; // nextTSN
-        private uint peerLastTSN; // lastRcvdTSN
-        private uint minTSN2MeasureRTT; // for RTT measurement
-        private bool willSendForwardTSN;
-        private bool willRetransmitFast;
-        protected bool willRetransmitReconfig;
-
-        // Reconfig
-        private uint myNextRSN;
-        private Dictionary<uint, ReConfigChunk> reconfigs = new Dictionary<uint, ReConfigChunk>();
-        private Dictionary<uint, OutgoingSSNResetRequestParameter> reconfigRequests = new Dictionary<uint, OutgoingSSNResetRequestParameter>();
-
-        // Non-RFC internal data
-        private int sourcePort;
-        private int destinationPort;
-        private ushort myMaxNumInboundStreams = ushort.MaxValue;
-        private ushort myMaxNumOutboundStreams = ushort.MaxValue;
-        private CookieHolder myCookie;
-        protected PayloadQueue payloadQueue = new PayloadQueue();
-        protected PayloadQueue inflightQueue = new PayloadQueue();
-        protected PendingQueue pendingQueue = new PendingQueue();
-        protected ControlQueue controlQueue = new ControlQueue();
-        protected uint mtu = AssociationConsts.initialMTU;
-        public uint maxPayloadSize = AssociationConsts.initialMTU - (AssociationConsts.commonHeaderSize + AssociationConsts.dataChunkHeaderSize); // max DATA chunk payload size
-        protected uint cumulativeTSNAckPoint;
-        protected uint advancedPeerTSNAckPoint;
-        private bool useForwardTSN;
-
-        // Congestion control parameters
-        protected uint maxReceiveBufferSize = AssociationConsts.initialRecvBufSize;
-        protected uint maxMessageSize = AssociationConsts.defaultMaxMessageSize;
-        /// <summary>
-        /// Congestion control window (cwnd, in bytes), which is adjusted by
-        /// the sender based on observed network conditions.
-        /// Note: This variable is maintained on a per-destination-address basis.
-        /// </summary>
-        protected uint cwnd;
-        /// <summary>
-        /// Receiver advertised window size (rwnd, in bytes), which is set by
-        /// the receiver based on its available buffer space for incoming
-        /// packets.
-        /// 
-        /// Note: This variable is kept on the entire association.
-        /// </summary>
-        protected uint rwnd;
-        /// <summary>
-        /// assume a single destination via ICE
-        /// Slow-start threshold (ssthresh, in bytes), which is used by the
-        /// sender to distinguish slow-start and congestion avoidance phases.
-        /// Note: This variable is maintained on a per-destination-address basis. 
-        /// </summary>
-        protected uint ssthresh;
-        private uint partialBytesAcked;
-        private bool inFastRecovery;
-        private uint fastRecoverExitPoint;
-
-
-        // RTX & Ack timer
-        private rtoManager rtoMgr;
-        private rtxTimer t1Init;
-        private rtxTimer t1Cookie;
-        private rtxTimer t3RTX;
-        private rtxTimer tReconfig;
-        private ackTimer _ackTimer;
-
-        // Chunks stored for retransmission
-        private InitChunk storedInit;
-        private CookieEchoChunk storedCookieEcho;
-
-        private ConcurrentDictionary<int, SCTPStream> streams;
-
-        public AcknowlegeState ackState;
-        private AckMode ackMode; // for testing
-
-        // stats
-        AssociationStats stats = new AssociationStats();
-
-        // per inbound packet context
-        private bool delayedAckTriggered;
-        private bool immediateAckTriggered;
-
-        private string name;
-        protected static ILogger logger = Log.Logger;
-        protected object writeLoopCh = new object();
-
-        protected LimitedConcurrentQueue<DataChunk> _freeBlocks;
-
-        public void associate()
-        {
-
-        }
-
+namespace SIPSorcery.Net.Sctp
+{
+    public enum AcknowlegeState
+    {
+        Idle,//      int = iota // ack timer is off
+        Immediate,            // will send ack immediately
+        Delay                // ack timer is on (ack is being delayed)
+    }
+    // ack mode (for testing)
+    public enum AckMode
+    {
+        Normal,
+        NoDelay,
+        AlwaysDelay
+    }
+    public enum ReconfigResult : uint
+    {
+        SuccessNOP = 0,
+        SuccessPerformed = 1,
+        Denied = 2,
+        ErrorWrongSSN = 3,
+        ErrorRequestAlreadyInProgress = 4,
+        ErrorBadSequenceNumber = 5,
+        ResultInProgress = 6
+    }
+
+    public struct AssociationConsts
+    {
+        public const uint receiveMTU = 8192; // MTU for inbound packet (from DTLS)
+        public const uint initialMTU = 1228; // initial MTU for outgoing packets (to DTLS)
+        public const uint initialRecvBufSize = 1024 * 1024;
+        public const uint commonHeaderSize = 12;
+        public const uint dataChunkHeaderSize = 16;
+        public const uint defaultMaxMessageSize = 65536;
+    }
+
+    public abstract class Association : IRtxTimerObserver, IAckTimerObserver
+    {
+        protected Mutex RWMutex = new Mutex();
+
+        private uint peerVerificationTag;
+        private uint myVerificationTag;
+        private State _state = State.CLOSED;
+        public State state
+        {
+            get
+            {
+                return _state;
+            }
+            set
+            {
+                if (_state != value)
+                {
+                    _state = value;
+                }
+            }
+        }
+        protected uint myNextTSN; // nextTSN
+        private uint peerLastTSN; // lastRcvdTSN
+        private uint minTSN2MeasureRTT; // for RTT measurement
+        private bool willSendForwardTSN;
+        private bool willRetransmitFast;
+        protected bool willRetransmitReconfig;
+
+        // Reconfig
+        private uint myNextRSN;
+        private Dictionary<uint, ReConfigChunk> reconfigs = new Dictionary<uint, ReConfigChunk>();
+        private Dictionary<uint, OutgoingSSNResetRequestParameter> reconfigRequests = new Dictionary<uint, OutgoingSSNResetRequestParameter>();
+
+        // Non-RFC internal data
+        private int sourcePort;
+        private int destinationPort;
+        private ushort myMaxNumInboundStreams = ushort.MaxValue;
+        private ushort myMaxNumOutboundStreams = ushort.MaxValue;
+        private CookieHolder myCookie;
+        protected PayloadQueue payloadQueue = new PayloadQueue();
+        protected PayloadQueue inflightQueue = new PayloadQueue();
+        protected PendingQueue pendingQueue = new PendingQueue();
+        protected ControlQueue controlQueue = new ControlQueue();
+        protected uint mtu = AssociationConsts.initialMTU;
+        public uint maxPayloadSize = AssociationConsts.initialMTU - (AssociationConsts.commonHeaderSize + AssociationConsts.dataChunkHeaderSize); // max DATA chunk payload size
+        protected uint cumulativeTSNAckPoint;
+        protected uint advancedPeerTSNAckPoint;
+        private bool useForwardTSN;
+
+        // Congestion control parameters
+        protected uint maxReceiveBufferSize = AssociationConsts.initialRecvBufSize;
+        protected uint maxMessageSize = AssociationConsts.defaultMaxMessageSize;
+        /// <summary>
+        /// Congestion control window (cwnd, in bytes), which is adjusted by
+        /// the sender based on observed network conditions.
+        /// Note: This variable is maintained on a per-destination-address basis.
+        /// </summary>
+        protected uint cwnd;
+        /// <summary>
+        /// Receiver advertised window size (rwnd, in bytes), which is set by
+        /// the receiver based on its available buffer space for incoming
+        /// packets.
+        /// 
+        /// Note: This variable is kept on the entire association.
+        /// </summary>
+        protected uint rwnd;
+        /// <summary>
+        /// assume a single destination via ICE
+        /// Slow-start threshold (ssthresh, in bytes), which is used by the
+        /// sender to distinguish slow-start and congestion avoidance phases.
+        /// Note: This variable is maintained on a per-destination-address basis. 
+        /// </summary>
+        protected uint ssthresh;
+        private uint partialBytesAcked;
+        private bool inFastRecovery;
+        private uint fastRecoverExitPoint;
+
+
+        // RTX & Ack timer
+        private rtoManager rtoMgr;
+        private rtxTimer t1Init;
+        private rtxTimer t1Cookie;
+        private rtxTimer t3RTX;
+        private rtxTimer tReconfig;
+        private ackTimer _ackTimer;
+
+        // Chunks stored for retransmission
+        private InitChunk storedInit;
+        private CookieEchoChunk storedCookieEcho;
+
+        private ConcurrentDictionary<int, SCTPStream> streams;
+
+        public AcknowlegeState ackState;
+        private AckMode ackMode; // for testing
+
+        // stats
+        AssociationStats stats = new AssociationStats();
+
+        // per inbound packet context
+        private bool delayedAckTriggered;
+        private bool immediateAckTriggered;
+
+        private string name;
+        protected static ILogger logger = Log.Logger;
+        protected object writeLoopCh = new object();
+
+        protected LimitedConcurrentQueue<DataChunk> _freeBlocks;
+
+        public void associate()
+        {
+
+        }
+
         /**
 		 * <code>
 		 *                     -----          -------- (from any state)
@@ -258,23 +220,23 @@
 		 *                     |  ESTABLISHED  |
 		 *                     +---------------+
 		 * </code>
-		 */
-        public enum State
-        {
-            COOKIEWAIT, COOKIEECHOED, ESTABLISHED,
-            SHUTDOWNPENDING, SHUTDOWNSENT, SHUTDOWNRECEIVED,
-            SHUTDOWNACKSENT, CLOSED
-        };
-
-        // retransmission timer IDs
-        public enum TimerType : int
-        {
-            T1Init,
-            T1Cookie,
-            T3RTX,
-            Reconfig
-        }
-
+		 */
+        public enum State
+        {
+            COOKIEWAIT, COOKIEECHOED, ESTABLISHED,
+            SHUTDOWNPENDING, SHUTDOWNSENT, SHUTDOWNRECEIVED,
+            SHUTDOWNACKSENT, CLOSED
+        };
+
+        // retransmission timer IDs
+        public enum TimerType : int
+        {
+            T1Init,
+            T1Cookie,
+            T3RTX,
+            Reconfig
+        }
+
         private byte[] _supportedExtensions = { (byte)ChunkType.RE_CONFIG };
         /*
 		 For what it is worth, here's the logic as to why we don't have any supported extensions.
@@ -286,9 +248,9 @@
 		 RE-CONFIG, // not sure about this - but lets assume for now that the w3c interface doesn't support stream resets.
 		 AUTH // Assume DTLS will cover this for us if we never send ASCONF packets.
 		 */
-        public static int COOKIESIZE = 32;
-        private static long VALIDCOOKIELIFE = 60000;
-        protected double _rto = 3.0;
+        public static int COOKIESIZE = 32;
+        private static long VALIDCOOKIELIFE = 60000;
+        protected double _rto = 3.0;
         /*
 		 RTO.Initial - 3 seconds
 		 RTO.Min - 1 second
@@ -302,897 +264,892 @@
 		 Max.Init.Retransmits - 8 attempts
 		 HB.interval - 30 seconds
 		 HB.Max.Burst - 1
-		 */
-        protected DatagramTransport _transp;
-        private Thread _rcv;
-        private Thread _send;
-        private SecureRandom _random;
-        private AssociationListener _al;
-
-        protected bool _isDone;
-        private static int TICK = 1000; // loop time in rcv
-        static int __assocNo = 1;
-        private ReconfigState reconfigState;
-
-        /// <summary>
-        /// The next ID to use when creating a new stream. 
-        /// Note originally this value as generated randomly between 0 and 65535 but Chrome was rejecting
-        /// ID's that were greater than maximum number of streams set on the SCTP association. Hence
-        /// changed it to be sequential.
-        /// </summary>
-        private int _nextStreamID = 0;
-
-        class CookieHolder
-        {
-            public byte[] cookieData;
-            public long cookieTime;
-        };
-        private List<CookieHolder> _cookies = new List<CookieHolder>();
-
-        // default is server
-        public Association(DatagramTransport transport, AssociationListener al, int srcPort, int dstPort) : this(transport, al, false, srcPort, dstPort) { }
-
-        public Association(DatagramTransport transport, AssociationListener al, bool client, int srcPort, int dstPort)
-        {
-            //logger.LogDebug($"SCTP created an Association of type: {this.GetType().Name}.");
-            _al = al;
-            _random = new SecureRandom();
-            myVerificationTag = (uint)_random.NextInt();
-            _transp = transport;
-            streams = new ConcurrentDictionary<int, SCTPStream>();
-            var IInt = new FastBit.Int(_random.NextInt());
-            var tsn = new FastBit.Uint(IInt.b0, IInt.b1, IInt.b2, IInt.b3).Auint;
-            myNextTSN = tsn;
-            myNextRSN = tsn;
-            minTSN2MeasureRTT = tsn;
-            state = State.CLOSED;
-
-            cwnd = min32(4 * mtu, max32(2 * mtu, 4380));
-
-            rtoMgr = rtoManager.newRTOManager();
-            t1Init = rtxTimer.newRTXTimer((int)TimerType.T1Init, this, rtoManager.maxInitRetrans);
-            t1Cookie = rtxTimer.newRTXTimer((int)TimerType.T1Cookie, this, rtoManager.maxInitRetrans);
-            t3RTX = rtxTimer.newRTXTimer((int)TimerType.T3RTX, this, rtoManager.noMaxRetrans);        // retransmit forever
-            tReconfig = rtxTimer.newRTXTimer((int)TimerType.Reconfig, this, rtoManager.noMaxRetrans); // retransmit forever
-            _ackTimer = ackTimer.newAckTimer(this);
-
-            name = "AssocRcv" + Interlocked.Increment(ref __assocNo);
-            /*
-			the method used to determine which
-			side uses odd or even is based on the underlying DTLS connection
-			role: the side acting as the DTLS client MUST use Streams with even
-			Stream Identifiers, the side acting as the DTLS server MUST use
-			Streams with odd Stream Identifiers. */
-
-            _nextStreamID = (client) ? _nextStreamID : _nextStreamID + 1;
-
-            sourcePort = srcPort;
-            destinationPort = dstPort;
-
-            cumulativeTSNAckPoint = tsn - 1;
-            advancedPeerTSNAckPoint = tsn - 1;
-
-            Init(client);
-        }
-
-        private void Init(bool isClient)
-        {
-            try
-            {
-                RWMutex.WaitOne();
-
-                if (_transp != null)
-                {
-                    readLoop();
-                    writeLoop();
-                }
-                else
-                {
-                    logger.LogError("Created an Association with a null transport somehow...");
-                }
-
-                if (isClient)
-                {
-                    state = State.COOKIEWAIT;
-                    InitChunk c = new InitChunk();
-                    c.setInitialTSN(this.myNextTSN);
-                    c.setNumInStreams(myMaxNumInboundStreams);
-                    c.setNumOutStreams(myMaxNumOutboundStreams);
-                    c.setAdRecWinCredit(maxReceiveBufferSize);
-                    c.setInitiate(this.getMyVerTag());
-                    storedInit = c;
-                    sendInit();
-                    t1Init.start(rtoMgr.getRTO());
-                }
-            }
-            finally
-            {
-                RWMutex.ReleaseMutex();
-            }
-        }
-
-
-        protected byte[] getSupportedExtensions()
-        { // this lets others switch features off.
-            return _supportedExtensions;
-        }
-        public uint getNearTSN()
-        {
-            return myNextTSN;
-        }
-        byte[] getUnionSupportedExtensions(byte[] far)
-        {
-            ByteBuffer unionbb = new ByteBuffer(new byte[far.Length]);
-            for (int f = 0; f < far.Length; f++)
-            {
-                //logger.LogDebug($"offered extension {(ChunkType)far[f]}.");
-                for (int n = 0; n < _supportedExtensions.Length; n++)
-                {
-                    //logger.LogDebug($"supported extension {(ChunkType)_supportedExtensions[n]}.");
-                    if (_supportedExtensions[n] == far[f])
-                    {
-                        //logger.LogDebug($"matching extension {(ChunkType)_supportedExtensions[n]}.");
-                        unionbb.Put(far[f]);
-                    }
-                }
-            }
-            byte[] res = new byte[unionbb.Position];
-            unionbb.Position = 0;
-            unionbb.GetBytes(res, res.Length);
-            //logger.LogDebug("union of extensions contains :" + Chunk.chunksToNames(res));
-            return res;
-        }
-
-        uint getMyReceiverWindowCredit()
-        {
-            uint bytesQueued = 0;
-            foreach (var s in streams)
-            {
-                bytesQueued += s.Value.getNumBytesInReassemblyQueue();
-            }
-
-            if (bytesQueued >= maxReceiveBufferSize)
-            {
-                return 0;
-            }
-            return maxReceiveBufferSize - bytesQueued;
-        }
-
-        public void handleInbound(Packet rec)
-        {
-            try
-            {
-                checkPacket(rec);
-            }
-            catch (Exception e)
-            {
-                Log.Logger.LogWarning(e.Message);
-                return;
-            }
-
-            handleChunkStart();
-
-            var cl = rec.getChunkList();
-            foreach (var c in cl)
-            {
-                c.validate();
-            }
-            foreach (var c in cl)
-            {
-                handleChunk(rec, c);
-            }
-
-            handleChunkEnd();
-        }
-
-        private object myLock = new object();
-        private object sendReceiveLock = new object();
-        void handleChunkStart()
-        {
-            lock (myLock)
-            {
-                delayedAckTriggered = false;
-                immediateAckTriggered = false;
-            }
-        }
-
-        void handleChunkEnd()
-        {
-            lock (myLock)
-            {
-                if (immediateAckTriggered)
-                {
-                    // Send SACK now!
-                    ackState = AcknowlegeState.Immediate;
-                    _ackTimer.stop();
-                    awakeWriteLoop();
-                }
-                else if (delayedAckTriggered)
-                {
-                    // Will send delayed ack in the next ack timeout
-                    ackState = AcknowlegeState.Delay;
-                    _ackTimer.start();
-                }
-            }
-        }
-
-        void awakeWriteLoop()
-        {
-            if (Monitor.TryEnter(writeLoopCh, 100))
-            {
-                Monitor.PulseAll(writeLoopCh);
-                Monitor.Exit(writeLoopCh);
-            }
-        }
-
-        void checkPacket(Packet p)
-        {
-            // All packets must adhere to these rules
-
-            // This is the SCTP sender's port number.  It can be used by the
-            // receiver in combination with the source IP address, the SCTP
-            // destination port, and possibly the destination IP address to
-            // identify the association to which this packet belongs.  The port
-            // number 0 MUST NOT be used.
-            if (p.getSrcPort() == 0)
-            {
-                throw new InvalidSCTPPacketException("errSCTPPacketSourcePortZero");
-            }
-
-            // This is the SCTP port number to which this packet is destined.
-            // The receiving host will use this port number to de-multiplex the
-            // SCTP packet to the correct receiving endpoint/application.  The
-            // port number 0 MUST NOT be used.
-            if (p.getDestPort() == 0)
-            {
-                throw new InvalidSCTPPacketException("errSCTPPacketDestinationPortZero");
-            }
-
-            foreach (var c in p.getChunkList())
-            {
-                switch (c.getType())
-                {
-                    case ChunkType.INIT:
-                        {
-                            if (p.getChunkList().Count != 1)
-                            {
-                                throw new InvalidSCTPPacketException("errInitChunkBundled");
-                            }
-                            if (p.getVerTag() != 0)
-                            {
-                                throw new InvalidSCTPPacketException("errInitChunkVerifyTagNotZero");
-                            }
-                        }
-                        break;
-                }
-            }
-        }
-
-        void readLoop()
-        {
-            Association me = this;
-
-            if (_rcv != null)
-            {
-                return;
-            }
-
-            _rcv = new Thread(() =>
-            {
-                try
-                {
-                    byte[] buf = new byte[AssociationConsts.receiveMTU];
-                    while (_rcv != null && !_isDone)
-                    {
-                        try
-                        {
-                            var length = _transp.Receive(buf, 0, buf.Length, TICK);
-                            if (length > 0)
-                            {
-                                //var b = Packet.getHex(buf, 0, length);
-                                //logger.LogInformation($"DTLS message recieved\n{b}");
-                                //var inbound = new byte[length];
-
-                                ByteBuffer pbb = new ByteBuffer(buf);
-                                pbb.Limit = length;
-                                Packet rec = new Packet(pbb);
-                                handleInbound(rec);
-                            }
-                            else if (length == DtlsSrtpTransport.DTLS_RECEIVE_ERROR_CODE)
-                            {
-                                // The DTLS transport has been closed or i no longer available.
-                                break;
-                            }
-                            else
-                            {
-                                //logger.LogInformation("Timeout -> short packet " + length);
-                                //Thread.Sleep(1);
-                            }
-                        }
-                        catch (SocketException e)
-                        {
-                            // ignore. it should be a timeout.
-                            switch (e.SocketErrorCode)
-                            {
-                                case SocketError.TimedOut:
-                                    logger.LogDebug("tick time out");
-                                    break;
-                                default:
-                                    throw;
-                            }
-                        }
-                    }
-                    logger.LogDebug("SCTP message receive was empty, closing association listener.");
-
-                    _transp.Close();
-                }
-                catch (EndOfStreamException eof)
-                {
-                    unexpectedClose(eof);
-                    logger.LogDebug(eof.ToString());
-                }
-                catch (Exception ex)
-                {
-                    logger.LogDebug("Association receive failed " + ex.GetType().Name + " " + ex.ToString());
-                }
-<<<<<<< HEAD
-                finally
-                {
-                    _isDone = true;
-                }
-            });
-            _rcv.IsBackground = true;
-=======
-            })
-            { IsBackground = true };
->>>>>>> 4ae80514
-            _rcv.Priority = ThreadPriority.Highest;
-            _rcv.Name = name + "_rcv";
-            _rcv.Start();
-        }
-
-        void writeLoop()
-        {
-            Association me = this;
-
-            if (_send != null)
-            {
-                return;
-            }
-
-            _send = new Thread(() =>
-            {
-                try
-                {
-                    while (_send != null && !_isDone)
-                    {
-                        try
-                        {
-                            var rawPackets = gatherOutbound();
-                            foreach (var obb in rawPackets)
-                            {
-                                var buf = obb.getByteBuffer();
-                                _transp.Send(buf.Data, buf.offset, buf.Limit);
-                            }
-                        }
-                        catch (OutputLengthException ex)
-                        {
-                            logger.LogDebug(ex, ex.Message);
-                        }
-                        catch (SocketException e)
-                        {
-                            // ignore. it should be a timeout.
-                            switch (e.SocketErrorCode)
-                            {
-                                case SocketError.TimedOut:
-                                    logger.LogDebug("tick time out");
-                                    break;
-                                default:
-                                    throw;
-                            }
-                        }
-
-                        lock (writeLoopCh)
-                        {
-                            if (!Monitor.Wait(writeLoopCh, 10))
-                            {
-                                Monitor.PulseAll(writeLoopCh);
-                            }
-                        }
-                    }
-                    logger.LogDebug("SCTP message receive was empty, closing association listener.");
-
-                    _transp.Close();
-                }
-                catch (EndOfStreamException eof)
-                {
-                    unexpectedClose(eof);
-                    logger.LogDebug(eof.ToString());
-                }
-                catch (Exception ex)
-                {
-                    logger.LogDebug("Association receive failed " + ex.GetType().Name + " " + ex.ToString());
-                }
-                finally
-                {
-                    _isDone = true;
-                }
-            });
-            _send.IsBackground = true;
-            _send.Priority = ThreadPriority.Highest;
-            _send.Name = name + "_send";
-            _send.Start();
-        }
-
-        private List<Packet> gatherOutbound()
-        {
-            var rawPackets = new List<Packet>();
-            lock (myLock)
-            {
-                if (controlQueue.size() > 0)
-                {
-                    var chunks = controlQueue.popAll();
-                    foreach (var c in chunks)
-                    {
-                        rawPackets.Add(c);
-                    }
-                }
-
-                var state = this.state;
-                if (state == State.ESTABLISHED)
-                {
-                    rawPackets.AddRange(gatherOutboundDataAndReconfigPackets());
-                    rawPackets.AddRange(gatherOutboundFastRetransmissionPackets());
-
-                    rawPackets.AddRange(gatherOutboundSackPackets());
-                    rawPackets.AddRange(gatherOutboundForwardTSNPackets());
-                }
-            }
-            return rawPackets;
-        }
-
-        // The caller should hold the lock
-        Packet[] gatherOutboundFastRetransmissionPackets()
-        {
-            if (willRetransmitFast)
-            {
-                willRetransmitFast = false;
-
-                var toFastRetrans = new List<Chunk>();
-                uint fastRetransSize = AssociationConsts.commonHeaderSize;
-
-                for (uint i = 0; ; i++)
-                {
-                    if (!inflightQueue.get(cumulativeTSNAckPoint + i + 1, out var c))
-                    {
-                        break; // end of pending data
-                    }
-
-                    if (c.acked || c.abandoned())
-                    {
-                        continue;
-                    }
-
-                    if (c.nSent > 1 || c.missIndicator < 3)
-                    {
-                        continue;
-                    }
-
-                    // RFC 4960 Sec 7.2.4 Fast Retransmit on Gap Reports
-                    //  3)  Determine how many of the earliest (i.e., lowest TSN) DATA chunks
-                    //      marked for retransmission will fit into a single packet, subject
-                    //      to constraint of the path MTU of the destination transport
-                    //      address to which the packet is being sent.  Call this value K.
-                    //      Retransmit those K DATA chunks in a single packet.  When a Fast
-                    //      Retransmit is being performed, the sender SHOULD ignore the value
-                    //      of cwnd and SHOULD NOT delay retransmission for this single
-                    //		packet.
-
-                    var dataChunkSize = AssociationConsts.dataChunkHeaderSize + c.getDataSize();
-                    if (mtu < fastRetransSize + dataChunkSize)
-                    {
-                        break;
-                    }
-
-                    fastRetransSize += dataChunkSize;
-                    stats.incFastRetrans();
-                    c.nSent++;
-                    checkPartialReliabilityStatus(c);
-                    toFastRetrans.Add(c);
-                    logger.LogTrace($"{name} fast-retransmit: tsn={c.tsn} sent={c.nSent} htna={fastRecoverExitPoint}");
-                }
-
-                if (toFastRetrans.Count > 0)
-                {
-                    return new Packet[] { makePacket(toFastRetrans.ToArray()) };
-                }
-            }
-
-            return new Packet[0];
-        }
-
-        IEnumerable<Packet> gatherOutboundForwardTSNPackets()
-        {
-            if (willSendForwardTSN)
-            {
-                willSendForwardTSN = false;
-                if (Utils.sna32GT(advancedPeerTSNAckPoint, cumulativeTSNAckPoint))
-                {
-                    var fwdtsn = createForwardTSN();
-                    yield return makePacket(fwdtsn);
-                }
-            }
-        }
-
-        // createForwardTSN generates ForwardTSN chunk.
-        // This method will be be called if useForwardTSN is set to false.
-        // The caller should hold the lock.
-        Chunk createForwardTSN()
-        {
-            // RFC 3758 Sec 3.5 C4
-            var streamMap = new Dictionary<int, int>(); // to report only once per SI
-            for (uint i = cumulativeTSNAckPoint + 1; Utils.sna32LTE(i, advancedPeerTSNAckPoint); i++)
-            {
-                if (!inflightQueue.get(i, out var c))
-                {
-                    break;
-                }
-
-                if (!streamMap.TryGetValue(c.getStreamId(), out var ssn))
-                {
-                    streamMap.Add(c.getStreamId(), c.getSSeqNo());
-                }
-                else
-                {
-                    streamMap[c.getStreamId()] = c.getSSeqNo();
-                }
-            }
-            var chunk = new ForwardTsnChunk();
-            chunk.newCumulativeTSN = advancedPeerTSNAckPoint;
-            return chunk;
-        }
-
-        private Packet[] gatherOutboundDataAndReconfigPackets()
-        {
-            var packets = new List<Packet>();
-            packets.AddRange(getDataPacketsToRetransmit());
-
-            var chunks = popPendingDataChunksToSend(out var sisToReset);
-            if (chunks.Length > 0)
-            {
-                packets.AddRange(bundleDataChunksIntoPackets(chunks));
-            }
-
-            if (sisToReset.Count > 0 || willRetransmitReconfig)
-            {
-                if (willRetransmitReconfig)
-                {
-                    willRetransmitReconfig = false;
-                    packets.Add(makePacket(reconfigs.Values.ToArray()));
-                }
-
-                if (sisToReset.Count > 0)
-                {
-                    var rsn = generateNextRSN();
-                    var tsn = myNextTSN - 1;
-                    var c = new ReConfigChunk();
-                    OutgoingSSNResetRequestParameter rep = new OutgoingSSNResetRequestParameter(rsn, rsn, tsn);
-                    rep.setStreams(sisToReset.ToArray());
-                    c.addParam(rep);
-
-                    if (!reconfigs.ContainsKey(rsn))
-                    {
-                        reconfigs.Add(rsn, c);
-                    }
-                    else
-                    {
-                        reconfigs[rsn] = c;
-                    }
-                    packets.Add(makePacket(c));
-                }
-
-                if (reconfigs.Count > 0)
-                {
-                    tReconfig.start(rtoMgr.getRTO());
-                }
-            }
-
-            return packets.ToArray();
-        }
-
-        uint generateNextRSN()
-        {
-            var rsn = myNextRSN;
-            myNextRSN++;
-            return rsn;
-        }
-
-        private IEnumerable<Packet> gatherOutboundSackPackets()
-        {
-            if (ackState == AcknowlegeState.Immediate)
-            {
-                ackState = AcknowlegeState.Idle;
-                var sack = createSelectiveAckChunk();
-                logger.LogTrace($"{name} sending SACK: {sack}");
-                yield return makePacket(sack);
-            }
-        }
-
-        private SackChunk createSelectiveAckChunk()
-        {
-            var sack = new SackChunk();
-            sack.cumulativeTSNAck = peerLastTSN;
-            sack.advertisedReceiverWindowCredit = getMyReceiverWindowCredit();
-            sack.duplicateTSN = payloadQueue.popDuplicates();
-            sack.gapAckBlocks = payloadQueue.getGapAckBlocks(peerLastTSN);
-            return sack;
-        }
-
-        private Packet[] getDataPacketsToRetransmit()
-        {
-            var awnd = min32(cwnd, rwnd);
-            var chunks = new List<DataChunk>();
-            uint bytesToSend = 0;
-            var done = false;
-            for (uint i = 0; !done; i++)
-            {
-                if (!inflightQueue.get(cumulativeTSNAckPoint + i + 1, out var c))
-                {
-                    break;
-                }
-                if (c == null)
-                {
-                    break;
-                }
-                if (!c.retransmit)
-                {
-                    continue;
-                }
-
-                if (i == 0 && rwnd < c.getDataSize())
-                {
-                    // Send it as a zero window probe
-                    done = true;
-                }
-                else if (bytesToSend + c.getDataSize() > awnd)
-                {
-                    break;
-                }
-
-                // reset the retransmit flag not to retransmit again before the next
-                // t3-rtx timer fires
-                c.retransmit = false;
-
-                bytesToSend += c.getDataSize();
-                c._retryCount++;
-
-                checkPartialReliabilityStatus(c);
-
-                logger.LogTrace($"{name} retransmitting tsn={c.tsn} ssn={c.streamSequenceNumber} sent={c.nSent}");
-
-                chunks.Add(c);
-            }
-            return bundleDataChunksIntoPackets(chunks);
-        }
-
-        private DataChunk[] popPendingDataChunksToSend(out List<int> sisToReset)
-        {
-            var chunks = new List<DataChunk>();
-            sisToReset = new List<int>();
-
-            if (pendingQueue.size() > 0)
-            {
-                while (true)
-                {
-                    var c = pendingQueue.peek();
-                    if (c == null)
-                    {
-                        break;
-                    }
-
-                    var dataLen = c.getDataSize();
-                    if (dataLen == 0)
-                    {
-                        sisToReset.Add(c.getStreamId());
-                        pendingQueue.pop(c);
-                        continue;
-                    }
-
-                    if (this.inflightQueue.getNumBytes() + dataLen > cwnd)
-                    {
-                        break; // would exceeds cwnd
-                    }
-
-                    if (dataLen > rwnd)
-                    {
-                        break; // no more rwnd
-                    }
-
-                    rwnd -= dataLen;
-                    movePendingDataChunkToInflightQueue(c);
-                    chunks.Add(c);
-                }
-            }
-            return chunks.ToArray();
-        }
-
-        private void movePendingDataChunkToInflightQueue(DataChunk c)
-        {
-            pendingQueue.pop(c);
-
-            if (c.endingFragment)
-            {
-                c.setAllInflight();
-            }
-
-            // Assign TSN
-            c.tsn = generateNextTSN();
-            //c.setGapAck(false);
-            //c.setRetryTime(now + getT3() - 1);
-            c.since = TimeExtension.CurrentTimeMillis(); // use to calculate RTT and also for maxPacketLifeTime
-            c.nSent = 1;
-
-            //c._retryCount = 1;          // being sent for the first time
-            checkPartialReliabilityStatus(c);
-
-            // Push it into the inflightQueue
-            this.inflightQueue.pushNoCheck(c);
-        }
-
-        public long getT3()
-        {
-            return (_rto > 0) ? (long)(1000.0 * _rto) : 100;
-        }
-
-        // bundleDataChunksIntoPackets packs DATA chunks into packets. It tries to bundle
-        // DATA chunks into a packet so long as the resulting packet size does not exceed
-        // the path MTU.
-        // The caller should hold the lock.
-        private Packet[] bundleDataChunksIntoPackets(IEnumerable<DataChunk> chunkPayloadData)
-        {
-            var packets = new List<Packet>();
-            var chunksToSend = new List<DataChunk>();
-            uint bytesInPacket = AssociationConsts.commonHeaderSize;
-            foreach (var c in chunkPayloadData)
-            {
-                if (bytesInPacket + c.getDataSize() > mtu)
-                {
-                    packets.Add(makePacket(chunksToSend.ToArray()));
-                    chunksToSend = new List<DataChunk>();
-                    bytesInPacket = AssociationConsts.commonHeaderSize;
-                }
-
-                chunksToSend.Add(c);
-
-                bytesInPacket += AssociationConsts.dataChunkHeaderSize + c.getDataSize();
-            }
-
-            if (chunksToSend.Count > 0)
-            {
-                packets.Add(makePacket(chunksToSend.ToArray()));
-            }
-
-            return packets.ToArray();
-        }
-
-        private void checkPartialReliabilityStatus(DataChunk c)
-        {
-            if (!useForwardTSN)
-            {
-                return;
-            }
-
-            if (c.payloadType == DataChunk.WEBRTCCONTROL)
-            {
-                return;
-            }
-
-            if (streams.TryGetValue(c.getStreamId(), out var s))
-            {
-                lock (s.rwLock)
-                {
-                    if (s.reliabilityType == ReliabilityType.TypeRexmit)
-                    {
-                        if (c._retryCount >= s.reliabilityValue)
-                        {
-                            c.setAbandoned(true);
-                            logger.LogTrace($"{name} marked as abandoned: tsn={c.tsn} ppi={c.payloadType} (remix: {c.nSent})");
-                        }
-                    }
-                    else if (s.reliabilityType == ReliabilityType.TypeTimed)
-                    {
-                        long now = TimeExtension.CurrentTimeMillis();
-                        var elapsed = now - c.since;
-                        if (elapsed > s.reliabilityValue)
-                        {
-                            c.setAbandoned(true);
-                            logger.LogTrace($"{name} marked as abandoned: tsn={c.tsn} ppi={c.payloadType} (timed: {elapsed})");
-                        }
-                    }
-                }
-            }
-            else
-            {
-                logger.LogError($"{name} stream {c.streamIdentifier} not found)");
-            }
-        }
-
-
+		 */
+        protected DatagramTransport _transp;
+        private Thread _rcv;
+        private Thread _send;
+        private SecureRandom _random;
+        private AssociationListener _al;
+
+        protected bool _isDone;
+        private static int TICK = 1000; // loop time in rcv
+        static int __assocNo = 1;
+        private ReconfigState reconfigState;
+
+        /// <summary>
+        /// The next ID to use when creating a new stream. 
+        /// Note originally this value as generated randomly between 0 and 65535 but Chrome was rejecting
+        /// ID's that were greater than maximum number of streams set on the SCTP association. Hence
+        /// changed it to be sequential.
+        /// </summary>
+        private int _nextStreamID = 0;
+
+        class CookieHolder
+        {
+            public byte[] cookieData;
+            public long cookieTime;
+        };
+        private List<CookieHolder> _cookies = new List<CookieHolder>();
+
+        // default is server
+        public Association(DatagramTransport transport, AssociationListener al, int srcPort, int dstPort) : this(transport, al, false, srcPort, dstPort) { }
+
+        public Association(DatagramTransport transport, AssociationListener al, bool client, int srcPort, int dstPort)
+        {
+            //logger.LogDebug($"SCTP created an Association of type: {this.GetType().Name}.");
+            _al = al;
+            _random = new SecureRandom();
+            myVerificationTag = (uint)_random.NextInt();
+            _transp = transport;
+            streams = new ConcurrentDictionary<int, SCTPStream>();
+            var IInt = new FastBit.Int(_random.NextInt());
+            var tsn = new FastBit.Uint(IInt.b0, IInt.b1, IInt.b2, IInt.b3).Auint;
+            myNextTSN = tsn;
+            myNextRSN = tsn;
+            minTSN2MeasureRTT = tsn;
+            state = State.CLOSED;
+
+            cwnd = min32(4 * mtu, max32(2 * mtu, 4380));
+
+            rtoMgr = rtoManager.newRTOManager();
+            t1Init = rtxTimer.newRTXTimer((int)TimerType.T1Init, this, rtoManager.maxInitRetrans);
+            t1Cookie = rtxTimer.newRTXTimer((int)TimerType.T1Cookie, this, rtoManager.maxInitRetrans);
+            t3RTX = rtxTimer.newRTXTimer((int)TimerType.T3RTX, this, rtoManager.noMaxRetrans);        // retransmit forever
+            tReconfig = rtxTimer.newRTXTimer((int)TimerType.Reconfig, this, rtoManager.noMaxRetrans); // retransmit forever
+            _ackTimer = ackTimer.newAckTimer(this);
+
+            name = "AssocRcv" + Interlocked.Increment(ref __assocNo);
+            /*
+			the method used to determine which
+			side uses odd or even is based on the underlying DTLS connection
+			role: the side acting as the DTLS client MUST use Streams with even
+			Stream Identifiers, the side acting as the DTLS server MUST use
+			Streams with odd Stream Identifiers. */
+
+            _nextStreamID = (client) ? _nextStreamID : _nextStreamID + 1;
+
+            sourcePort = srcPort;
+            destinationPort = dstPort;
+
+            cumulativeTSNAckPoint = tsn - 1;
+            advancedPeerTSNAckPoint = tsn - 1;
+
+            Init(client);
+        }
+
+        private void Init(bool isClient)
+        {
+            try
+            {
+                RWMutex.WaitOne();
+
+                if (_transp != null)
+                {
+                    readLoop();
+                    writeLoop();
+                }
+                else
+                {
+                    logger.LogError("Created an Association with a null transport somehow...");
+                }
+
+                if (isClient)
+                {
+                    state = State.COOKIEWAIT;
+                    InitChunk c = new InitChunk();
+                    c.setInitialTSN(this.myNextTSN);
+                    c.setNumInStreams(myMaxNumInboundStreams);
+                    c.setNumOutStreams(myMaxNumOutboundStreams);
+                    c.setAdRecWinCredit(maxReceiveBufferSize);
+                    c.setInitiate(this.getMyVerTag());
+                    storedInit = c;
+                    sendInit();
+                    t1Init.start(rtoMgr.getRTO());
+                }
+            }
+            finally
+            {
+                RWMutex.ReleaseMutex();
+            }
+        }
+
+
+        protected byte[] getSupportedExtensions()
+        { // this lets others switch features off.
+            return _supportedExtensions;
+        }
+        public uint getNearTSN()
+        {
+            return myNextTSN;
+        }
+        byte[] getUnionSupportedExtensions(byte[] far)
+        {
+            ByteBuffer unionbb = new ByteBuffer(new byte[far.Length]);
+            for (int f = 0; f < far.Length; f++)
+            {
+                //logger.LogDebug($"offered extension {(ChunkType)far[f]}.");
+                for (int n = 0; n < _supportedExtensions.Length; n++)
+                {
+                    //logger.LogDebug($"supported extension {(ChunkType)_supportedExtensions[n]}.");
+                    if (_supportedExtensions[n] == far[f])
+                    {
+                        //logger.LogDebug($"matching extension {(ChunkType)_supportedExtensions[n]}.");
+                        unionbb.Put(far[f]);
+                    }
+                }
+            }
+            byte[] res = new byte[unionbb.Position];
+            unionbb.Position = 0;
+            unionbb.GetBytes(res, res.Length);
+            //logger.LogDebug("union of extensions contains :" + Chunk.chunksToNames(res));
+            return res;
+        }
+
+        uint getMyReceiverWindowCredit()
+        {
+            uint bytesQueued = 0;
+            foreach (var s in streams)
+            {
+                bytesQueued += s.Value.getNumBytesInReassemblyQueue();
+            }
+
+            if (bytesQueued >= maxReceiveBufferSize)
+            {
+                return 0;
+            }
+            return maxReceiveBufferSize - bytesQueued;
+        }
+
+        public void handleInbound(Packet rec)
+        {
+            try
+            {
+                checkPacket(rec);
+            }
+            catch (Exception e)
+            {
+                Log.Logger.LogWarning(e.Message);
+                return;
+            }
+
+            handleChunkStart();
+
+            var cl = rec.getChunkList();
+            foreach (var c in cl)
+            {
+                c.validate();
+            }
+            foreach (var c in cl)
+            {
+                handleChunk(rec, c);
+            }
+
+            handleChunkEnd();
+        }
+
+        private object myLock = new object();
+        private object sendReceiveLock = new object();
+        void handleChunkStart()
+        {
+            lock (myLock)
+            {
+                delayedAckTriggered = false;
+                immediateAckTriggered = false;
+            }
+        }
+
+        void handleChunkEnd()
+        {
+            lock (myLock)
+            {
+                if (immediateAckTriggered)
+                {
+                    // Send SACK now!
+                    ackState = AcknowlegeState.Immediate;
+                    _ackTimer.stop();
+                    awakeWriteLoop();
+                }
+                else if (delayedAckTriggered)
+                {
+                    // Will send delayed ack in the next ack timeout
+                    ackState = AcknowlegeState.Delay;
+                    _ackTimer.start();
+                }
+            }
+        }
+
+        void awakeWriteLoop()
+        {
+            if (Monitor.TryEnter(writeLoopCh, 100))
+            {
+                Monitor.PulseAll(writeLoopCh);
+                Monitor.Exit(writeLoopCh);
+            }
+        }
+
+        void checkPacket(Packet p)
+        {
+            // All packets must adhere to these rules
+
+            // This is the SCTP sender's port number.  It can be used by the
+            // receiver in combination with the source IP address, the SCTP
+            // destination port, and possibly the destination IP address to
+            // identify the association to which this packet belongs.  The port
+            // number 0 MUST NOT be used.
+            if (p.getSrcPort() == 0)
+            {
+                throw new InvalidSCTPPacketException("errSCTPPacketSourcePortZero");
+            }
+
+            // This is the SCTP port number to which this packet is destined.
+            // The receiving host will use this port number to de-multiplex the
+            // SCTP packet to the correct receiving endpoint/application.  The
+            // port number 0 MUST NOT be used.
+            if (p.getDestPort() == 0)
+            {
+                throw new InvalidSCTPPacketException("errSCTPPacketDestinationPortZero");
+            }
+
+            foreach (var c in p.getChunkList())
+            {
+                switch (c.getType())
+                {
+                    case ChunkType.INIT:
+                        {
+                            if (p.getChunkList().Count != 1)
+                            {
+                                throw new InvalidSCTPPacketException("errInitChunkBundled");
+                            }
+                            if (p.getVerTag() != 0)
+                            {
+                                throw new InvalidSCTPPacketException("errInitChunkVerifyTagNotZero");
+                            }
+                        }
+                        break;
+                }
+            }
+        }
+
+        void readLoop()
+        {
+            Association me = this;
+
+            if (_rcv != null)
+            {
+                return;
+            }
+
+            _rcv = new Thread(() =>
+            {
+                try
+                {
+                    byte[] buf = new byte[AssociationConsts.receiveMTU];
+                    while (_rcv != null && !_isDone)
+                    {
+                        try
+                        {
+                            var length = _transp.Receive(buf, 0, buf.Length, TICK);
+                            if (length > 0)
+                            {
+                                //var b = Packet.getHex(buf, 0, length);
+                                //logger.LogInformation($"DTLS message recieved\n{b}");
+                                //var inbound = new byte[length];
+
+                                ByteBuffer pbb = new ByteBuffer(buf);
+                                pbb.Limit = length;
+                                Packet rec = new Packet(pbb);
+                                handleInbound(rec);
+                            }
+                            else if (length == DtlsSrtpTransport.DTLS_RECEIVE_ERROR_CODE)
+                            {
+                                // The DTLS transport has been closed or i no longer available.
+                                break;
+                            }
+                            else
+                            {
+                                //logger.LogInformation("Timeout -> short packet " + length);
+                                //Thread.Sleep(1);
+                            }
+                        }
+                        catch (SocketException e)
+                        {
+                            // ignore. it should be a timeout.
+                            switch (e.SocketErrorCode)
+                            {
+                                case SocketError.TimedOut:
+                                    logger.LogDebug("tick time out");
+                                    break;
+                                default:
+                                    throw;
+                            }
+                        }
+                    }
+                    logger.LogDebug("SCTP message receive was empty, closing association listener.");
+
+                    _transp.Close();
+                }
+                catch (EndOfStreamException eof)
+                {
+                    unexpectedClose(eof);
+                    logger.LogDebug(eof.ToString());
+                }
+                catch (Exception ex)
+                {
+                    logger.LogDebug("Association receive failed " + ex.GetType().Name + " " + ex.ToString());
+                }
+                finally
+                {
+                    _isDone = true;
+                }
+            });
+            _rcv.IsBackground = true;
+            _rcv.Priority = ThreadPriority.Highest;
+            _rcv.Name = name + "_rcv";
+            _rcv.Start();
+        }
+
+        void writeLoop()
+        {
+            Association me = this;
+
+            if (_send != null)
+            {
+                return;
+            }
+
+            _send = new Thread(() =>
+            {
+                try
+                {
+                    while (_send != null && !_isDone)
+                    {
+                        try
+                        {
+                            var rawPackets = gatherOutbound();
+                            foreach (var obb in rawPackets)
+                            {
+                                var buf = obb.getByteBuffer();
+                                _transp.Send(buf.Data, buf.offset, buf.Limit);
+                            }
+                        }
+                        catch (OutputLengthException ex)
+                        {
+                            logger.LogDebug(ex, ex.Message);
+                        }
+                        catch (SocketException e)
+                        {
+                            // ignore. it should be a timeout.
+                            switch (e.SocketErrorCode)
+                            {
+                                case SocketError.TimedOut:
+                                    logger.LogDebug("tick time out");
+                                    break;
+                                default:
+                                    throw;
+                            }
+                        }
+
+                        lock (writeLoopCh)
+                        {
+                            if (!Monitor.Wait(writeLoopCh, 10))
+                            {
+                                Monitor.PulseAll(writeLoopCh);
+                            }
+                        }
+                    }
+                    logger.LogDebug("SCTP message receive was empty, closing association listener.");
+
+                    _transp.Close();
+                }
+                catch (EndOfStreamException eof)
+                {
+                    unexpectedClose(eof);
+                    logger.LogDebug(eof.ToString());
+                }
+                catch (Exception ex)
+                {
+                    logger.LogDebug("Association receive failed " + ex.GetType().Name + " " + ex.ToString());
+                }
+                finally
+                {
+                    _isDone = true;
+                }
+            });
+            _send.IsBackground = true;
+            _send.Priority = ThreadPriority.Highest;
+            _send.Name = name + "_send";
+            _send.Start();
+        }
+
+        private List<Packet> gatherOutbound()
+        {
+            var rawPackets = new List<Packet>();
+            lock (myLock)
+            {
+                if (controlQueue.size() > 0)
+                {
+                    var chunks = controlQueue.popAll();
+                    foreach (var c in chunks)
+                    {
+                        rawPackets.Add(c);
+                    }
+                }
+
+                var state = this.state;
+                if (state == State.ESTABLISHED)
+                {
+                    rawPackets.AddRange(gatherOutboundDataAndReconfigPackets());
+                    rawPackets.AddRange(gatherOutboundFastRetransmissionPackets());
+
+                    rawPackets.AddRange(gatherOutboundSackPackets());
+                    rawPackets.AddRange(gatherOutboundForwardTSNPackets());
+                }
+            }
+            return rawPackets;
+        }
+
+        // The caller should hold the lock
+        Packet[] gatherOutboundFastRetransmissionPackets()
+        {
+            if (willRetransmitFast)
+            {
+                willRetransmitFast = false;
+
+                var toFastRetrans = new List<Chunk>();
+                uint fastRetransSize = AssociationConsts.commonHeaderSize;
+
+                for (uint i = 0; ; i++)
+                {
+                    if (!inflightQueue.get(cumulativeTSNAckPoint + i + 1, out var c))
+                    {
+                        break; // end of pending data
+                    }
+
+                    if (c.acked || c.abandoned())
+                    {
+                        continue;
+                    }
+
+                    if (c.nSent > 1 || c.missIndicator < 3)
+                    {
+                        continue;
+                    }
+
+                    // RFC 4960 Sec 7.2.4 Fast Retransmit on Gap Reports
+                    //  3)  Determine how many of the earliest (i.e., lowest TSN) DATA chunks
+                    //      marked for retransmission will fit into a single packet, subject
+                    //      to constraint of the path MTU of the destination transport
+                    //      address to which the packet is being sent.  Call this value K.
+                    //      Retransmit those K DATA chunks in a single packet.  When a Fast
+                    //      Retransmit is being performed, the sender SHOULD ignore the value
+                    //      of cwnd and SHOULD NOT delay retransmission for this single
+                    //		packet.
+
+                    var dataChunkSize = AssociationConsts.dataChunkHeaderSize + c.getDataSize();
+                    if (mtu < fastRetransSize + dataChunkSize)
+                    {
+                        break;
+                    }
+
+                    fastRetransSize += dataChunkSize;
+                    stats.incFastRetrans();
+                    c.nSent++;
+                    checkPartialReliabilityStatus(c);
+                    toFastRetrans.Add(c);
+                    logger.LogTrace($"{name} fast-retransmit: tsn={c.tsn} sent={c.nSent} htna={fastRecoverExitPoint}");
+                }
+
+                if (toFastRetrans.Count > 0)
+                {
+                    return new Packet[] { makePacket(toFastRetrans.ToArray()) };
+                }
+            }
+
+            return new Packet[0];
+        }
+
+        IEnumerable<Packet> gatherOutboundForwardTSNPackets()
+        {
+            if (willSendForwardTSN)
+            {
+                willSendForwardTSN = false;
+                if (Utils.sna32GT(advancedPeerTSNAckPoint, cumulativeTSNAckPoint))
+                {
+                    var fwdtsn = createForwardTSN();
+                    yield return makePacket(fwdtsn);
+                }
+            }
+        }
+
+        // createForwardTSN generates ForwardTSN chunk.
+        // This method will be be called if useForwardTSN is set to false.
+        // The caller should hold the lock.
+        Chunk createForwardTSN()
+        {
+            // RFC 3758 Sec 3.5 C4
+            var streamMap = new Dictionary<int, int>(); // to report only once per SI
+            for (uint i = cumulativeTSNAckPoint + 1; Utils.sna32LTE(i, advancedPeerTSNAckPoint); i++)
+            {
+                if (!inflightQueue.get(i, out var c))
+                {
+                    break;
+                }
+
+                if (!streamMap.TryGetValue(c.getStreamId(), out var ssn))
+                {
+                    streamMap.Add(c.getStreamId(), c.getSSeqNo());
+                }
+                else
+                {
+                    streamMap[c.getStreamId()] = c.getSSeqNo();
+                }
+            }
+            var chunk = new ForwardTsnChunk();
+            chunk.newCumulativeTSN = advancedPeerTSNAckPoint;
+            return chunk;
+        }
+
+        private Packet[] gatherOutboundDataAndReconfigPackets()
+        {
+            var packets = new List<Packet>();
+            packets.AddRange(getDataPacketsToRetransmit());
+
+            var chunks = popPendingDataChunksToSend(out var sisToReset);
+            if (chunks.Length > 0)
+            {
+                packets.AddRange(bundleDataChunksIntoPackets(chunks));
+            }
+
+            if (sisToReset.Count > 0 || willRetransmitReconfig)
+            {
+                if (willRetransmitReconfig)
+                {
+                    willRetransmitReconfig = false;
+                    packets.Add(makePacket(reconfigs.Values.ToArray()));
+                }
+
+                if (sisToReset.Count > 0)
+                {
+                    var rsn = generateNextRSN();
+                    var tsn = myNextTSN - 1;
+                    var c = new ReConfigChunk();
+                    OutgoingSSNResetRequestParameter rep = new OutgoingSSNResetRequestParameter(rsn, rsn, tsn);
+                    rep.setStreams(sisToReset.ToArray());
+                    c.addParam(rep);
+
+                    if (!reconfigs.ContainsKey(rsn))
+                    {
+                        reconfigs.Add(rsn, c);
+                    }
+                    else
+                    {
+                        reconfigs[rsn] = c;
+                    }
+                    packets.Add(makePacket(c));
+                }
+
+                if (reconfigs.Count > 0)
+                {
+                    tReconfig.start(rtoMgr.getRTO());
+                }
+            }
+
+            return packets.ToArray();
+        }
+
+        uint generateNextRSN()
+        {
+            var rsn = myNextRSN;
+            myNextRSN++;
+            return rsn;
+        }
+
+        private IEnumerable<Packet> gatherOutboundSackPackets()
+        {
+            if (ackState == AcknowlegeState.Immediate)
+            {
+                ackState = AcknowlegeState.Idle;
+                var sack = createSelectiveAckChunk();
+                logger.LogTrace($"{name} sending SACK: {sack}");
+                yield return makePacket(sack);
+            }
+        }
+
+        private SackChunk createSelectiveAckChunk()
+        {
+            var sack = new SackChunk();
+            sack.cumulativeTSNAck = peerLastTSN;
+            sack.advertisedReceiverWindowCredit = getMyReceiverWindowCredit();
+            sack.duplicateTSN = payloadQueue.popDuplicates();
+            sack.gapAckBlocks = payloadQueue.getGapAckBlocks(peerLastTSN);
+            return sack;
+        }
+
+        private Packet[] getDataPacketsToRetransmit()
+        {
+            var awnd = min32(cwnd, rwnd);
+            var chunks = new List<DataChunk>();
+            uint bytesToSend = 0;
+            var done = false;
+            for (uint i = 0; !done; i++)
+            {
+                if (!inflightQueue.get(cumulativeTSNAckPoint + i + 1, out var c))
+                {
+                    break;
+                }
+                if (c == null)
+                {
+                    break;
+                }
+                if (!c.retransmit)
+                {
+                    continue;
+                }
+
+                if (i == 0 && rwnd < c.getDataSize())
+                {
+                    // Send it as a zero window probe
+                    done = true;
+                }
+                else if (bytesToSend + c.getDataSize() > awnd)
+                {
+                    break;
+                }
+
+                // reset the retransmit flag not to retransmit again before the next
+                // t3-rtx timer fires
+                c.retransmit = false;
+
+                bytesToSend += c.getDataSize();
+                c._retryCount++;
+
+                checkPartialReliabilityStatus(c);
+
+                logger.LogTrace($"{name} retransmitting tsn={c.tsn} ssn={c.streamSequenceNumber} sent={c.nSent}");
+
+                chunks.Add(c);
+            }
+            return bundleDataChunksIntoPackets(chunks);
+        }
+
+        private DataChunk[] popPendingDataChunksToSend(out List<int> sisToReset)
+        {
+            var chunks = new List<DataChunk>();
+            sisToReset = new List<int>();
+
+            if (pendingQueue.size() > 0)
+            {
+                while (true)
+                {
+                    var c = pendingQueue.peek();
+                    if (c == null)
+                    {
+                        break;
+                    }
+
+                    var dataLen = c.getDataSize();
+                    if (dataLen == 0)
+                    {
+                        sisToReset.Add(c.getStreamId());
+                        pendingQueue.pop(c);
+                        continue;
+                    }
+
+                    if (this.inflightQueue.getNumBytes() + dataLen > cwnd)
+                    {
+                        break; // would exceeds cwnd
+                    }
+
+                    if (dataLen > rwnd)
+                    {
+                        break; // no more rwnd
+                    }
+
+                    rwnd -= dataLen;
+                    movePendingDataChunkToInflightQueue(c);
+                    chunks.Add(c);
+                }
+            }
+            return chunks.ToArray();
+        }
+
+        private void movePendingDataChunkToInflightQueue(DataChunk c)
+        {
+            pendingQueue.pop(c);
+
+            if (c.endingFragment)
+            {
+                c.setAllInflight();
+            }
+
+            // Assign TSN
+            c.tsn = generateNextTSN();
+            //c.setGapAck(false);
+            //c.setRetryTime(now + getT3() - 1);
+            c.since = TimeExtension.CurrentTimeMillis(); // use to calculate RTT and also for maxPacketLifeTime
+            c.nSent = 1;
+
+            //c._retryCount = 1;          // being sent for the first time
+            checkPartialReliabilityStatus(c);
+
+            // Push it into the inflightQueue
+            this.inflightQueue.pushNoCheck(c);
+        }
+
+        public long getT3()
+        {
+            return (_rto > 0) ? (long)(1000.0 * _rto) : 100;
+        }
+
+        // bundleDataChunksIntoPackets packs DATA chunks into packets. It tries to bundle
+        // DATA chunks into a packet so long as the resulting packet size does not exceed
+        // the path MTU.
+        // The caller should hold the lock.
+        private Packet[] bundleDataChunksIntoPackets(IEnumerable<DataChunk> chunkPayloadData)
+        {
+            var packets = new List<Packet>();
+            var chunksToSend = new List<DataChunk>();
+            uint bytesInPacket = AssociationConsts.commonHeaderSize;
+            foreach (var c in chunkPayloadData)
+            {
+                if (bytesInPacket + c.getDataSize() > mtu)
+                {
+                    packets.Add(makePacket(chunksToSend.ToArray()));
+                    chunksToSend = new List<DataChunk>();
+                    bytesInPacket = AssociationConsts.commonHeaderSize;
+                }
+
+                chunksToSend.Add(c);
+
+                bytesInPacket += AssociationConsts.dataChunkHeaderSize + c.getDataSize();
+            }
+
+            if (chunksToSend.Count > 0)
+            {
+                packets.Add(makePacket(chunksToSend.ToArray()));
+            }
+
+            return packets.ToArray();
+        }
+
+        private void checkPartialReliabilityStatus(DataChunk c)
+        {
+            if (!useForwardTSN)
+            {
+                return;
+            }
+
+            if (c.payloadType == DataChunk.WEBRTCCONTROL)
+            {
+                return;
+            }
+
+            if (streams.TryGetValue(c.getStreamId(), out var s))
+            {
+                lock (s.rwLock)
+                {
+                    if (s.reliabilityType == ReliabilityType.TypeRexmit)
+                    {
+                        if (c._retryCount >= s.reliabilityValue)
+                        {
+                            c.setAbandoned(true);
+                            logger.LogTrace($"{name} marked as abandoned: tsn={c.tsn} ppi={c.payloadType} (remix: {c.nSent})");
+                        }
+                    }
+                    else if (s.reliabilityType == ReliabilityType.TypeTimed)
+                    {
+                        long now = TimeExtension.CurrentTimeMillis();
+                        var elapsed = now - c.since;
+                        if (elapsed > s.reliabilityValue)
+                        {
+                            c.setAbandoned(true);
+                            logger.LogTrace($"{name} marked as abandoned: tsn={c.tsn} ppi={c.payloadType} (timed: {elapsed})");
+                        }
+                    }
+                }
+            }
+            else
+            {
+                logger.LogError($"{name} stream {c.streamIdentifier} not found)");
+            }
+        }
+
+
         /**
 		 * override this and return false to disable the bi-directionalinit gamble
 		 * that webRTC expects. Only do this in testing. Production should have it
 		 * enabled since it also provides glare resolution.
 		 *
 		 * @return true
-		 */
-        public bool doBidirectionalInit()
-        {
-            return true;
-        }
-
-        protected uint min32(uint a, uint b)
-        {
-            if (a < b)
-            {
-                return a;
-            }
-            return b;
-        }
-
-        protected uint max32(uint a, uint b)
-        {
-            if (a > b)
-            {
-                return a;
-            }
-            return b;
-        }
-
-        protected void sendPayloadData(params DataChunk[] chunks)
-        {
-            lock (myLock)
-            {
-                var state = this.state;
-                if (state != State.ESTABLISHED)
-                {
-                    throw new Exception($"errPayloadDataStateNotExist: state={state}");
-                }
-
-                if (chunks?.Length == 0)
-                {
-                    return;
-                }
-
-                foreach (var c in chunks)
-                {
-                    pendingQueue.push(c);
-                }
-                //logger.LogDebug($"SCTP packet send: {Packet.getHex(obb)}");
-            }
-            awakeWriteLoop();
-        }
-
-
+		 */
+        public bool doBidirectionalInit()
+        {
+            return true;
+        }
+
+        protected uint min32(uint a, uint b)
+        {
+            if (a < b)
+            {
+                return a;
+            }
+            return b;
+        }
+
+        protected uint max32(uint a, uint b)
+        {
+            if (a > b)
+            {
+                return a;
+            }
+            return b;
+        }
+
+        protected void sendPayloadData(params DataChunk[] chunks)
+        {
+            lock (myLock)
+            {
+                var state = this.state;
+                if (state != State.ESTABLISHED)
+                {
+                    throw new Exception($"errPayloadDataStateNotExist: state={state}");
+                }
+
+                if (chunks?.Length == 0)
+                {
+                    return;
+                }
+
+                foreach (var c in chunks)
+                {
+                    pendingQueue.push(c);
+                }
+                //logger.LogDebug($"SCTP packet send: {Packet.getHex(obb)}");
+            }
+            awakeWriteLoop();
+        }
+
+
         /**
 		 * decide if we want to do the webRTC specified bidirectional init _very_
 		 * useful to be able to switch this off for testing
 		 *
 		 * @return
-		 */
-        private bool acceptableStateForInboundInit()
-        {
-            bool ret = false;
-            if (doBidirectionalInit())
-            {
-                ret = ((state == State.CLOSED) || (state == State.COOKIEWAIT) || (state == State.COOKIEECHOED));
-            }
-            else
-            {
-                ret = (state == State.CLOSED);
-            }
-            return ret;
-        }
-
+		 */
+        private bool acceptableStateForInboundInit()
+        {
+            bool ret = false;
+            if (doBidirectionalInit())
+            {
+                ret = ((state == State.CLOSED) || (state == State.COOKIEWAIT) || (state == State.COOKIEECHOED));
+            }
+            else
+            {
+                ret = (state == State.CLOSED);
+            }
+            return ret;
+        }
+
         /**
 		 *
 		 * @param c - Chunk to be processed
@@ -1200,221 +1157,221 @@
 		 * ignored.
 		 * @throws IOException
 		 * @throws SctpPacketFormatException
-		 */
-        private void handleChunk(Packet p, Chunk c)
-        {
-            try
-            {
-                RWMutex.WaitOne();
-                ChunkType ty = c.getType();
-                //bool ret = true;
-                State oldState = state;
-                Packet[] reply = null;
-                switch (ty)
-                {
-                    case ChunkType.INIT:
-                        InitChunk init = (InitChunk)c;
-                        reply = handleInit(p, init);
-                        break;
-                    case ChunkType.INITACK:
-                        logger.LogDebug("got initack " + c.ToString());
-                        if (state == State.COOKIEWAIT)
-                        {
-                            InitAckChunk iack = (InitAckChunk)c;
-                            reply = handleInitAck(p, iack);
-                        }
-                        else
-                        {
-                            logger.LogDebug("Got an INITACK when not waiting for it - ignoring it");
-                        }
-                        break;
-                    case ChunkType.ABORT:
-                        // no reply we should just bail I think.
-                        close();
-                        break;
-                    case ChunkType.ERROR:
-                        logger.LogWarning($"SCTP error chunk received.");
-                        foreach (var vparam in c._varList)
-                        {
-                            if (vparam is KnownError)
-                            {
-                                var knownErr = vparam as KnownError;
-                                logger.LogWarning($"{knownErr.getName()}, {knownErr}");
-                            }
-                        }
-                        break;
-                    case ChunkType.HEARTBEAT:
-                        reply = handleHeartbeat((HeartBeatChunk)c);
-                        break;
-                    case ChunkType.COOKIE_ECHO:
-                        reply = handleCookieEcho((CookieEchoChunk)c);
-                        break;
-                    case ChunkType.COOKIE_ACK:
-                        handleCookieAck();
-                        break;
-                    case ChunkType.DATA:
-                        //logger.LogDebug("got data " + c.ToString());
-                        var dc = (DataChunk)c;
-                        //logger.LogDebug("SCTP received " + dc.ToString());
-                        if (dc.getDCEP() != null)
-                        {
-                            var pkt = ingest(dc);
-                            if (pkt != null)
-                            {
-                                reply = new Packet[] { pkt };
-                            }
-                        }
-                        else
-                        {
-                            reply = handleData(dc);
-                        }
-                        break;
-                    case ChunkType.SACK:
-                        logger.LogTrace("got tsak for TSN " + ((SackChunk)c).cumulativeTSNAck);
-                        handleSack((SackChunk)c);
-                        // fix the outbound list here
-                        break;
-                    case ChunkType.RE_CONFIG:
-                        reply = new Packet[] { makePacket(reconfigState.deal((ReConfigChunk)c)) };
-                        break;
-                    case ChunkType.FORWARDTSN:
-                        reply = handleForwardTSN((ForwardTsnChunk)c);
-                        break;
-                    default:
-                        logger.LogTrace($"Unknown packet passed");
-                        int x = 0;
-                        break;
-                }
-                if (reply?.Length > 0)
-                {
-                    this.controlQueue.pushAll(reply);
-                    awakeWriteLoop();
-                }
-                if ((state == State.ESTABLISHED) && (oldState != State.ESTABLISHED))
-                {
-                    if (null != _al)
-                    {
-                        _al.onAssociated(this);
-                    }
-                    reconfigState = new ReconfigState(this, peerLastTSN);
-                }
-                if ((oldState == State.ESTABLISHED) && (state != State.ESTABLISHED))
-                {
-                    if (null != _al)
-                    {
-                        _al.onDisAssociated(this);
-                    }
-                }
-            }
-            finally
-            {
-                RWMutex.ReleaseMutex();
-            }
-        }
-
-        private Packet[] handleForwardTSN(ForwardTsnChunk c)
-        {
-            logger.LogTrace($"{name} FwdTSN: {c}");
-
-	        if (!useForwardTSN)
-            {
-                logger.LogWarning("[%s] received FwdTSN but not enabled");
-                ErrorChunk cerr = new ErrorChunk();
-                // Return an error chunk
-                //cerr := &chunkError{
-                // errorCauses: []errorCause{&errorCauseUnrecognizedChunkType{}},
-                //}
-                //outbound := &packet{}
-                //outbound.verificationTag = a.peerVerificationTag
-                //outbound.sourcePort = a.sourcePort
-                //outbound.destinationPort = a.destinationPort
-                //outbound.chunks = []chunk{cerr}
-                return new Packet[] { makePacket(cerr) };
-	        }
-
-            // From RFC 3758 Sec 3.6:
-            //   Note, if the "New Cumulative TSN" value carried in the arrived
-            //   FORWARD TSN chunk is found to be behind or at the current cumulative
-            //   TSN point, the data receiver MUST treat this FORWARD TSN as out-of-
-            //   date and MUST NOT update its Cumulative TSN.  The receiver SHOULD
-            //   send a SACK to its peer (the sender of the FORWARD TSN) since such a
-            //   duplicate may indicate the previous SACK was lost in the network.
-
-            logger.LogTrace($"{name} should send ack? newCumTSN={c.newCumulativeTSN} peerLastTSN={peerLastTSN}\n");
-	        if (Utils.sna32LTE(c.newCumulativeTSN, peerLastTSN))
-            {
-                logger.LogTrace($"{name} sending ack on Forward TSN");
-                ackState = AcknowlegeState.Immediate;
-                _ackTimer.stop();
-                awakeWriteLoop();
-                return new Packet[0];
-	        }
-
-	        // From RFC 3758 Sec 3.6:
-	        //   the receiver MUST perform the same TSN handling, including duplicate
-	        //   detection, gap detection, SACK generation, cumulative TSN
-	        //   advancement, etc. as defined in RFC 2960 [2]---with the following
-	        //   exceptions and additions.
-
-	        //   When a FORWARD TSN chunk arrives, the data receiver MUST first update
-	        //   its cumulative TSN point to the value carried in the FORWARD TSN
-	        //   chunk,
-
-	        // Advance peerLastTSN
-	        while (Utils.sna32LT(peerLastTSN, c.newCumulativeTSN))
-            {
-                payloadQueue.pop(peerLastTSN + 1, out var dc); // may not exist
-                peerLastTSN++;
-	        }
-
-	        // Report new peerLastTSN value and abandoned largest SSN value to
-	        // corresponding streams so that the abandoned chunks can be removed
-	        // from the reassemblyQueue.
-	        //for _, forwarded := range c.streams {
-		       // if s, ok := a.streams[forwarded.identifier]; ok {
-			      //  s.handleForwardTSNForOrdered(forwarded.sequence)
-		       // }
-	        //}
-
-	        // TSN may be forewared for unordered chunks. ForwardTSN chunk does not
-	        // report which stream identifier it skipped for unordered chunks.
-	        // Therefore, we need to broadcast this event to all existing streams for
-	        // unordered chunks.
-	        // See https://github.com/pion/sctp/issues/106
-	        //for _, s := range a.streams {
-		       // s.handleForwardTSNForUnordered(c.newCumulativeTSN)
-	        //}
-
-            return handlePeerLastTSNAndAcknowledgement(false);
-        }
-
-        public Packet makePacket(params Chunk[] cs)
-        {
-            if (cs == null || cs.Length == 0)
-            {
-                return null;
-            }
-            Packet ob = new Packet(sourcePort, destinationPort, peerVerificationTag);
-            foreach (Chunk r in cs)
-            {
-                //logger.LogDebug("adding chunk to outbound packet: " + r.ToString());
-                ob.Add(r);
-                //todo - this needs to workout if all the chunks will fit...
-            }
-            return ob;
-        }
-
-
-        public uint getPeerVerTag()
-        {
-            return peerVerificationTag;
-        }
-
-        public uint getMyVerTag()
-        {
-            return myVerificationTag;
-        }
-
+		 */
+        private void handleChunk(Packet p, Chunk c)
+        {
+            try
+            {
+                RWMutex.WaitOne();
+                ChunkType ty = c.getType();
+                //bool ret = true;
+                State oldState = state;
+                Packet[] reply = null;
+                switch (ty)
+                {
+                    case ChunkType.INIT:
+                        InitChunk init = (InitChunk)c;
+                        reply = handleInit(p, init);
+                        break;
+                    case ChunkType.INITACK:
+                        logger.LogDebug("got initack " + c.ToString());
+                        if (state == State.COOKIEWAIT)
+                        {
+                            InitAckChunk iack = (InitAckChunk)c;
+                            reply = handleInitAck(p, iack);
+                        }
+                        else
+                        {
+                            logger.LogDebug("Got an INITACK when not waiting for it - ignoring it");
+                        }
+                        break;
+                    case ChunkType.ABORT:
+                        // no reply we should just bail I think.
+                        close();
+                        break;
+                    case ChunkType.ERROR:
+                        logger.LogWarning($"SCTP error chunk received.");
+                        foreach (var vparam in c._varList)
+                        {
+                            if (vparam is KnownError)
+                            {
+                                var knownErr = vparam as KnownError;
+                                logger.LogWarning($"{knownErr.getName()}, {knownErr}");
+                            }
+                        }
+                        break;
+                    case ChunkType.HEARTBEAT:
+                        reply = handleHeartbeat((HeartBeatChunk)c);
+                        break;
+                    case ChunkType.COOKIE_ECHO:
+                        reply = handleCookieEcho((CookieEchoChunk)c);
+                        break;
+                    case ChunkType.COOKIE_ACK:
+                        handleCookieAck();
+                        break;
+                    case ChunkType.DATA:
+                        //logger.LogDebug("got data " + c.ToString());
+                        var dc = (DataChunk)c;
+                        //logger.LogDebug("SCTP received " + dc.ToString());
+                        if (dc.getDCEP() != null)
+                        {
+                            var pkt = ingest(dc);
+                            if (pkt != null)
+                            {
+                                reply = new Packet[] { pkt };
+                            }
+                        }
+                        else
+                        {
+                            reply = handleData(dc);
+                        }
+                        break;
+                    case ChunkType.SACK:
+                        logger.LogTrace("got tsak for TSN " + ((SackChunk)c).cumulativeTSNAck);
+                        handleSack((SackChunk)c);
+                        // fix the outbound list here
+                        break;
+                    case ChunkType.RE_CONFIG:
+                        reply = new Packet[] { makePacket(reconfigState.deal((ReConfigChunk)c)) };
+                        break;
+                    case ChunkType.FORWARDTSN:
+                        reply = handleForwardTSN((ForwardTsnChunk)c);
+                        break;
+                    default:
+                        logger.LogTrace($"Unknown packet passed");
+                        int x = 0;
+                        break;
+                }
+                if (reply?.Length > 0)
+                {
+                    this.controlQueue.pushAll(reply);
+                    awakeWriteLoop();
+                }
+                if ((state == State.ESTABLISHED) && (oldState != State.ESTABLISHED))
+                {
+                    if (null != _al)
+                    {
+                        _al.onAssociated(this);
+                    }
+                    reconfigState = new ReconfigState(this, peerLastTSN);
+                }
+                if ((oldState == State.ESTABLISHED) && (state != State.ESTABLISHED))
+                {
+                    if (null != _al)
+                    {
+                        _al.onDisAssociated(this);
+                    }
+                }
+            }
+            finally
+            {
+                RWMutex.ReleaseMutex();
+            }
+        }
+
+        private Packet[] handleForwardTSN(ForwardTsnChunk c)
+        {
+            logger.LogTrace($"{name} FwdTSN: {c}");
+
+	        if (!useForwardTSN)
+            {
+                logger.LogWarning("[%s] received FwdTSN but not enabled");
+                ErrorChunk cerr = new ErrorChunk();
+                // Return an error chunk
+                //cerr := &chunkError{
+                // errorCauses: []errorCause{&errorCauseUnrecognizedChunkType{}},
+                //}
+                //outbound := &packet{}
+                //outbound.verificationTag = a.peerVerificationTag
+                //outbound.sourcePort = a.sourcePort
+                //outbound.destinationPort = a.destinationPort
+                //outbound.chunks = []chunk{cerr}
+                return new Packet[] { makePacket(cerr) };
+	        }
+
+            // From RFC 3758 Sec 3.6:
+            //   Note, if the "New Cumulative TSN" value carried in the arrived
+            //   FORWARD TSN chunk is found to be behind or at the current cumulative
+            //   TSN point, the data receiver MUST treat this FORWARD TSN as out-of-
+            //   date and MUST NOT update its Cumulative TSN.  The receiver SHOULD
+            //   send a SACK to its peer (the sender of the FORWARD TSN) since such a
+            //   duplicate may indicate the previous SACK was lost in the network.
+
+            logger.LogTrace($"{name} should send ack? newCumTSN={c.newCumulativeTSN} peerLastTSN={peerLastTSN}\n");
+	        if (Utils.sna32LTE(c.newCumulativeTSN, peerLastTSN))
+            {
+                logger.LogTrace($"{name} sending ack on Forward TSN");
+                ackState = AcknowlegeState.Immediate;
+                _ackTimer.stop();
+                awakeWriteLoop();
+                return new Packet[0];
+	        }
+
+	        // From RFC 3758 Sec 3.6:
+	        //   the receiver MUST perform the same TSN handling, including duplicate
+	        //   detection, gap detection, SACK generation, cumulative TSN
+	        //   advancement, etc. as defined in RFC 2960 [2]---with the following
+	        //   exceptions and additions.
+
+	        //   When a FORWARD TSN chunk arrives, the data receiver MUST first update
+	        //   its cumulative TSN point to the value carried in the FORWARD TSN
+	        //   chunk,
+
+	        // Advance peerLastTSN
+	        while (Utils.sna32LT(peerLastTSN, c.newCumulativeTSN))
+            {
+                payloadQueue.pop(peerLastTSN + 1, out var dc); // may not exist
+                peerLastTSN++;
+	        }
+
+	        // Report new peerLastTSN value and abandoned largest SSN value to
+	        // corresponding streams so that the abandoned chunks can be removed
+	        // from the reassemblyQueue.
+	        //for _, forwarded := range c.streams {
+		       // if s, ok := a.streams[forwarded.identifier]; ok {
+			      //  s.handleForwardTSNForOrdered(forwarded.sequence)
+		       // }
+	        //}
+
+	        // TSN may be forewared for unordered chunks. ForwardTSN chunk does not
+	        // report which stream identifier it skipped for unordered chunks.
+	        // Therefore, we need to broadcast this event to all existing streams for
+	        // unordered chunks.
+	        // See https://github.com/pion/sctp/issues/106
+	        //for _, s := range a.streams {
+		       // s.handleForwardTSNForUnordered(c.newCumulativeTSN)
+	        //}
+
+            return handlePeerLastTSNAndAcknowledgement(false);
+        }
+
+        public Packet makePacket(params Chunk[] cs)
+        {
+            if (cs == null || cs.Length == 0)
+            {
+                return null;
+            }
+            Packet ob = new Packet(sourcePort, destinationPort, peerVerificationTag);
+            foreach (Chunk r in cs)
+            {
+                //logger.LogDebug("adding chunk to outbound packet: " + r.ToString());
+                ob.Add(r);
+                //todo - this needs to workout if all the chunks will fit...
+            }
+            return ob;
+        }
+
+
+        public uint getPeerVerTag()
+        {
+            return peerVerificationTag;
+        }
+
+        public uint getMyVerTag()
+        {
+            return myVerificationTag;
+        }
+
         /*
 		 Ok - confession here - we are not following the RFC. 
 		 We don't encode a pile of stuff into the cookie and decode it
@@ -1427,186 +1384,186 @@
     
 		 The only downside is that if the far end spams us with a pile of inits at speed, we may erase one that we've
 		 replied to and that was about to be a happy camper. Shrug.
-		 */
-        private CookieHolder checkCookieEcho(byte[] cookieData)
-        {
-            CookieHolder same = null;
-            foreach (CookieHolder cookie in _cookies)
-            {
-                byte[] cd = cookie.cookieData;
-                if (cd.Length == cookieData.Length)
-                {
-                    int i = 0;
-                    while (i < cd.Length)
-                    {
-                        if (cd[i] != cookieData[i])
-                        {
-                            break;
-                        }
-                        i++;
-                    }
-                    if (i == cd.Length)
-                    {
-                        same = cookie;
-                        break;
-                    }
-                }
-            }
-            return same;
-        }
-
-        private uint howStaleIsMyCookie(CookieHolder cookie)
-        {
-            uint ret = 0;
-            long now = TimeExtension.CurrentTimeMillis();
-
-            if ((now - cookie.cookieTime) < VALIDCOOKIELIFE)
-            {
-                ret = 0;
-            }
-            else
-            {
-                ret = (uint)((now - cookie.cookieTime) - VALIDCOOKIELIFE);
-            }
-            return ret;
-        }
-
-        public void sendInit()
-        {
-            if (storedInit == null)
-            {
-                throw new Exception("errInitNotStoredToSend");
-            }
-
-            var outbound = new Packet(sourcePort, destinationPort, peerVerificationTag);
-            outbound.Add(storedInit);
-            this.controlQueue.push(outbound);
-            awakeWriteLoop();
-        }
-
-        void sendCookieEcho()
-        {
-            if (storedCookieEcho == null)
-            {
-                throw new Exception("errCookieEchoNotStoredToSend");
-            }
-
-            logger.LogDebug($"{name} sending COOKIE-ECHO");
-
-            controlQueue.push(makePacket(storedCookieEcho));
-            awakeWriteLoop();
-        }
-
-        protected virtual Packet[] handleInitAck(Packet p, InitAckChunk i)
-        {
-            var state = this.state;
-            if (state != State.COOKIEWAIT)
-            {
-                // RFC 4960
-                // 5.2.3.  Unexpected INIT ACK
-                //   If an INIT ACK is received by an endpoint in any state other than the
-                //   COOKIE-WAIT state, the endpoint should discard the INIT ACK chunk.
-                //   An unexpected INIT ACK usually indicates the processing of an old or
-                //   duplicated INIT chunk.
-                return null;
-            }
-            myMaxNumInboundStreams = min16((ushort)i.getNumInStreams(), myMaxNumInboundStreams);
-            myMaxNumOutboundStreams = min16((ushort)i.getNumOutStreams(), myMaxNumOutboundStreams);
-            peerVerificationTag = i.getInitiateTag();
-            peerLastTSN = i.getInitialTSN() - 1;
-            if ((sourcePort != p.getDestPort()) || (destinationPort != p.getSrcPort()))
-            {
-                logger.LogWarning($"{name} handleInitAck: port mismatch");
-                return null;
-            }
-            rwnd = i.getAdRecWinCredit();
-            ssthresh = rwnd;
-            t1Init.stop();
-            storedInit = null;
+		 */
+        private CookieHolder checkCookieEcho(byte[] cookieData)
+        {
+            CookieHolder same = null;
+            foreach (CookieHolder cookie in _cookies)
+            {
+                byte[] cd = cookie.cookieData;
+                if (cd.Length == cookieData.Length)
+                {
+                    int i = 0;
+                    while (i < cd.Length)
+                    {
+                        if (cd[i] != cookieData[i])
+                        {
+                            break;
+                        }
+                        i++;
+                    }
+                    if (i == cd.Length)
+                    {
+                        same = cookie;
+                        break;
+                    }
+                }
+            }
+            return same;
+        }
+
+        private uint howStaleIsMyCookie(CookieHolder cookie)
+        {
+            uint ret = 0;
+            long now = TimeExtension.CurrentTimeMillis();
+
+            if ((now - cookie.cookieTime) < VALIDCOOKIELIFE)
+            {
+                ret = 0;
+            }
+            else
+            {
+                ret = (uint)((now - cookie.cookieTime) - VALIDCOOKIELIFE);
+            }
+            return ret;
+        }
+
+        public void sendInit()
+        {
+            if (storedInit == null)
+            {
+                throw new Exception("errInitNotStoredToSend");
+            }
+
+            var outbound = new Packet(sourcePort, destinationPort, peerVerificationTag);
+            outbound.Add(storedInit);
+            this.controlQueue.push(outbound);
+            awakeWriteLoop();
+        }
+
+        void sendCookieEcho()
+        {
+            if (storedCookieEcho == null)
+            {
+                throw new Exception("errCookieEchoNotStoredToSend");
+            }
+
+            logger.LogDebug($"{name} sending COOKIE-ECHO");
+
+            controlQueue.push(makePacket(storedCookieEcho));
+            awakeWriteLoop();
+        }
+
+        protected virtual Packet[] handleInitAck(Packet p, InitAckChunk i)
+        {
+            var state = this.state;
+            if (state != State.COOKIEWAIT)
+            {
+                // RFC 4960
+                // 5.2.3.  Unexpected INIT ACK
+                //   If an INIT ACK is received by an endpoint in any state other than the
+                //   COOKIE-WAIT state, the endpoint should discard the INIT ACK chunk.
+                //   An unexpected INIT ACK usually indicates the processing of an old or
+                //   duplicated INIT chunk.
+                return null;
+            }
+            myMaxNumInboundStreams = min16((ushort)i.getNumInStreams(), myMaxNumInboundStreams);
+            myMaxNumOutboundStreams = min16((ushort)i.getNumOutStreams(), myMaxNumOutboundStreams);
+            peerVerificationTag = i.getInitiateTag();
+            peerLastTSN = i.getInitialTSN() - 1;
+            if ((sourcePort != p.getDestPort()) || (destinationPort != p.getSrcPort()))
+            {
+                logger.LogWarning($"{name} handleInitAck: port mismatch");
+                return null;
+            }
+            rwnd = i.getAdRecWinCredit();
+            ssthresh = rwnd;
+            t1Init.stop();
+            storedInit = null;
             /* 
 			 NOTE: TO DO - this is a protocol violation - this should be done with
 			 multiple TCBS and set in cookie echo 
 			 NOT HERE
-			 */
-            i.getSupportedExtensions(_supportedExtensions);
-
-            byte[] data = i.getCookie();
-            CookieEchoChunk ce = new CookieEchoChunk();
-            ce.setCookieData(data);
-            storedCookieEcho = ce;
-
-            sendCookieEcho();
-
-            t1Cookie.start(rtoMgr.getRTO());
-            this.state = State.COOKIEECHOED;
-            return null;
-        }
-
-        public Packet[] handleHeartbeat(HeartBeatChunk c)
-        {
-            logger.LogTrace($"{name} chunkheartbeat");
-            return new Packet[] { makePacket(c.mkReply()) };
-        }
-
-        private Packet[] handleCookieEcho(CookieEchoChunk c)
-        {
-            var state = this.state;
-            logger.LogTrace($"{name} COOKIE-ECHO received in state {state}");
-            switch(state)
-            {
-                case State.ESTABLISHED:
-                    {
-                        if (checkCookieEcho(c.getCookieData()) == null)
-                        {
-                            return new Packet[0];
-                        }
-                    }
-                    break;
-                case State.CLOSED:
-                case State.COOKIEWAIT:
-                case State.COOKIEECHOED:
-                    {
-                        if (checkCookieEcho(c.getCookieData()) == null)
-                        {
-                            return new Packet[0];
-                        }
-
-                        t1Init.stop();
-                        storedInit = null;
-
-                        t1Cookie.stop();
-                        storedCookieEcho = null;
-                        this.state = State.ESTABLISHED;
-                    }
-                    break;
-                default:
-                    return new Packet[0];
-            }
-            var reply = new Chunk[1];
-            reply[0] = new CookieAckChunk();
-            return new Packet[] { makePacket(reply) };
-            //reply = new Packet[] { makePacket(cookieEchoDeal((CookieEchoChunk)c)) };
-        }
-
-        private void handleCookieAck()
-        {
-            var state = this.state;
-            logger.LogDebug($"{name} COOKIE-ACK received in state {state}");
-	        if (state != State.COOKIEECHOED)
-            {
-                // RFC 4960
-                // 5.2.5.  Handle Duplicate COOKIE-ACK.
-                //   At any state other than COOKIE-ECHOED, an endpoint should silently
-                //   discard a received COOKIE ACK chunk.
-                return;
-	        }
-
-            t1Cookie.stop();
-            storedCookieEcho = null;
-
-            state = State.ESTABLISHED;
-        }
-
+			 */
+            i.getSupportedExtensions(_supportedExtensions);
+
+            byte[] data = i.getCookie();
+            CookieEchoChunk ce = new CookieEchoChunk();
+            ce.setCookieData(data);
+            storedCookieEcho = ce;
+
+            sendCookieEcho();
+
+            t1Cookie.start(rtoMgr.getRTO());
+            this.state = State.COOKIEECHOED;
+            return null;
+        }
+
+        public Packet[] handleHeartbeat(HeartBeatChunk c)
+        {
+            logger.LogTrace($"{name} chunkheartbeat");
+            return new Packet[] { makePacket(c.mkReply()) };
+        }
+
+        private Packet[] handleCookieEcho(CookieEchoChunk c)
+        {
+            var state = this.state;
+            logger.LogTrace($"{name} COOKIE-ECHO received in state {state}");
+            switch(state)
+            {
+                case State.ESTABLISHED:
+                    {
+                        if (checkCookieEcho(c.getCookieData()) == null)
+                        {
+                            return new Packet[0];
+                        }
+                    }
+                    break;
+                case State.CLOSED:
+                case State.COOKIEWAIT:
+                case State.COOKIEECHOED:
+                    {
+                        if (checkCookieEcho(c.getCookieData()) == null)
+                        {
+                            return new Packet[0];
+                        }
+
+                        t1Init.stop();
+                        storedInit = null;
+
+                        t1Cookie.stop();
+                        storedCookieEcho = null;
+                        this.state = State.ESTABLISHED;
+                    }
+                    break;
+                default:
+                    return new Packet[0];
+            }
+            var reply = new Chunk[1];
+            reply[0] = new CookieAckChunk();
+            return new Packet[] { makePacket(reply) };
+            //reply = new Packet[] { makePacket(cookieEchoDeal((CookieEchoChunk)c)) };
+        }
+
+        private void handleCookieAck()
+        {
+            var state = this.state;
+            logger.LogDebug($"{name} COOKIE-ACK received in state {state}");
+	        if (state != State.COOKIEECHOED)
+            {
+                // RFC 4960
+                // 5.2.5.  Handle Duplicate COOKIE-ACK.
+                //   At any state other than COOKIE-ECHOED, an endpoint should silently
+                //   discard a received COOKIE ACK chunk.
+                return;
+	        }
+
+            t1Cookie.stop();
+            storedCookieEcho = null;
+
+            state = State.ESTABLISHED;
+        }
+
         /* <pre>
 		 5.2.1.  INIT Received in COOKIE-WAIT or COOKIE-ECHOED State (Item B)
 
@@ -1646,317 +1603,317 @@
 		 its Tie-Tags within both the association TCB and inside the State
 		 Cookie (see Section 5.2.2 for a description of the Tie-Tags).
 		 </pre>
-		 */
-        public virtual Packet[] handleInit(Packet p, InitChunk i)
-        {
-            var state = this.state;
-            // https://tools.ietf.org/html/rfc4960#section-5.2.1
-            // Upon receipt of an INIT in the COOKIE-WAIT state, an endpoint MUST
-            // respond with an INIT ACK using the same parameters it sent in its
-            // original INIT chunk (including its Initiate Tag, unchanged).  When
-            // responding, the endpoint MUST send the INIT ACK back to the same
-            // address that the original INIT (sent by this endpoint) was sent.
-
-            if (state != State.CLOSED && state != State.COOKIEWAIT && state != State.COOKIEECHOED)
-            {
-                // 5.2.2.  Unexpected INIT in States Other than CLOSED, COOKIE-ECHOED,
-                //        COOKIE-WAIT, and SHUTDOWN-ACK-SENT
-                throw new Exception($"errHandleInitState {state}");
-            }
-            myMaxNumInboundStreams = min16((ushort)i.getNumInStreams(), myMaxNumInboundStreams);
-            myMaxNumOutboundStreams = min16((ushort)i.getNumOutStreams(), myMaxNumOutboundStreams);
-            peerVerificationTag = i.getInitiateTag();
-            sourcePort = p.getSrcPort();
-            destinationPort = p.getDestPort();
-            rwnd = i.getAdRecWinCredit();
-            peerLastTSN = (uint)(i.getInitialTSN() - 1);
-
-            this.useForwardTSN = i._farForwardTSNsupported;
-            if (!useForwardTSN)
-            {
-                logger.LogWarning("not using ForwardTSN (on init)");
-            }
-
-            var outbound = new Packet(sourcePort, destinationPort, peerVerificationTag);
-
-
-            var iac = new InitAckChunk();
-            iac.setInitialTSN(myNextTSN);
-            iac.setAdRecWinCredit(maxReceiveBufferSize);
-            iac.setNumInStreams(myMaxNumInboundStreams);
-            iac.setNumOutStreams(myMaxNumOutboundStreams);
-            iac.setInitiateTag(myVerificationTag);
-
-            if (myCookie == null)
-            {
-                var cookie = new CookieHolder();
-                cookie.cookieData = new byte[Association.COOKIESIZE];
-                cookie.cookieTime = TimeExtension.CurrentTimeMillis();
-                _random.NextBytes(cookie.cookieData);
-                _cookies.Add(cookie);
-                myCookie = cookie;
-            }
-            iac.setCookie(myCookie.cookieData);
-
-            byte[] fse = i.getFarSupportedExtensions();
-            if (fse != null)
-            {
-                iac.setSupportedExtensions(this.getUnionSupportedExtensions(fse));
-            }
-            outbound.Add(iac);
-            return new Packet[] { outbound };
-        }
-
-        ushort min16(ushort a, ushort b)
-        {
-            if (a < b)
-            {
-                return a;
-            }
-            return b;
-        }
-
-        public SCTPStream getOrCreateStream(int sno)
-        {
-            SCTPStream _in;
-            if (!streams.TryGetValue(sno, out _in))
-            {
-                _in = mkStream(sno);
-                streams.TryAdd(sno, _in);
-                _al.onRawStream(_in);
-            }
-            return _in;
-        }
-
-        private Packet ingest(DataChunk dc)
-        {
-            Chunk closer = null;
-            int sno = dc.getStreamId();
-            uint tsn = dc.getTsn();
-            SCTPStream _in;
-            if (!streams.TryGetValue(sno, out _in))
-            {
-                _in = mkStream(sno);
-                streams.TryAdd(sno, _in);
-                _al.onRawStream(_in);
-            }
-            var repa = new List<Chunk>();
-            // todo dcep logic belongs in behave - not here.
-            if (dc.getDCEP() != null)
-            {
-                var chunks = dcepDeal(_in, dc, dc.getDCEP());
-                if (chunks?.Length > 0)
-                {
-                    repa.AddRange(chunks);
-                }
-                // delay 'till after first packet so we can get the label etc set 
-                // _however_ this should be in behave -as mentioned above.
-                try
-                {
-                    _al.onDCEPStream(_in, _in.getLabel(), dc.getPpid());
-                    if (_in.OnOpen != null)
-                    {
-                        _in.OnOpen.Invoke();
-                    }
-                }
-                catch (Exception x)
-                {
-                    closer = _in.immediateClose();
-                    logger.LogError(x.ToString());
-                }
-            }
-
-            if (closer != null)
-            {
-                repa.Add(closer);
-            }
-
-            peerLastTSN = tsn;
-            if (repa.Count == 0)
-            {
-                return null;
-            }
-            payloadQueue.push(dc, peerLastTSN);
-
-            return makePacket(repa.ToArray());
-        }
-
-        private Packet[] handleData(DataChunk d)
-        {
-            var canPush = payloadQueue.canPush(d, peerLastTSN);
-            if (canPush)
-            {
-                var s = getOrCreateStream(d.streamIdentifier);
-
-                if (getMyReceiverWindowCredit() > 0)
-                {
-                    payloadQueue.push(d, peerLastTSN);
-                    s.handleData(d);
-                }
-                else
-                {
-                    if (payloadQueue.getLastTSNReceived(out var lastTSN) && Utils.sna32LT(d.getTsn(), lastTSN))
-                    {
-                        logger.LogDebug($"{name} receive buffer full, but accepted as this is a missing chunk with tsn={d.getTsn()} ssn=%d");//, d.streamSequenceNumber)
-                        payloadQueue.push(d, peerLastTSN);
-                        s.handleData(d);
-                    }
-                    else
-                    {
-                        logger.LogDebug($"{name}  receive buffer full. dropping DATA with tsn={d.getTsn()} ssn=%d");// d.streamSequenceNumber)
-                    }
-                }
-            }
-
-            return handlePeerLastTSNAndAcknowledgement(d.immediateSack);
-        }
-
-        // A common routine for handleData and handleForwardTSN routines
-        // The caller should hold the lock.
-        Packet[] handlePeerLastTSNAndAcknowledgement(bool sackImmediately)
-        {
-            var reply = new List<Packet>();
-
-            // Try to advance peerLastTSN
-
-            // From RFC 3758 Sec 3.6:
-            //   .. and then MUST further advance its cumulative TSN point locally
-            //   if possible
-            // Meaning, if peerLastTSN+1 points to a chunk that is received,
-            // advance peerLastTSN until peerLastTSN+1 points to unreceived chunk.
-            while (true)
-            {
-                if (!payloadQueue.pop(peerLastTSN + 1, out var c))
-                {
-                    break;
-                }
-                peerLastTSN++;
-
-                foreach (var rstReq in reconfigRequests.Values)
-                {
-                    var resp = resetStreamsIfAny(rstReq);
-                    if (resp != null)
-                    {
-                        //a.log.Debugf("[%s] RESET RESPONSE: %+v", a.name, resp)
-                        reply.Add(resp);
-                    }
-                }
-
-                c.Head = null;
-                _freeBlocks.Enqueue(c);
-            }
-
-            var hasPacketLoss = (payloadQueue.size() > 0);
-            if (hasPacketLoss)
-            {
-                logger.LogTrace($"{name} packetloss: %s");//, a.payloadQueue.getGapAckBlocksString(a.peerLastTSN))
-            }
-
-            if ((ackState != AcknowlegeState.Immediate && !sackImmediately && !hasPacketLoss && ackMode == AckMode.Normal) || ackMode == AckMode.AlwaysDelay)
-            {
-                if (ackState == AcknowlegeState.Idle)
-                {
-                    delayedAckTriggered = true;
-                }
-                else
-                {
-                    immediateAckTriggered = true;
-                }
-            }
-            else
-            {
-                immediateAckTriggered = true;
-            }
-            awakeWriteLoop();
-            return reply.ToArray();
-        }
-
-        void unregisterStream(SCTPStream s)
-        {
-            lock (myLock)
-            {
-                streams.TryRemove(s.getNum(), out var st);
-                s.close();
-            }
-        }
-
-
-        // The caller should hold the lock.
-        Packet resetStreamsIfAny(OutgoingSSNResetRequestParameter p)
-        {
-            var result = ReconfigResult.SuccessPerformed;
-
-            if (Utils.sna32LTE(p.getLastAssignedTSN(), peerLastTSN))
-            {
-                logger.LogDebug($"{name} resetStream(): senderLastTSN={p.getLastAssignedTSN()} <= peerLastTSN={peerLastTSN}");
-                foreach (var id in p.getStreams())
-                {
-                    if (!streams.TryGetValue(id, out var s))
-                    {
-                        continue;
-                    }
-
-                    unregisterStream(s);
-                }
-                reconfigRequests.Remove(p.getReqSeqNo());
-            }
-            else
-            {
-                logger.LogDebug($"{name} resetStream(): senderLastTSN={p.getLastAssignedTSN()} > peerLastTSN={peerLastTSN}");
-                result = ReconfigResult.ResultInProgress;
-            }
-            ReConfigChunk reply = new ReConfigChunk();
-            var rep = new ReconfigurationResponseParameter(p.getReqSeqNo());
-            rep.setResult((uint)result);
-            reply.addParam(rep);
-            return makePacket(reply);
-        }
-
-
-        // todo should be in a behave block
-        // then we wouldn't be messing with stream seq numbers.
-        private Chunk[] dcepDeal(SCTPStream s, DataChunk dc, DataChannelOpen dcep)
-        {
-            Chunk[] rep = null;
-            //logger.LogDebug("dealing with a decp for stream " + dc.getDataAsString());
-            if (!dcep.isAck())
-            {
-                //logger.LogDebug("decp is not an ack... ");
-
-                SCTPStreamBehaviour behave = dcep.mkStreamBehaviour();
-                s.setBehave(behave);
-                s.setLabel(dcep.getLabel());
-                lock (s)
-                {
-                    int seqIn = s.getNextMessageSeqIn();
-                    s.setNextMessageSeqIn(seqIn + 1);
-                    int seqOut = s.getNextMessageSeqOut();
-                    s.setNextMessageSeqOut(seqOut + 1);
-                }
-                rep = new Chunk[1];
-                DataChunk ack = dc.mkAck(dcep);
-                s.outbound(ack);
-                ack.setTsn(myNextTSN++);
-                // check rollover - will break at maxint.
-                rep[0] = ack;
-
-            }
-            else
-            {
-                //logger.LogDebug("got a dcep ack for " + s.getLabel());
-                SCTPStreamBehaviour behave = dcep.mkStreamBehaviour();
-                s.setBehave(behave);
-                lock (s)
-                {
-                    int seqIn = s.getNextMessageSeqIn();
-                    s.setNextMessageSeqIn(seqIn + 1);
-                    int seqOut = s.getNextMessageSeqOut();
-                    s.setNextMessageSeqOut(seqOut + 1);
-                }
-            }
-            return rep;
-        }
-
+		 */
+        public virtual Packet[] handleInit(Packet p, InitChunk i)
+        {
+            var state = this.state;
+            // https://tools.ietf.org/html/rfc4960#section-5.2.1
+            // Upon receipt of an INIT in the COOKIE-WAIT state, an endpoint MUST
+            // respond with an INIT ACK using the same parameters it sent in its
+            // original INIT chunk (including its Initiate Tag, unchanged).  When
+            // responding, the endpoint MUST send the INIT ACK back to the same
+            // address that the original INIT (sent by this endpoint) was sent.
+
+            if (state != State.CLOSED && state != State.COOKIEWAIT && state != State.COOKIEECHOED)
+            {
+                // 5.2.2.  Unexpected INIT in States Other than CLOSED, COOKIE-ECHOED,
+                //        COOKIE-WAIT, and SHUTDOWN-ACK-SENT
+                throw new Exception($"errHandleInitState {state}");
+            }
+            myMaxNumInboundStreams = min16((ushort)i.getNumInStreams(), myMaxNumInboundStreams);
+            myMaxNumOutboundStreams = min16((ushort)i.getNumOutStreams(), myMaxNumOutboundStreams);
+            peerVerificationTag = i.getInitiateTag();
+            sourcePort = p.getSrcPort();
+            destinationPort = p.getDestPort();
+            rwnd = i.getAdRecWinCredit();
+            peerLastTSN = (uint)(i.getInitialTSN() - 1);
+
+            this.useForwardTSN = i._farForwardTSNsupported;
+            if (!useForwardTSN)
+            {
+                logger.LogWarning("not using ForwardTSN (on init)");
+            }
+
+            var outbound = new Packet(sourcePort, destinationPort, peerVerificationTag);
+
+
+            var iac = new InitAckChunk();
+            iac.setInitialTSN(myNextTSN);
+            iac.setAdRecWinCredit(maxReceiveBufferSize);
+            iac.setNumInStreams(myMaxNumInboundStreams);
+            iac.setNumOutStreams(myMaxNumOutboundStreams);
+            iac.setInitiateTag(myVerificationTag);
+
+            if (myCookie == null)
+            {
+                var cookie = new CookieHolder();
+                cookie.cookieData = new byte[Association.COOKIESIZE];
+                cookie.cookieTime = TimeExtension.CurrentTimeMillis();
+                _random.NextBytes(cookie.cookieData);
+                _cookies.Add(cookie);
+                myCookie = cookie;
+            }
+            iac.setCookie(myCookie.cookieData);
+
+            byte[] fse = i.getFarSupportedExtensions();
+            if (fse != null)
+            {
+                iac.setSupportedExtensions(this.getUnionSupportedExtensions(fse));
+            }
+            outbound.Add(iac);
+            return new Packet[] { outbound };
+        }
+
+        ushort min16(ushort a, ushort b)
+        {
+            if (a < b)
+            {
+                return a;
+            }
+            return b;
+        }
+
+        public SCTPStream getOrCreateStream(int sno)
+        {
+            SCTPStream _in;
+            if (!streams.TryGetValue(sno, out _in))
+            {
+                _in = mkStream(sno);
+                streams.TryAdd(sno, _in);
+                _al.onRawStream(_in);
+            }
+            return _in;
+        }
+
+        private Packet ingest(DataChunk dc)
+        {
+            Chunk closer = null;
+            int sno = dc.getStreamId();
+            uint tsn = dc.getTsn();
+            SCTPStream _in;
+            if (!streams.TryGetValue(sno, out _in))
+            {
+                _in = mkStream(sno);
+                streams.TryAdd(sno, _in);
+                _al.onRawStream(_in);
+            }
+            var repa = new List<Chunk>();
+            // todo dcep logic belongs in behave - not here.
+            if (dc.getDCEP() != null)
+            {
+                var chunks = dcepDeal(_in, dc, dc.getDCEP());
+                if (chunks?.Length > 0)
+                {
+                    repa.AddRange(chunks);
+                }
+                // delay 'till after first packet so we can get the label etc set 
+                // _however_ this should be in behave -as mentioned above.
+                try
+                {
+                    _al.onDCEPStream(_in, _in.getLabel(), dc.getPpid());
+                    if (_in.OnOpen != null)
+                    {
+                        _in.OnOpen.Invoke();
+                    }
+                }
+                catch (Exception x)
+                {
+                    closer = _in.immediateClose();
+                    logger.LogError(x.ToString());
+                }
+            }
+
+            if (closer != null)
+            {
+                repa.Add(closer);
+            }
+
+            peerLastTSN = tsn;
+            if (repa.Count == 0)
+            {
+                return null;
+            }
+            payloadQueue.push(dc, peerLastTSN);
+
+            return makePacket(repa.ToArray());
+        }
+
+        private Packet[] handleData(DataChunk d)
+        {
+            var canPush = payloadQueue.canPush(d, peerLastTSN);
+            if (canPush)
+            {
+                var s = getOrCreateStream(d.streamIdentifier);
+
+                if (getMyReceiverWindowCredit() > 0)
+                {
+                    payloadQueue.push(d, peerLastTSN);
+                    s.handleData(d);
+                }
+                else
+                {
+                    if (payloadQueue.getLastTSNReceived(out var lastTSN) && Utils.sna32LT(d.getTsn(), lastTSN))
+                    {
+                        logger.LogDebug($"{name} receive buffer full, but accepted as this is a missing chunk with tsn={d.getTsn()} ssn=%d");//, d.streamSequenceNumber)
+                        payloadQueue.push(d, peerLastTSN);
+                        s.handleData(d);
+                    }
+                    else
+                    {
+                        logger.LogDebug($"{name}  receive buffer full. dropping DATA with tsn={d.getTsn()} ssn=%d");// d.streamSequenceNumber)
+                    }
+                }
+            }
+
+            return handlePeerLastTSNAndAcknowledgement(d.immediateSack);
+        }
+
+        // A common routine for handleData and handleForwardTSN routines
+        // The caller should hold the lock.
+        Packet[] handlePeerLastTSNAndAcknowledgement(bool sackImmediately)
+        {
+            var reply = new List<Packet>();
+
+            // Try to advance peerLastTSN
+
+            // From RFC 3758 Sec 3.6:
+            //   .. and then MUST further advance its cumulative TSN point locally
+            //   if possible
+            // Meaning, if peerLastTSN+1 points to a chunk that is received,
+            // advance peerLastTSN until peerLastTSN+1 points to unreceived chunk.
+            while (true)
+            {
+                if (!payloadQueue.pop(peerLastTSN + 1, out var c))
+                {
+                    break;
+                }
+                peerLastTSN++;
+
+                foreach (var rstReq in reconfigRequests.Values)
+                {
+                    var resp = resetStreamsIfAny(rstReq);
+                    if (resp != null)
+                    {
+                        //a.log.Debugf("[%s] RESET RESPONSE: %+v", a.name, resp)
+                        reply.Add(resp);
+                    }
+                }
+
+                c.Head = null;
+                _freeBlocks.Enqueue(c);
+            }
+
+            var hasPacketLoss = (payloadQueue.size() > 0);
+            if (hasPacketLoss)
+            {
+                logger.LogTrace($"{name} packetloss: %s");//, a.payloadQueue.getGapAckBlocksString(a.peerLastTSN))
+            }
+
+            if ((ackState != AcknowlegeState.Immediate && !sackImmediately && !hasPacketLoss && ackMode == AckMode.Normal) || ackMode == AckMode.AlwaysDelay)
+            {
+                if (ackState == AcknowlegeState.Idle)
+                {
+                    delayedAckTriggered = true;
+                }
+                else
+                {
+                    immediateAckTriggered = true;
+                }
+            }
+            else
+            {
+                immediateAckTriggered = true;
+            }
+            awakeWriteLoop();
+            return reply.ToArray();
+        }
+
+        void unregisterStream(SCTPStream s)
+        {
+            lock (myLock)
+            {
+                streams.TryRemove(s.getNum(), out var st);
+                s.close();
+            }
+        }
+
+
+        // The caller should hold the lock.
+        Packet resetStreamsIfAny(OutgoingSSNResetRequestParameter p)
+        {
+            var result = ReconfigResult.SuccessPerformed;
+
+            if (Utils.sna32LTE(p.getLastAssignedTSN(), peerLastTSN))
+            {
+                logger.LogDebug($"{name} resetStream(): senderLastTSN={p.getLastAssignedTSN()} <= peerLastTSN={peerLastTSN}");
+                foreach (var id in p.getStreams())
+                {
+                    if (!streams.TryGetValue(id, out var s))
+                    {
+                        continue;
+                    }
+
+                    unregisterStream(s);
+                }
+                reconfigRequests.Remove(p.getReqSeqNo());
+            }
+            else
+            {
+                logger.LogDebug($"{name} resetStream(): senderLastTSN={p.getLastAssignedTSN()} > peerLastTSN={peerLastTSN}");
+                result = ReconfigResult.ResultInProgress;
+            }
+            ReConfigChunk reply = new ReConfigChunk();
+            var rep = new ReconfigurationResponseParameter(p.getReqSeqNo());
+            rep.setResult((uint)result);
+            reply.addParam(rep);
+            return makePacket(reply);
+        }
+
+
+        // todo should be in a behave block
+        // then we wouldn't be messing with stream seq numbers.
+        private Chunk[] dcepDeal(SCTPStream s, DataChunk dc, DataChannelOpen dcep)
+        {
+            Chunk[] rep = null;
+            //logger.LogDebug("dealing with a decp for stream " + dc.getDataAsString());
+            if (!dcep.isAck())
+            {
+                //logger.LogDebug("decp is not an ack... ");
+
+                SCTPStreamBehaviour behave = dcep.mkStreamBehaviour();
+                s.setBehave(behave);
+                s.setLabel(dcep.getLabel());
+                lock (s)
+                {
+                    int seqIn = s.getNextMessageSeqIn();
+                    s.setNextMessageSeqIn(seqIn + 1);
+                    int seqOut = s.getNextMessageSeqOut();
+                    s.setNextMessageSeqOut(seqOut + 1);
+                }
+                rep = new Chunk[1];
+                DataChunk ack = dc.mkAck(dcep);
+                s.outbound(ack);
+                ack.setTsn(myNextTSN++);
+                // check rollover - will break at maxint.
+                rep[0] = ack;
+
+            }
+            else
+            {
+                //logger.LogDebug("got a dcep ack for " + s.getLabel());
+                SCTPStreamBehaviour behave = dcep.mkStreamBehaviour();
+                s.setBehave(behave);
+                lock (s)
+                {
+                    int seqIn = s.getNextMessageSeqIn();
+                    s.setNextMessageSeqIn(seqIn + 1);
+                    int seqOut = s.getNextMessageSeqOut();
+                    s.setNextMessageSeqOut(seqOut + 1);
+                }
+            }
+            return rep;
+        }
+
         /**
 		 * <code>
 		 * 2)  Authenticate the State Cookie as one that it previously generated
@@ -1993,752 +1950,752 @@
 		 * 6, if the SACK is bundled with the COOKIE ACK, the COOKIE ACK
 		 * MUST appear first in the SCTP packet.
 		 * </code>
-		 */
-        private Chunk[] cookieEchoDeal(CookieEchoChunk echo)
-        {
-            Chunk[] reply = new Chunk[0];
-            if (state == State.CLOSED || state == State.COOKIEWAIT || state == State.COOKIEECHOED)
-            {
-                // Authenticate the State Cookie
-                CookieHolder cookie;
-                if (null != (cookie = checkCookieEcho(echo.getCookieData())))
-                {
-                    t1Init.stop();
-                    t1Cookie.stop();
-                    // Compare the creation timestamp in the State Cookie to the current local time.
-                    uint howStale = howStaleIsMyCookie(cookie);
-                    if (howStale == 0)
-                    {
-                        //enter the ESTABLISHED state
-                        state = State.ESTABLISHED;
+		 */
+        private Chunk[] cookieEchoDeal(CookieEchoChunk echo)
+        {
+            Chunk[] reply = new Chunk[0];
+            if (state == State.CLOSED || state == State.COOKIEWAIT || state == State.COOKIEECHOED)
+            {
+                // Authenticate the State Cookie
+                CookieHolder cookie;
+                if (null != (cookie = checkCookieEcho(echo.getCookieData())))
+                {
+                    t1Init.stop();
+                    t1Cookie.stop();
+                    // Compare the creation timestamp in the State Cookie to the current local time.
+                    uint howStale = howStaleIsMyCookie(cookie);
+                    if (howStale == 0)
+                    {
+                        //enter the ESTABLISHED state
+                        state = State.ESTABLISHED;
                         /*
 						 Send a COOKIE ACK chunk to the peer acknowledging receipt of the
 						 COOKIE ECHO.  The COOKIE ACK MAY be bundled with an outbound DATA
 						 chunk or SACK chunk; however, the COOKIE ACK MUST be the first
 						 chunk in the SCTP packet.
-						 */
-                        reply = new Chunk[1];
-                        reply[0] = new CookieAckChunk();
-                    }
-                    else
-                    {
-                        reply = new Chunk[1];
+						 */
+                        reply = new Chunk[1];
+                        reply[0] = new CookieAckChunk();
+                    }
+                    else
+                    {
+                        reply = new Chunk[1];
                         /* If the elapsed time is longer than the lifespan
 						 * carried in the State Cookie, then the packet, including the
 						 * COOKIE ECHO and any attached DATA chunks, SHOULD be discarded,
 						 * and the endpoint MUST transmit an ERROR chunk with a "Stale
-						 * Cookie" error cause to the peer endpoint.*/
-                        StaleCookieError sce = new StaleCookieError();
-                        sce.setMeasure(howStale * 1000);
-                        ErrorChunk ec = new ErrorChunk(sce);
-                        reply[0] = ec;
-                    }
-                }
-                else
-                {
-                    logger.LogError("Got a COOKIE_ECHO that doesn't match any we sent. ?!?");
-                }
-            }
-            else
-            {
-                logger.LogDebug("Got an COOKIE_ECHO when not closed - ignoring it");
-            }
-            return reply;
-        }
-
-        uint generateNextTSN()
-        {
-            var tsn = myNextTSN;
-            myNextTSN++;
-            return tsn;
-        }
-
-        public SCTPStream mkStream(int id)
-        {
-            //logger.LogDebug("Make new Blocking stream " + id);
-            return new BlockingSCTPStream(this, id);
-        }
-
-        public uint getCumAckPt()
-        {
-            return peerLastTSN;
-        }
-        public ReConfigChunk addToCloseList(SCTPStream st)
-        {
-            return reconfigState.makeClose(st);
-        }
-
-        public void closeStream(SCTPStream st)
-        {
-            Chunk[] cs = new Chunk[1];
-            if (canSend())
-            {
-                //logger.LogDebug("due to reconfig stream " + st);
-                cs[0] = reconfigState.makeClose(st);
-
-                this.controlQueue.push(makePacket(cs[0]));
-                awakeWriteLoop();
-            }
-        }
-
-        public SCTPStream mkStream(string label)
-        {
-            int n = _nextStreamID;
-            _nextStreamID += 2;
-            return mkStream(n, label);
-        }
-
-        public int[] allStreams()
-        {
-            var ks = streams.Keys;
-            int[] ret = new int[ks.Count];
-            int i = 0;
-            foreach (int k in ks)
-            {
-                ret[i++] = k;
-            }
-            return ret;
-        }
-        public SCTPStream getStream(int s)
-        {
-            SCTPStream stream;
-            return streams.TryGetValue(s, out stream) ? stream : null;
-        }
-
-        public SCTPStream delStream(int s)
-        {
-            if (!streams.ContainsKey(s))
-            {
-                return null;
-            }
-            var st = streams[s];
-            streams.TryRemove(s, out st);
-            return st;
-        }
-
-        public SCTPStream mkStream(int sno, string label)
-        {
-            SCTPStream sout;
-            if (canSend())
-            {
-                lock (streams)
-                {
-                    if (streams.ContainsKey(sno))
-                    {
-                        logger.LogError("StreamNumberInUseException");
-                        return null;
-                    }
-                    sout = mkStream(sno);
-                    sout.setLabel(label);
-                    streams.TryAdd(sno, sout);
-                }// todo - move this to behave
-                DataChunk DataChannelOpen = DataChunk.mkDataChannelOpen(label);
-                sout.outbound(DataChannelOpen);
-                DataChannelOpen.setTsn(myNextTSN++);
-                logger.LogDebug($"SCTP data channel open chunk {DataChannelOpen}.");
-                try
-                {
-                    var pkt = makePacket(DataChannelOpen);
-                    controlQueue.push(pkt);
-                    awakeWriteLoop();
-                }
-                catch (Exception end)
-                {
-                    unexpectedClose(end);
-                    logger.LogError(end.ToString());
-                }
-            }
-            else
-            {
-                throw new UnreadyAssociationException();
-            }
-            return sout;
-        }
-
-        public bool canSend()
-        {
-            bool ok;
-            switch (state)
-            {
-                case State.ESTABLISHED:
-                case State.SHUTDOWNPENDING:
-                case State.SHUTDOWNRECEIVED:
-                    ok = true;
-                    break;
-                default:
-                    ok = false;
-                    break;
-            }
-            return ok;
-        }
-
-        protected void unexpectedClose(Exception end)
-        {
-            close();
-        }
-
-        public void close()
-        {
-            lock (myLock)
-            {
-                if (state == State.CLOSED && _rcv == null)
-                {
-                    return;
-                }
-                _rcv = null;
-                _send = null;
-                _isDone = true;
-                _transp?.Close();
-                awakeWriteLoop();
-                closeAllTimers();
-                _al.onDisAssociated(this);
-                state = State.CLOSED;
-            }
-        }
-
-        void closeAllTimers()
-        {
-            // Close all retransmission & ack timers
-            t1Init.close();
-            t1Cookie.close();
-            t3RTX.close();
-            tReconfig.close();
-            _ackTimer.close();
-        }
-
-        abstract internal void sendAndBlock(SCTPMessage m);
-
-        abstract internal SCTPMessage makeMessage(byte[] bytes, BlockingSCTPStream aThis);
-
-        abstract internal SCTPMessage makeMessage(string s, BlockingSCTPStream aThis);
-
-        protected void handleSack(SackChunk d)
-        {
-            logger.LogTrace($"{name} SACK: cumTSN={d.cumulativeTSNAck} _rwnd={d.advertisedReceiverWindowCredit}");
-            var state = this.state;
-            if (state != State.ESTABLISHED)
-            {
-                return;
-            }
-            stats.incSACKs();
-
-            if (Utils.sna32GT(cumulativeTSNAckPoint, d.cumulativeTSNAck))
-            {
-                // RFC 4960 sec 6.2.1.  Processing a Received SACK
-                // D)
-                //   i) If Cumulative TSN Ack is less than the Cumulative TSN Ack
-                //      Point, then drop the SACK.  Since Cumulative TSN Ack is
-                //      monotonically increasing, a SACK whose Cumulative TSN Ack is
-                //      less than the Cumulative TSN Ack Point indicates an out-of-
-                //      order SACK.
-
-                logger.LogDebug($"{name} SACK Cumulative ACK {d.cumulativeTSNAck} is older than ACK point {cumulativeTSNAckPoint}");
-                return;
-            }
-
-            var bytesAckedPerStream = processSelectiveAck(d, out var htna);
-
-            uint totalBytesAcked = 0;
-            foreach (var nBytesAcked in bytesAckedPerStream)
-            {
-                totalBytesAcked += nBytesAcked.Value;
-            }
-            var cumTSNAckPointAdvanced = false;
-
-            if (Utils.sna32LT(cumulativeTSNAckPoint, d.cumulativeTSNAck))
-            {
-                logger.LogTrace($"{name} SACK: cumTSN advanced: {cumulativeTSNAckPoint} -> {d.cumulativeTSNAck}");
-
-                cumulativeTSNAckPoint = d.cumulativeTSNAck;
-
-                cumTSNAckPointAdvanced = true;
-
-                onCumulativeTSNAckPointAdvanced(totalBytesAcked);
-            }
-
-            foreach (var item in bytesAckedPerStream)
-            {
-                var si = item.Key;
-                var nBytesAcked = item.Value;
-                if (streams.TryGetValue(si, out var s))
-                {
-                    s.onBufferReleased(nBytesAcked);
-                }
-            }
-
-            // New rwnd value
-            // RFC 4960 sec 6.2.1.  Processing a Received SACK
-            // D)
-            //   ii) Set rwnd equal to the newly received a_rwnd minus the number
-            //       of bytes still outstanding after processing the Cumulative
-            //       TSN Ack and the Gap Ack Blocks.
-
-            // bytes acked were already subtracted by markAsAcked() method
-            var bytesOutstanding = inflightQueue.getNumBytes();
-            if (bytesOutstanding >= d.advertisedReceiverWindowCredit)
-            {
-                rwnd = 0;
-            }
-            else
-            {
-                rwnd = (uint)d.advertisedReceiverWindowCredit - bytesOutstanding;
-            }
-
-            processFastRetransmission(d.cumulativeTSNAck, htna, cumTSNAckPointAdvanced);
-
-            if (useForwardTSN)
-            {
-                // RFC 3758 Sec 3.5 C1
-                if (Utils.sna32LT(advancedPeerTSNAckPoint, cumulativeTSNAckPoint))
-                {
-                    advancedPeerTSNAckPoint = cumulativeTSNAckPoint;
-                }
-
-                // RFC 3758 Sec 3.5 C2
-                for (var i = advancedPeerTSNAckPoint + 1; ; i++)
-                {
-                    if (!inflightQueue.get(i, out var c))
-                    {
-                        break;
-                    }
-
-                    if (!c.abandoned())
-                    {
-                        break;
-                    }
-                    advancedPeerTSNAckPoint = i;
-                }
-
-                // RFC 3758 Sec 3.5 C3
-                if (Utils.sna32GT(advancedPeerTSNAckPoint, cumulativeTSNAckPoint))
-                {
-                    willSendForwardTSN = true;
-                }
-
-                awakeWriteLoop();
-            }
-
-            if (inflightQueue.size() > 0)
-            {
-                // Start timer. (noop if already started)
-                logger.LogTrace($"{name} T3-rtx timer start (pt3)");
-
-                t3RTX.start(rtoMgr.getRTO());
-            }
-
-            if (cumTSNAckPointAdvanced)
-            {
-                awakeWriteLoop();
-            }
-        }
-
-        void processFastRetransmission(uint cumTSNAckPoint, uint htna, bool cumTSNAckPointAdvanced)
-        {
-            // HTNA algorithm - RFC 4960 Sec 7.2.4
-            // Increment missIndicator of each chunks that the SACK reported missing
-            // when either of the following is met:
-            // a)  Not in fast-recovery
-            //     miss indications are incremented only for missing TSNs prior to the
-            //     highest TSN newly acknowledged in the SACK.
-            // b)  In fast-recovery AND the Cumulative TSN Ack Point advanced
-            //     the miss indications are incremented for all TSNs reported missing
-            //     in the SACK.
-            if (!inFastRecovery || (inFastRecovery && cumTSNAckPointAdvanced))
-            {
-                uint maxTSN;
-                if (!inFastRecovery)
-                {
-                    // a) increment only for missing TSNs prior to the HTNA
-                    maxTSN = htna;
-                }
-                else
-                {
-                    // b) increment for all TSNs reported missing
-                    maxTSN = cumTSNAckPoint + (uint)inflightQueue.size() + 1;
-                }
-
-                for (uint tsn = cumTSNAckPoint + 1; Utils.sna32LT(tsn, maxTSN); tsn++)
-                {
-                    if (!inflightQueue.get(tsn, out var c))
-                    {
-                        throw new Exception("errTSNRequestNotExist " + tsn);
-                    }
-                    if (!c.acked && !c.abandoned() && c.missIndicator < 3)
-                    {
-                        c.missIndicator++;
-                        if (c.missIndicator == 3)
-                        {
-                            if (!inFastRecovery)
-                            {
-                                // 2)  If not in Fast Recovery, adjust the ssthresh and cwnd of the
-                                //     destination address(es) to which the missing DATA chunks were
-                                //     last sent, according to the formula described in Section 7.2.3.
-                                inFastRecovery = true;
-
-                                fastRecoverExitPoint = htna;
-
-                                ssthresh = max32(cwnd / 2, 4 * mtu);
-
-                                cwnd = ssthresh;
-                                partialBytesAcked = 0;
-                                willRetransmitFast = true;
-
-                                logger.LogTrace($"{name} updated cwnd={cwnd} ssthresh={ssthresh} inflight={inflightQueue.getNumBytes()}(FR)");
-                            }
-                        }
-                    }
-                }
-            }
-
-            if (inFastRecovery && cumTSNAckPointAdvanced)
-            {
-                willRetransmitFast = true;
-            }
-        }
-
-        // The caller should hold the lock.
-        void onCumulativeTSNAckPointAdvanced(uint totalBytesAcked)
-        {
-            // RFC 4096, sec 6.3.2.  Retransmission Timer Rules
-            //   R2)  Whenever all outstanding data sent to an address have been
-            //        acknowledged, turn off the T3-rtx timer of that address.
-            if (inflightQueue.size() == 0)
-            {
-                logger.LogTrace($"{name} SACK: no more packet in-flight (pending={pendingQueue.size()})");
-                t3RTX.stop();
-            }
-            else
-            {
-                logger.LogTrace($"{name} T3-rtx timer start (pt2)");
-                t3RTX.start(rtoMgr.getRTO());
-            }
-
-            // Update congestion control parameters
-            if (cwnd <= ssthresh)
-            {
-                // RFC 4096, sec 7.2.1.  Slow-Start
-                //   o  When cwnd is less than or equal to ssthresh, an SCTP endpoint MUST
-                //		use the slow-start algorithm to increase cwnd only if the current
-                //      congestion window is being fully utilized, an incoming SACK
-                //      advances the Cumulative TSN Ack Point, and the data sender is not
-                //      in Fast Recovery.  Only when these three conditions are met can
-                //      the cwnd be increased; otherwise, the cwnd MUST not be increased.
-                //		If these conditions are met, then cwnd MUST be increased by, at
-                //      most, the lesser of 1) the total size of the previously
-                //      outstanding DATA chunk(s) acknowledged, and 2) the destination's
-                //      path MTU.
-                if (!inFastRecovery &&
-                    pendingQueue.size() > 0)
-                {
-                    cwnd += min32(totalBytesAcked, cwnd); // TCP way
-                    // a.cwnd += min32(uint32(totalBytesAcked), a.mtu) // SCTP way (slow)
-                    logger.LogTrace($"{name} updated cwnd={cwnd} ssthresh={ssthresh} acked={totalBytesAcked} (SS)");
-                }
-                else
-                {
-                    logger.LogTrace($"{name} cwnd did not grow: cwnd={cwnd} ssthresh={ssthresh} acked={totalBytesAcked} FR={inFastRecovery} pending={pendingQueue.size()}");
-                }
-            }
-            else
-            {
-                // RFC 4096, sec 7.2.2.  Congestion Avoidance
-                //   o  Whenever cwnd is greater than ssthresh, upon each SACK arrival
-                //      that advances the Cumulative TSN Ack Point, increase
-                //      partial_bytes_acked by the total number of bytes of all new chunks
-                //      acknowledged in that SACK including chunks acknowledged by the new
-                //      Cumulative TSN Ack and by Gap Ack Blocks.
-                partialBytesAcked += totalBytesAcked;
-
-                //   o  When partial_bytes_acked is equal to or greater than cwnd and
-                //      before the arrival of the SACK the sender had cwnd or more bytes
-                //      of data outstanding (i.e., before arrival of the SACK, flight size
-                //      was greater than or equal to cwnd), increase cwnd by MTU, and
-                //      reset partial_bytes_acked to (partial_bytes_acked - cwnd).
-                if (partialBytesAcked >= cwnd && pendingQueue.size() > 0)
-                {
-                    partialBytesAcked -= cwnd;
-                    cwnd += mtu;
-                    logger.LogTrace($"{name} updated cwnd={cwnd} ssthresh={ssthresh} acked={totalBytesAcked} (CA)");
-                }
-            }
-        }
-
-        private Dictionary<int, uint> processSelectiveAck(SackChunk d, out uint htna)
-        {
-            var bytesAckedPerStream = new Dictionary<int, uint>();
-            htna = 0;
-            // New ack point, so pop all ACKed packets from inflightQueue
-            // We add 1 because the "currentAckPoint" has already been popped from the inflight queue
-            // For the first SACK we take care of this by setting the ackpoint to cumAck - 1
-            if (inflightQueue.getOldestTSNReceived(out var oldTsn))
-            {
-                if (oldTsn - 1 > cumulativeTSNAckPoint)
-                {
-                    cumulativeTSNAckPoint = oldTsn - 1;
-                }
-            }
-            for (var i = cumulativeTSNAckPoint + 1; Utils.sna32LTE(i, d.cumulativeTSNAck); i++)
-            {
-                if (!inflightQueue.pop(i, out var c))
-                {
-                    return bytesAckedPerStream;
-                }
-
-                if (!c.acked)
-                {
-                    // RFC 4096 sec 6.3.2.  Retransmission Timer Rules
-                    //   R3)  Whenever a SACK is received that acknowledges the DATA chunk
-                    //        with the earliest outstanding TSN for that address, restart the
-                    //        T3-rtx timer for that address with its current RTO (if there is
-                    //        still outstanding data on that address).
-                    if (i == cumulativeTSNAckPoint + 1)
-                    {
-                        // T3 timer needs to be reset. Stop it for now.
-                        t3RTX.stop();
-                    }
-
-                    var nBytesAcked = c.getDataSize();
-
-                    if (bytesAckedPerStream.TryGetValue(c.getStreamId(), out var amount))
-                    {
-                        bytesAckedPerStream[c.getStreamId()] = amount + nBytesAcked;
-                    }
-                    else
-                    {
-                        bytesAckedPerStream.Add(c.getStreamId(), nBytesAcked);
-                    }
-
-                    // RFC 4960 sec 6.3.1.  RTO Calculation
-                    //   C4)  When data is in flight and when allowed by rule C5 below, a new
-                    //        RTT measurement MUST be made each round trip.  Furthermore, new
-                    //        RTT measurements SHOULD be made no more than once per round trip
-                    //        for a given destination transport address.
-                    //   C5)  Karn's algorithm: RTT measurements MUST NOT be made using
-                    //        packets that were retransmitted (and thus for which it is
-                    //        ambiguous whether the reply was for the first instance of the
-                    //        chunk or for a later instance)
-                    if (c.nSent == 1 && Utils.sna32GTE(c.tsn, minTSN2MeasureRTT))
-                    {
-                        minTSN2MeasureRTT = myNextTSN;
-
-                        var time = TimeExtension.CurrentTimeMillis();
-                        var rtt = time - c.since;
-
-                        var srtt = rtoMgr.setNewRTT(rtt);
-
-                        logger.LogTrace($"{name} SACK: measured-rtt={rtt} srtt={srtt} new-rto={rtoMgr.getRTO()}");
-
-                    }
-                }
-
-                if (inFastRecovery && c.tsn == fastRecoverExitPoint)
-                {
-                    logger.LogDebug($"{name} exit fast-recovery");
-
-                    inFastRecovery = false;
-                }
-
-                c.Head = null;
-                _freeBlocks.Enqueue(c);
-            }
-
-            htna = d.cumulativeTSNAck;
-
-            // Mark selectively acknowledged chunks as "acked"
-            foreach (var g in d.gapAckBlocks)
-            {
-                for (var i = g.start; i <= g.end; i++)
-                {
-                    var tsn = d.cumulativeTSNAck + i;
-                    if (!inflightQueue.get(tsn, out var c))
-                    {
-                        logger.LogDebug($"{name}errTSNRequestNotExist: {tsn}");
-                        return bytesAckedPerStream;// nil, 0, fmt.Errorf("%w: %v", errTSNRequestNotExist, tsn)
-                    }
-
-                    if (!c.acked)
-                    {
-                        var nBytesAcked = inflightQueue.markAsAcked(tsn);
-
-                        if (bytesAckedPerStream.TryGetValue(c.getStreamId(), out var amount))
-                        {
-                            bytesAckedPerStream[c.getStreamId()] = amount + nBytesAcked;
-                        }
-                        else
-                        {
-                            bytesAckedPerStream.Add(c.getStreamId(), nBytesAcked);
-                        }
-
-                        logger.LogTrace($"{name} tsn={c.tsn} has been sacked");
-
-                        if (c.nSent == 1)
-                        {
-                            minTSN2MeasureRTT = myNextTSN;
-
-                            var time = TimeExtension.CurrentTimeMillis();
-                            var rtt = time - c.since;
-                            var srtt = rtoMgr.setNewRTT(rtt);
-
-                            logger.LogTrace($"{name} SACK: measured-rtt={rtt} srtt={srtt} new-rto={rtoMgr.getRTO()}");
-                        }
-
-                        if (Utils.sna32LT(htna, tsn))
-                        {
-                            htna = tsn;
-                        }
-                    }
-                }
-            }
-            return bytesAckedPerStream;
-        }
-
-        public void onRetransmissionTimeout(int id, uint nRtos)
-        {
-            try
-            {
-                this.RWMutex.WaitOne();
-
-                if (id == (int)TimerType.T1Init)
-                {
-                    sendInit();
-                    return;
-                }
-
-                if (id == (int)TimerType.T1Cookie)
-                {
-                    sendCookieEcho();
-                    return;
-                }
-
-                if (id == (int)TimerType.T3RTX)
-                {
-                    stats.incT3Timeouts();
-
-                    // RFC 4960 sec 6.3.3
-                    //  E1)  For the destination address for which the timer expires, adjust
-                    //       its ssthresh with rules defined in Section 7.2.3 and set the
-                    //       cwnd <- MTU.
-                    // RFC 4960 sec 7.2.3
-                    //   When the T3-rtx timer expires on an address, SCTP should perform slow
-                    //   start by:
-                    //      ssthresh = max(cwnd/2, 4*MTU)
-                    //      cwnd = 1*MTU
-
-                    ssthresh = max32(cwnd / 2, 4 * mtu);
-                    cwnd = mtu;
-                    logger.LogTrace($"{name} updated cwnd={cwnd} ssthresh={ssthresh} inflight={inflightQueue.getNumBytes()}(RTO)");
-
-                    // RFC 3758 sec 3.5
-                    //  A5) Any time the T3-rtx timer expires, on any destination, the sender
-                    //  SHOULD try to advance the "Advanced.Peer.Ack.Point" by following
-                    //  the procedures outlined in C2 - C5.
-                    if (useForwardTSN)
-                    {
-                        // RFC 3758 Sec 3.5 C2
-                        for (var i = advancedPeerTSNAckPoint + 1; ; i++)
-                        {
-                            if (!inflightQueue.get(i, out var c))
-                            {
-                                break;
-                            }
-                            if (!c.abandoned())
-                            {
-                                break;
-                            }
-                            advancedPeerTSNAckPoint = i;
-                        }
-
-                        // RFC 3758 Sec 3.5 C3
-                        if (Utils.sna32GT(advancedPeerTSNAckPoint, cumulativeTSNAckPoint))
-                        {
-                            willSendForwardTSN = true;
-                        }
-                    }
-
-                    //a.log.Debugf("[%s] T3-rtx timed out: nRtos=%d cwnd=%d ssthresh=%d", a.name, nRtos, a.cwnd, a.ssthresh)
-
-                    /*
-                        a.log.Debugf("   - advancedPeerTSNAckPoint=%d", a.advancedPeerTSNAckPoint)
-                        a.log.Debugf("   - cumulativeTSNAckPoint=%d", a.cumulativeTSNAckPoint)
-                        a.inflightQueue.updateSortedKeys()
-                        for i, tsn := range a.inflightQueue.sorted {
-                            if c, ok := a.inflightQueue.get(tsn); ok {
-                                a.log.Debugf("   - [%d] tsn=%d acked=%v abandoned=%v (%v,%v) len=%d",
-                                    i, c.tsn, c.acked, c.abandoned(), c.beginningFragment, c.endingFragment, len(c.userData))
-                            }
-                        }
-                    */
-
-                    inflightQueue.markAllToRetrasmit();
-                    awakeWriteLoop();
-
-                    return;
-                }
-
-                if (id == (int)TimerType.Reconfig)
-                {
-                    willRetransmitReconfig = true;
-                    awakeWriteLoop();
-                }
-            }
-            finally
-            {
-                RWMutex.ReleaseMutex();
-            }
-        }
-
-        public void onRetransmissionFailure(int id)
-        {
-            try
-            {
-                RWMutex.WaitOne();
-
-                if (id == (int)TimerType.T1Init)
-                {
-                    logger.LogError($"{name} retransmission failure: T1-init");
-                    //a.handshakeCompletedCh <- errHandshakeInitAck;
-
-                    return;
-                }
-
-                if (id == (int)TimerType.T1Cookie)
-                {
-                    logger.LogError($"{name} retransmission failure: T1-cookie");
-                    //a.handshakeCompletedCh <- errHandshakeCookieEcho
-
-                    return;
-                }
-
-                if (id == (int)TimerType.T3RTX)
-                {
-                    // T3-rtx timer will not fail by design
-                    // Justifications:
-                    //  * ICE would fail if the connectivity is lost
-                    //  * WebRTC spec is not clear how this incident should be reported to ULP
-                    logger.LogError($"{name} retransmission failure: T3-rtx (DATA)");
-
-                    return;
-                }
-            }
-            finally
-            {
-                RWMutex.ReleaseMutex();
-            }
-        }
-
-        public void onAckTimeout()
-        {
-            lock (myLock)
-            {
-                if (_isDone)
-                {
-                    return;
-                }
-                logger.LogTrace($"{name} ack timed out (ackState: {ackState})");
-                stats.incAckTimeouts();
-                ackState = AcknowlegeState.Immediate;
-                awakeWriteLoop();
-            }
-        }
+						 * Cookie" error cause to the peer endpoint.*/
+                        StaleCookieError sce = new StaleCookieError();
+                        sce.setMeasure(howStale * 1000);
+                        ErrorChunk ec = new ErrorChunk(sce);
+                        reply[0] = ec;
+                    }
+                }
+                else
+                {
+                    logger.LogError("Got a COOKIE_ECHO that doesn't match any we sent. ?!?");
+                }
+            }
+            else
+            {
+                logger.LogDebug("Got an COOKIE_ECHO when not closed - ignoring it");
+            }
+            return reply;
+        }
+
+        uint generateNextTSN()
+        {
+            var tsn = myNextTSN;
+            myNextTSN++;
+            return tsn;
+        }
+
+        public SCTPStream mkStream(int id)
+        {
+            //logger.LogDebug("Make new Blocking stream " + id);
+            return new BlockingSCTPStream(this, id);
+        }
+
+        public uint getCumAckPt()
+        {
+            return peerLastTSN;
+        }
+        public ReConfigChunk addToCloseList(SCTPStream st)
+        {
+            return reconfigState.makeClose(st);
+        }
+
+        public void closeStream(SCTPStream st)
+        {
+            Chunk[] cs = new Chunk[1];
+            if (canSend())
+            {
+                //logger.LogDebug("due to reconfig stream " + st);
+                cs[0] = reconfigState.makeClose(st);
+
+                this.controlQueue.push(makePacket(cs[0]));
+                awakeWriteLoop();
+            }
+        }
+
+        public SCTPStream mkStream(string label)
+        {
+            int n = _nextStreamID;
+            _nextStreamID += 2;
+            return mkStream(n, label);
+        }
+
+        public int[] allStreams()
+        {
+            var ks = streams.Keys;
+            int[] ret = new int[ks.Count];
+            int i = 0;
+            foreach (int k in ks)
+            {
+                ret[i++] = k;
+            }
+            return ret;
+        }
+        public SCTPStream getStream(int s)
+        {
+            SCTPStream stream;
+            return streams.TryGetValue(s, out stream) ? stream : null;
+        }
+
+        public SCTPStream delStream(int s)
+        {
+            if (!streams.ContainsKey(s))
+            {
+                return null;
+            }
+            var st = streams[s];
+            streams.TryRemove(s, out st);
+            return st;
+        }
+
+        public SCTPStream mkStream(int sno, string label)
+        {
+            SCTPStream sout;
+            if (canSend())
+            {
+                lock (streams)
+                {
+                    if (streams.ContainsKey(sno))
+                    {
+                        logger.LogError("StreamNumberInUseException");
+                        return null;
+                    }
+                    sout = mkStream(sno);
+                    sout.setLabel(label);
+                    streams.TryAdd(sno, sout);
+                }// todo - move this to behave
+                DataChunk DataChannelOpen = DataChunk.mkDataChannelOpen(label);
+                sout.outbound(DataChannelOpen);
+                DataChannelOpen.setTsn(myNextTSN++);
+                logger.LogDebug($"SCTP data channel open chunk {DataChannelOpen}.");
+                try
+                {
+                    var pkt = makePacket(DataChannelOpen);
+                    controlQueue.push(pkt);
+                    awakeWriteLoop();
+                }
+                catch (Exception end)
+                {
+                    unexpectedClose(end);
+                    logger.LogError(end.ToString());
+                }
+            }
+            else
+            {
+                throw new UnreadyAssociationException();
+            }
+            return sout;
+        }
+
+        public bool canSend()
+        {
+            bool ok;
+            switch (state)
+            {
+                case State.ESTABLISHED:
+                case State.SHUTDOWNPENDING:
+                case State.SHUTDOWNRECEIVED:
+                    ok = true;
+                    break;
+                default:
+                    ok = false;
+                    break;
+            }
+            return ok;
+        }
+
+        protected void unexpectedClose(Exception end)
+        {
+            close();
+        }
+
+        public void close()
+        {
+            lock (myLock)
+            {
+                if (state == State.CLOSED && _rcv == null)
+                {
+                    return;
+                }
+                _rcv = null;
+                _send = null;
+                _isDone = true;
+                _transp?.Close();
+                awakeWriteLoop();
+                closeAllTimers();
+                _al.onDisAssociated(this);
+                state = State.CLOSED;
+            }
+        }
+
+        void closeAllTimers()
+        {
+            // Close all retransmission & ack timers
+            t1Init.close();
+            t1Cookie.close();
+            t3RTX.close();
+            tReconfig.close();
+            _ackTimer.close();
+        }
+
+        abstract internal void sendAndBlock(SCTPMessage m);
+
+        abstract internal SCTPMessage makeMessage(byte[] bytes, BlockingSCTPStream aThis);
+
+        abstract internal SCTPMessage makeMessage(string s, BlockingSCTPStream aThis);
+
+        protected void handleSack(SackChunk d)
+        {
+            logger.LogTrace($"{name} SACK: cumTSN={d.cumulativeTSNAck} _rwnd={d.advertisedReceiverWindowCredit}");
+            var state = this.state;
+            if (state != State.ESTABLISHED)
+            {
+                return;
+            }
+            stats.incSACKs();
+
+            if (Utils.sna32GT(cumulativeTSNAckPoint, d.cumulativeTSNAck))
+            {
+                // RFC 4960 sec 6.2.1.  Processing a Received SACK
+                // D)
+                //   i) If Cumulative TSN Ack is less than the Cumulative TSN Ack
+                //      Point, then drop the SACK.  Since Cumulative TSN Ack is
+                //      monotonically increasing, a SACK whose Cumulative TSN Ack is
+                //      less than the Cumulative TSN Ack Point indicates an out-of-
+                //      order SACK.
+
+                logger.LogDebug($"{name} SACK Cumulative ACK {d.cumulativeTSNAck} is older than ACK point {cumulativeTSNAckPoint}");
+                return;
+            }
+
+            var bytesAckedPerStream = processSelectiveAck(d, out var htna);
+
+            uint totalBytesAcked = 0;
+            foreach (var nBytesAcked in bytesAckedPerStream)
+            {
+                totalBytesAcked += nBytesAcked.Value;
+            }
+            var cumTSNAckPointAdvanced = false;
+
+            if (Utils.sna32LT(cumulativeTSNAckPoint, d.cumulativeTSNAck))
+            {
+                logger.LogTrace($"{name} SACK: cumTSN advanced: {cumulativeTSNAckPoint} -> {d.cumulativeTSNAck}");
+
+                cumulativeTSNAckPoint = d.cumulativeTSNAck;
+
+                cumTSNAckPointAdvanced = true;
+
+                onCumulativeTSNAckPointAdvanced(totalBytesAcked);
+            }
+
+            foreach (var item in bytesAckedPerStream)
+            {
+                var si = item.Key;
+                var nBytesAcked = item.Value;
+                if (streams.TryGetValue(si, out var s))
+                {
+                    s.onBufferReleased(nBytesAcked);
+                }
+            }
+
+            // New rwnd value
+            // RFC 4960 sec 6.2.1.  Processing a Received SACK
+            // D)
+            //   ii) Set rwnd equal to the newly received a_rwnd minus the number
+            //       of bytes still outstanding after processing the Cumulative
+            //       TSN Ack and the Gap Ack Blocks.
+
+            // bytes acked were already subtracted by markAsAcked() method
+            var bytesOutstanding = inflightQueue.getNumBytes();
+            if (bytesOutstanding >= d.advertisedReceiverWindowCredit)
+            {
+                rwnd = 0;
+            }
+            else
+            {
+                rwnd = (uint)d.advertisedReceiverWindowCredit - bytesOutstanding;
+            }
+
+            processFastRetransmission(d.cumulativeTSNAck, htna, cumTSNAckPointAdvanced);
+
+            if (useForwardTSN)
+            {
+                // RFC 3758 Sec 3.5 C1
+                if (Utils.sna32LT(advancedPeerTSNAckPoint, cumulativeTSNAckPoint))
+                {
+                    advancedPeerTSNAckPoint = cumulativeTSNAckPoint;
+                }
+
+                // RFC 3758 Sec 3.5 C2
+                for (var i = advancedPeerTSNAckPoint + 1; ; i++)
+                {
+                    if (!inflightQueue.get(i, out var c))
+                    {
+                        break;
+                    }
+
+                    if (!c.abandoned())
+                    {
+                        break;
+                    }
+                    advancedPeerTSNAckPoint = i;
+                }
+
+                // RFC 3758 Sec 3.5 C3
+                if (Utils.sna32GT(advancedPeerTSNAckPoint, cumulativeTSNAckPoint))
+                {
+                    willSendForwardTSN = true;
+                }
+
+                awakeWriteLoop();
+            }
+
+            if (inflightQueue.size() > 0)
+            {
+                // Start timer. (noop if already started)
+                logger.LogTrace($"{name} T3-rtx timer start (pt3)");
+
+                t3RTX.start(rtoMgr.getRTO());
+            }
+
+            if (cumTSNAckPointAdvanced)
+            {
+                awakeWriteLoop();
+            }
+        }
+
+        void processFastRetransmission(uint cumTSNAckPoint, uint htna, bool cumTSNAckPointAdvanced)
+        {
+            // HTNA algorithm - RFC 4960 Sec 7.2.4
+            // Increment missIndicator of each chunks that the SACK reported missing
+            // when either of the following is met:
+            // a)  Not in fast-recovery
+            //     miss indications are incremented only for missing TSNs prior to the
+            //     highest TSN newly acknowledged in the SACK.
+            // b)  In fast-recovery AND the Cumulative TSN Ack Point advanced
+            //     the miss indications are incremented for all TSNs reported missing
+            //     in the SACK.
+            if (!inFastRecovery || (inFastRecovery && cumTSNAckPointAdvanced))
+            {
+                uint maxTSN;
+                if (!inFastRecovery)
+                {
+                    // a) increment only for missing TSNs prior to the HTNA
+                    maxTSN = htna;
+                }
+                else
+                {
+                    // b) increment for all TSNs reported missing
+                    maxTSN = cumTSNAckPoint + (uint)inflightQueue.size() + 1;
+                }
+
+                for (uint tsn = cumTSNAckPoint + 1; Utils.sna32LT(tsn, maxTSN); tsn++)
+                {
+                    if (!inflightQueue.get(tsn, out var c))
+                    {
+                        throw new Exception("errTSNRequestNotExist " + tsn);
+                    }
+                    if (!c.acked && !c.abandoned() && c.missIndicator < 3)
+                    {
+                        c.missIndicator++;
+                        if (c.missIndicator == 3)
+                        {
+                            if (!inFastRecovery)
+                            {
+                                // 2)  If not in Fast Recovery, adjust the ssthresh and cwnd of the
+                                //     destination address(es) to which the missing DATA chunks were
+                                //     last sent, according to the formula described in Section 7.2.3.
+                                inFastRecovery = true;
+
+                                fastRecoverExitPoint = htna;
+
+                                ssthresh = max32(cwnd / 2, 4 * mtu);
+
+                                cwnd = ssthresh;
+                                partialBytesAcked = 0;
+                                willRetransmitFast = true;
+
+                                logger.LogTrace($"{name} updated cwnd={cwnd} ssthresh={ssthresh} inflight={inflightQueue.getNumBytes()}(FR)");
+                            }
+                        }
+                    }
+                }
+            }
+
+            if (inFastRecovery && cumTSNAckPointAdvanced)
+            {
+                willRetransmitFast = true;
+            }
+        }
+
+        // The caller should hold the lock.
+        void onCumulativeTSNAckPointAdvanced(uint totalBytesAcked)
+        {
+            // RFC 4096, sec 6.3.2.  Retransmission Timer Rules
+            //   R2)  Whenever all outstanding data sent to an address have been
+            //        acknowledged, turn off the T3-rtx timer of that address.
+            if (inflightQueue.size() == 0)
+            {
+                logger.LogTrace($"{name} SACK: no more packet in-flight (pending={pendingQueue.size()})");
+                t3RTX.stop();
+            }
+            else
+            {
+                logger.LogTrace($"{name} T3-rtx timer start (pt2)");
+                t3RTX.start(rtoMgr.getRTO());
+            }
+
+            // Update congestion control parameters
+            if (cwnd <= ssthresh)
+            {
+                // RFC 4096, sec 7.2.1.  Slow-Start
+                //   o  When cwnd is less than or equal to ssthresh, an SCTP endpoint MUST
+                //		use the slow-start algorithm to increase cwnd only if the current
+                //      congestion window is being fully utilized, an incoming SACK
+                //      advances the Cumulative TSN Ack Point, and the data sender is not
+                //      in Fast Recovery.  Only when these three conditions are met can
+                //      the cwnd be increased; otherwise, the cwnd MUST not be increased.
+                //		If these conditions are met, then cwnd MUST be increased by, at
+                //      most, the lesser of 1) the total size of the previously
+                //      outstanding DATA chunk(s) acknowledged, and 2) the destination's
+                //      path MTU.
+                if (!inFastRecovery &&
+                    pendingQueue.size() > 0)
+                {
+                    cwnd += min32(totalBytesAcked, cwnd); // TCP way
+                    // a.cwnd += min32(uint32(totalBytesAcked), a.mtu) // SCTP way (slow)
+                    logger.LogTrace($"{name} updated cwnd={cwnd} ssthresh={ssthresh} acked={totalBytesAcked} (SS)");
+                }
+                else
+                {
+                    logger.LogTrace($"{name} cwnd did not grow: cwnd={cwnd} ssthresh={ssthresh} acked={totalBytesAcked} FR={inFastRecovery} pending={pendingQueue.size()}");
+                }
+            }
+            else
+            {
+                // RFC 4096, sec 7.2.2.  Congestion Avoidance
+                //   o  Whenever cwnd is greater than ssthresh, upon each SACK arrival
+                //      that advances the Cumulative TSN Ack Point, increase
+                //      partial_bytes_acked by the total number of bytes of all new chunks
+                //      acknowledged in that SACK including chunks acknowledged by the new
+                //      Cumulative TSN Ack and by Gap Ack Blocks.
+                partialBytesAcked += totalBytesAcked;
+
+                //   o  When partial_bytes_acked is equal to or greater than cwnd and
+                //      before the arrival of the SACK the sender had cwnd or more bytes
+                //      of data outstanding (i.e., before arrival of the SACK, flight size
+                //      was greater than or equal to cwnd), increase cwnd by MTU, and
+                //      reset partial_bytes_acked to (partial_bytes_acked - cwnd).
+                if (partialBytesAcked >= cwnd && pendingQueue.size() > 0)
+                {
+                    partialBytesAcked -= cwnd;
+                    cwnd += mtu;
+                    logger.LogTrace($"{name} updated cwnd={cwnd} ssthresh={ssthresh} acked={totalBytesAcked} (CA)");
+                }
+            }
+        }
+
+        private Dictionary<int, uint> processSelectiveAck(SackChunk d, out uint htna)
+        {
+            var bytesAckedPerStream = new Dictionary<int, uint>();
+            htna = 0;
+            // New ack point, so pop all ACKed packets from inflightQueue
+            // We add 1 because the "currentAckPoint" has already been popped from the inflight queue
+            // For the first SACK we take care of this by setting the ackpoint to cumAck - 1
+            if (inflightQueue.getOldestTSNReceived(out var oldTsn))
+            {
+                if (oldTsn - 1 > cumulativeTSNAckPoint)
+                {
+                    cumulativeTSNAckPoint = oldTsn - 1;
+                }
+            }
+            for (var i = cumulativeTSNAckPoint + 1; Utils.sna32LTE(i, d.cumulativeTSNAck); i++)
+            {
+                if (!inflightQueue.pop(i, out var c))
+                {
+                    return bytesAckedPerStream;
+                }
+
+                if (!c.acked)
+                {
+                    // RFC 4096 sec 6.3.2.  Retransmission Timer Rules
+                    //   R3)  Whenever a SACK is received that acknowledges the DATA chunk
+                    //        with the earliest outstanding TSN for that address, restart the
+                    //        T3-rtx timer for that address with its current RTO (if there is
+                    //        still outstanding data on that address).
+                    if (i == cumulativeTSNAckPoint + 1)
+                    {
+                        // T3 timer needs to be reset. Stop it for now.
+                        t3RTX.stop();
+                    }
+
+                    var nBytesAcked = c.getDataSize();
+
+                    if (bytesAckedPerStream.TryGetValue(c.getStreamId(), out var amount))
+                    {
+                        bytesAckedPerStream[c.getStreamId()] = amount + nBytesAcked;
+                    }
+                    else
+                    {
+                        bytesAckedPerStream.Add(c.getStreamId(), nBytesAcked);
+                    }
+
+                    // RFC 4960 sec 6.3.1.  RTO Calculation
+                    //   C4)  When data is in flight and when allowed by rule C5 below, a new
+                    //        RTT measurement MUST be made each round trip.  Furthermore, new
+                    //        RTT measurements SHOULD be made no more than once per round trip
+                    //        for a given destination transport address.
+                    //   C5)  Karn's algorithm: RTT measurements MUST NOT be made using
+                    //        packets that were retransmitted (and thus for which it is
+                    //        ambiguous whether the reply was for the first instance of the
+                    //        chunk or for a later instance)
+                    if (c.nSent == 1 && Utils.sna32GTE(c.tsn, minTSN2MeasureRTT))
+                    {
+                        minTSN2MeasureRTT = myNextTSN;
+
+                        var time = TimeExtension.CurrentTimeMillis();
+                        var rtt = time - c.since;
+
+                        var srtt = rtoMgr.setNewRTT(rtt);
+
+                        logger.LogTrace($"{name} SACK: measured-rtt={rtt} srtt={srtt} new-rto={rtoMgr.getRTO()}");
+
+                    }
+                }
+
+                if (inFastRecovery && c.tsn == fastRecoverExitPoint)
+                {
+                    logger.LogDebug($"{name} exit fast-recovery");
+
+                    inFastRecovery = false;
+                }
+
+                c.Head = null;
+                _freeBlocks.Enqueue(c);
+            }
+
+            htna = d.cumulativeTSNAck;
+
+            // Mark selectively acknowledged chunks as "acked"
+            foreach (var g in d.gapAckBlocks)
+            {
+                for (var i = g.start; i <= g.end; i++)
+                {
+                    var tsn = d.cumulativeTSNAck + i;
+                    if (!inflightQueue.get(tsn, out var c))
+                    {
+                        logger.LogDebug($"{name}errTSNRequestNotExist: {tsn}");
+                        return bytesAckedPerStream;// nil, 0, fmt.Errorf("%w: %v", errTSNRequestNotExist, tsn)
+                    }
+
+                    if (!c.acked)
+                    {
+                        var nBytesAcked = inflightQueue.markAsAcked(tsn);
+
+                        if (bytesAckedPerStream.TryGetValue(c.getStreamId(), out var amount))
+                        {
+                            bytesAckedPerStream[c.getStreamId()] = amount + nBytesAcked;
+                        }
+                        else
+                        {
+                            bytesAckedPerStream.Add(c.getStreamId(), nBytesAcked);
+                        }
+
+                        logger.LogTrace($"{name} tsn={c.tsn} has been sacked");
+
+                        if (c.nSent == 1)
+                        {
+                            minTSN2MeasureRTT = myNextTSN;
+
+                            var time = TimeExtension.CurrentTimeMillis();
+                            var rtt = time - c.since;
+                            var srtt = rtoMgr.setNewRTT(rtt);
+
+                            logger.LogTrace($"{name} SACK: measured-rtt={rtt} srtt={srtt} new-rto={rtoMgr.getRTO()}");
+                        }
+
+                        if (Utils.sna32LT(htna, tsn))
+                        {
+                            htna = tsn;
+                        }
+                    }
+                }
+            }
+            return bytesAckedPerStream;
+        }
+
+        public void onRetransmissionTimeout(int id, uint nRtos)
+        {
+            try
+            {
+                this.RWMutex.WaitOne();
+
+                if (id == (int)TimerType.T1Init)
+                {
+                    sendInit();
+                    return;
+                }
+
+                if (id == (int)TimerType.T1Cookie)
+                {
+                    sendCookieEcho();
+                    return;
+                }
+
+                if (id == (int)TimerType.T3RTX)
+                {
+                    stats.incT3Timeouts();
+
+                    // RFC 4960 sec 6.3.3
+                    //  E1)  For the destination address for which the timer expires, adjust
+                    //       its ssthresh with rules defined in Section 7.2.3 and set the
+                    //       cwnd <- MTU.
+                    // RFC 4960 sec 7.2.3
+                    //   When the T3-rtx timer expires on an address, SCTP should perform slow
+                    //   start by:
+                    //      ssthresh = max(cwnd/2, 4*MTU)
+                    //      cwnd = 1*MTU
+
+                    ssthresh = max32(cwnd / 2, 4 * mtu);
+                    cwnd = mtu;
+                    logger.LogTrace($"{name} updated cwnd={cwnd} ssthresh={ssthresh} inflight={inflightQueue.getNumBytes()}(RTO)");
+
+                    // RFC 3758 sec 3.5
+                    //  A5) Any time the T3-rtx timer expires, on any destination, the sender
+                    //  SHOULD try to advance the "Advanced.Peer.Ack.Point" by following
+                    //  the procedures outlined in C2 - C5.
+                    if (useForwardTSN)
+                    {
+                        // RFC 3758 Sec 3.5 C2
+                        for (var i = advancedPeerTSNAckPoint + 1; ; i++)
+                        {
+                            if (!inflightQueue.get(i, out var c))
+                            {
+                                break;
+                            }
+                            if (!c.abandoned())
+                            {
+                                break;
+                            }
+                            advancedPeerTSNAckPoint = i;
+                        }
+
+                        // RFC 3758 Sec 3.5 C3
+                        if (Utils.sna32GT(advancedPeerTSNAckPoint, cumulativeTSNAckPoint))
+                        {
+                            willSendForwardTSN = true;
+                        }
+                    }
+
+                    //a.log.Debugf("[%s] T3-rtx timed out: nRtos=%d cwnd=%d ssthresh=%d", a.name, nRtos, a.cwnd, a.ssthresh)
+
+                    /*
+                        a.log.Debugf("   - advancedPeerTSNAckPoint=%d", a.advancedPeerTSNAckPoint)
+                        a.log.Debugf("   - cumulativeTSNAckPoint=%d", a.cumulativeTSNAckPoint)
+                        a.inflightQueue.updateSortedKeys()
+                        for i, tsn := range a.inflightQueue.sorted {
+                            if c, ok := a.inflightQueue.get(tsn); ok {
+                                a.log.Debugf("   - [%d] tsn=%d acked=%v abandoned=%v (%v,%v) len=%d",
+                                    i, c.tsn, c.acked, c.abandoned(), c.beginningFragment, c.endingFragment, len(c.userData))
+                            }
+                        }
+                    */
+
+                    inflightQueue.markAllToRetrasmit();
+                    awakeWriteLoop();
+
+                    return;
+                }
+
+                if (id == (int)TimerType.Reconfig)
+                {
+                    willRetransmitReconfig = true;
+                    awakeWriteLoop();
+                }
+            }
+            finally
+            {
+                RWMutex.ReleaseMutex();
+            }
+        }
+
+        public void onRetransmissionFailure(int id)
+        {
+            try
+            {
+                RWMutex.WaitOne();
+
+                if (id == (int)TimerType.T1Init)
+                {
+                    logger.LogError($"{name} retransmission failure: T1-init");
+                    //a.handshakeCompletedCh <- errHandshakeInitAck;
+
+                    return;
+                }
+
+                if (id == (int)TimerType.T1Cookie)
+                {
+                    logger.LogError($"{name} retransmission failure: T1-cookie");
+                    //a.handshakeCompletedCh <- errHandshakeCookieEcho
+
+                    return;
+                }
+
+                if (id == (int)TimerType.T3RTX)
+                {
+                    // T3-rtx timer will not fail by design
+                    // Justifications:
+                    //  * ICE would fail if the connectivity is lost
+                    //  * WebRTC spec is not clear how this incident should be reported to ULP
+                    logger.LogError($"{name} retransmission failure: T3-rtx (DATA)");
+
+                    return;
+                }
+            }
+            finally
+            {
+                RWMutex.ReleaseMutex();
+            }
+        }
+
+        public void onAckTimeout()
+        {
+            lock (myLock)
+            {
+                if (_isDone)
+                {
+                    return;
+                }
+                logger.LogTrace($"{name} ack timed out (ackState: {ackState})");
+                stats.incAckTimeouts();
+                ackState = AcknowlegeState.Immediate;
+                awakeWriteLoop();
+            }
+        }
     }
-}
+}