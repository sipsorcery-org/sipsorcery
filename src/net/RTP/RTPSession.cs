﻿//-----------------------------------------------------------------------------
// Filename: RTPSession.cs
//
// Description: Represents an RTP session constituted of a single media stream. The session
// does not control the sockets as they may be shared by multiple sessions.
//
// Author(s):
// Aaron Clauson (aaron@sipsorcery.com)
//
// History:
// 25 Aug 2019	Aaron Clauson	    Created, Montreux, Switzerland.
// 12 Nov 2019  Aaron Clauson       Added send event method.
// 07 Dec 2019  Aaron Clauson       Big refactor. Brought in a lot of functions previously
//                                  in the RTPChannel class.
// 26 Jul 2021  Kurt Kießling       Added secure media negotiation.
// 05 Apr 2022  Christophe Irles    Simplify file using MediaSteam, AudioStream and Video Stream
//
// License: 
// BSD 3-Clause "New" or "Revised" License, see included LICENSE.md file.
//-----------------------------------------------------------------------------

using System;
using System.Collections.Generic;
using System.Linq;
using System.Net;
using System.Net.Sockets;
using System.Threading;
using System.Threading.Tasks;
using Microsoft.Extensions.Logging;
using SIPSorcery.net.RTP;
using SIPSorcery.SIP.App;
using SIPSorcery.Sys;
using SIPSorceryMedia.Abstractions;

namespace SIPSorcery.Net
{
    public delegate int ProtectRtpPacket(byte[] payload, int length, out int outputBufferLength);

    public enum SetDescriptionResultEnum
    {
        /// <summary>
        /// At least one media stream with a compatible format was available.
        /// </summary>
        OK,

        /// <summary>
        /// Both parties had audio but no compatible format was available.
        /// </summary>
        AudioIncompatible,

        /// <summary>
        /// Both parties had video but no compatible format was available.
        /// </summary>
        VideoIncompatible,

        /// <summary>
        /// No media tracks are available on the local session.
        /// </summary>
        NoLocalMedia,

        /// <summary>
        /// The remote description did not contain any media announcements.
        /// </summary>
        NoRemoteMedia,

        /// <summary>
        /// Indicates there was no media type match. For example only have audio locally
        /// but video remote or vice-versa.
        /// </summary>
        NoMatchingMediaType,

        /// <summary>
        /// An unknown error.
        /// </summary>
        Error,

        /// <summary>
        /// A required DTLS fingerprint was missing from the session description.
        /// </summary>
        DtlsFingerprintMissing,

        /// <summary>
        /// The DTLS fingerprint was present but the format was not recognised.
        /// </summary>
        DtlsFingerprintInvalid,

        /// <summary>
        /// The DTLS fingerprint was provided with an unsupported digest. It won't
        /// be possible to check that the certificate supplied during the DTLS handshake
        /// matched the fingerprint.
        /// </summary>
        DtlsFingerprintDigestNotSupported,

        /// <summary>
        /// An unsupported data channel transport was requested (at the time of writing only
        /// SCTP over DTLS is supported, no TCP option).
        /// </summary>
        DataChannelTransportNotSupported,

        /// <summary>
        /// An SDP offer was received when the local agent had already entered have local offer state.
        /// </summary>
        WrongSdpTypeOfferAfterOffer,

        /// <summary>
        /// Crypto attributes invalid or not compatible.
        /// </summary>
        CryptoNegotiationFailed,
    }

    /// <summary>
    /// The RTPSession class is the primary point for interacting with the Real-Time
    /// Protocol. It manages all the resources required for setting up and then sending
    /// and receiving RTP packets. This class IS designed to be inherited by child 
    /// classes and for child classes to add audio and video processing logic.
    /// </summary>
    /// <remarks>
    /// The setting up of an RTP stream involved the exchange of Session Descriptions 
    /// (SDP) with the remote party. This class has adopted the mechanism used by WebRTC.
    /// The steps are:
    /// 1. If acting as the initiator:
    ///   a. Create offer,
    ///   b. Send offer to remote party and get their answer (external to this class, requires signalling),
    ///   c. Set remote description,
    ///   d. Optionally perform any additional set up, such as negotiating SRTP keying material,
    ///   e. Call Start to commence RTCP reporting.
    /// 2. If acting as the recipient:
    ///   a. Receive offer,
    ///   b. Set remote description. This step MUST be done before an SDP answer can be generated.
    ///      This step can also result in an error condition if the codecs/formats offered aren't supported,
    ///   c. Create answer,
    ///   d. Send answer to remote party (external to this class, requires signalling),
    ///   e. Optionally perform any additional set up, such as negotiating SRTP keying material,
    ///   f. Call Start to commence RTCP reporting.
    /// </remarks>
    public class RTPSession : IMediaSession, IDisposable
    {
        internal const int RTP_MAX_PAYLOAD = 1400;

        /// <summary>
        /// From libsrtp: SRTP_MAX_TRAILER_LEN is the maximum length of the SRTP trailer
        /// (authentication tag and MKI) supported by libSRTP.This value is
        /// the maximum number of octets that will be added to an RTP packet by
        /// srtp_protect().
        /// 
        /// srtp_protect():
        /// @warning This function assumes that it can write SRTP_MAX_TRAILER_LEN
        /// into the location in memory immediately following the RTP packet.
        /// Callers MUST ensure that this much writeable memory is available in
        /// the buffer that holds the RTP packet.
        /// 
        /// srtp_protect_rtcp():
        /// @warning This function assumes that it can write SRTP_MAX_TRAILER_LEN+4
        /// to the location in memory immediately following the RTCP packet.
        /// Callers MUST ensure that this much writeable memory is available in
        /// the buffer that holds the RTCP packet.
        /// </summary>
        public const int SRTP_MAX_PREFIX_LENGTH = 148;
        internal const int DEFAULT_AUDIO_CLOCK_RATE = 8000;
        public const int RTP_EVENT_DEFAULT_SAMPLE_PERIOD_MS = 50; // Default sample period for an RTP event as specified by RFC2833.
        public const SDPMediaTypesEnum DEFAULT_MEDIA_TYPE = SDPMediaTypesEnum.audio; // If we can't match an RTP payload ID assume it's audio.
        public const int DEFAULT_DTMF_EVENT_PAYLOAD_ID = 101;
        public const string RTP_MEDIA_PROFILE = "RTP/AVP";
        public const string RTP_SECUREMEDIA_PROFILE = "RTP/SAVP";
        private const int SDP_SESSIONID_LENGTH = 10;             // The length of the pseudo-random string to use for the session ID.
        public const int DTMF_EVENT_DURATION = 1200;            // Default duration for a DTMF event.
        public const int DTMF_EVENT_PAYLOAD_ID = 101;

        /// <summary>
        /// When there are no RTP packets being sent for an audio or video stream webrtc.lib
        /// still sends RTCP Receiver Reports with this hard coded SSRC. No doubt it's defined
        /// in an RFC somewhere but I wasn't able to find it from a quick search.
        /// </summary>
        public const uint RTCP_RR_NOSTREAM_SSRC = 4195875351U;
            
        private static ILogger logger = Log.Logger;

        protected RtpSessionConfig rtpSessionConfig;

        private string m_sdpSessionID = null;           // Need to maintain the same SDP session ID for all offers and answers.
        private int m_sdpAnnouncementVersion = 0;       // The SDP version needs to increase whenever the local SDP is modified (see https://tools.ietf.org/html/rfc6337#section-5.2.5).
        internal int m_rtpChannelsCount = 0;            // Need to know the number of RTP Channels

        protected RTPChannel MultiplexRtpChannel = null;

        /// <summary>
        /// Track if current remote description is invalid (used in Renegotiation logic)
        /// </summary>
        public virtual bool RequireRenegotiation { get; protected internal set; }

        /// <summary>
        /// The Audio Stream for this session
        /// </summary>
        public AudioStream AudioStream { get; set; }

        /// <summary>
        /// The Video Stream for this session
        /// </summary>
        public VideoStream VideoStream { get; set; }

        /// <summary>
        /// The SDP offered by the remote call party for this session.
        /// </summary>
        public SDP RemoteDescription { get; protected set; }

        /// <summary>
        /// If this session is using a secure context this flag MUST be set to indicate
        /// the security delegate (SrtpProtect, SrtpUnprotect etc) have been set.
        /// </summary>
        public bool IsSecureContextReady()
        {
            if (HasAudio && !AudioStream.IsSecurityContextReady())
            {
                return false;
            }

            if (HasVideo && !VideoStream.IsSecurityContextReady())
            {
                return false;
            }

            return true;
        }

        /// <summary>
        /// If this session is using a secure context this list MAY contain custom
        /// Crypto Suites
        /// </summary>
        public List<SDPSecurityDescription.CryptoSuites> SrtpCryptoSuites { get; set; }

        /// <summary>
<<<<<<< HEAD
=======
        /// The remote RTP end point this session is sending audio to.
        /// </summary>
        public IPEndPoint AudioDestinationEndPoint { get; protected set; }

        /// <summary>
        /// The remote RTP control end point this session is sending to RTCP reports 
        /// for the audio stream to.
        /// </summary>
        public IPEndPoint AudioControlDestinationEndPoint { get; private set; }

        /// <summary>
        /// The remote RTP end point this session is sending video to.
        /// </summary>
        public IPEndPoint VideoDestinationEndPoint { get; private set; }

        /// <summary>
        /// The remote RTP control end point this session is sending to RTCP reports 
        /// for the video stream to.
        /// </summary>
        public IPEndPoint VideoControlDestinationEndPoint { get; private set; }

        /// <summary>
        /// In order to detect RTP events from the remote party this property needs to 
        /// be set to the payload ID they are using.
        /// </summary>
        public int RemoteRtpEventPayloadID { get; set; } = DEFAULT_DTMF_EVENT_PAYLOAD_ID;

        /// <summary>
        /// Indicates the maximum frame size that can be reconstructed from RTP packets during the depacketisation
        /// process.
        /// </summary>
        public int MaxReconstructedVideoFrameSize { get; set; } = 1048576;

        /// <summary>
>>>>>>> 08499b60
        /// Indicates whether the session has been closed. Once a session is closed it cannot
        /// be restarted.
        /// </summary>
        public bool IsClosed { get; private set; }

        /// <summary>
        /// Indicates whether the session has been started. Starting a session tells the RTP 
        /// socket to start receiving,
        /// </summary>
        public bool IsStarted { get; private set; }

        /// <summary>
        /// Indicates whether this session is using audio.
        /// </summary>
        public bool HasAudio
        {
            get
            {
                return AudioStream?.HasAudio == true;
            }
        }

        /// <summary>
        /// Indicates whether this session is using video.
        /// </summary>
        public bool HasVideo
        {
            get
            {
                return VideoStream?.HasVideo == true;
            }
        }

        /// <summary>
        /// If set to true RTP will be accepted from ANY remote end point. If false
        /// certain rules are used to determine whether RTP should be accepted for 
        /// a particular audio or video stream. It is recommended to leave the
        /// value to false unless a specific need exists.
        /// </summary>
        public bool AcceptRtpFromAny 
        { 
            get
            {
                return AudioStream.AcceptRtpFromAny;
            }

            set
            {
                AudioStream.AcceptRtpFromAny = value;
                VideoStream.AcceptRtpFromAny = value;
            }
        }

        /// <summary>
        /// Set if the session has been bound to a specific IP address.
        /// Normally not required but some esoteric call or network set ups may need.
        /// </summary>
        public IPAddress RtpBindAddress => rtpSessionConfig.BindAddress;

        /// <summary>
        /// Gets fired when the remote SDP is received and the set of common audio formats is set.
        /// </summary>
        public event Action<List<AudioFormat>> OnAudioFormatsNegotiated;

        /// <summary>
        /// Gets fired when the remote SDP is received and the set of common video formats is set.
        /// </summary>
        public event Action<List<VideoFormat>> OnVideoFormatsNegotiated;

        /// <summary>
        /// Gets fired when a full video frame is reconstructed from one or more RTP packets
        /// received from the remote party.
        /// </summary>
        /// <remarks>
        ///  - Received from end point,
        ///  - The frame timestamp,
        ///  - The encoded video frame payload.
        ///  - The video format of the encoded frame.
        /// </remarks>
        public event Action<IPEndPoint, uint, byte[], VideoFormat> OnVideoFrameReceived;

        /// <summary>
        /// Gets fired when an RTP packet is received from a remote party.
        /// Parameters are:
        ///  - Remote endpoint packet was received from,
        ///  - The media type the packet contains, will be audio or video,
        ///  - The full RTP packet.
        /// </summary>
        public event Action<IPEndPoint, SDPMediaTypesEnum, RTPPacket> OnRtpPacketReceived;

        /// <summary>
        /// Gets fired when an RTP event is detected on the remote call party's RTP stream.
        /// </summary>
        public event Action<IPEndPoint, RTPEvent, RTPHeader> OnRtpEvent;

        /// <summary>
        /// Gets fired when the RTP session and underlying channel are closed.
        /// </summary>
        public event Action<string> OnRtpClosed;

        /// <summary>
        /// Gets fired when an RTCP BYE packet is received from the remote party.
        /// The string parameter contains the BYE reason. Normally a BYE
        /// report means the RTP session is finished. But... cases have been observed where
        /// an RTCP BYE is received when a remote party is put on hold and then the session
        /// resumes when take off hold. It's up to the application to decide what action to
        /// take when n RTCP BYE is received.
        /// </summary>
        public event Action<string> OnRtcpBye;

        /// <summary>
        /// Fires when the connection for a media type is classified as timed out due to not
        /// receiving any RTP or RTCP packets within the given period.
        /// </summary>
        public event Action<SDPMediaTypesEnum> OnTimeout;

        /// <summary>
        /// Gets fired when an RTCP report is received. This event is for diagnostics only.
        /// </summary>
        public event Action<IPEndPoint, SDPMediaTypesEnum, RTCPCompoundPacket> OnReceiveReport;

        /// <summary>
        /// Gets fired when an RTCP report is sent. This event is for diagnostics only.
        /// </summary>
        public event Action<SDPMediaTypesEnum, RTCPCompoundPacket> OnSendReport;

        /// <summary>
        /// Gets fired when the start method is called on the session. This is the point
        /// audio and video sources should commence generating samples.
        /// </summary>
        public event Action OnStarted;

        /// <summary>
        /// Gets fired when the session is closed. This is the point audio and video
        /// source should stop generating samples.
        /// </summary>
        public event Action OnClosed;

        /// <summary>
        /// Creates a new RTP session. The synchronisation source and sequence number are initialised to
        /// pseudo random values.
        /// </summary>
        /// <param name="isRtcpMultiplexed">If true RTCP reports will be multiplexed with RTP on a single channel.
        /// If false (standard mode) then a separate socket is used to send and receive RTCP reports.</param>
        /// <param name="isSecure">If true indicated this session is using SRTP to encrypt and authorise
        /// RTP and RTCP packets. No communications or reporting will commence until the 
        /// is explicitly set as complete.</param>
        /// <param name="isMediaMultiplexed">If true only a single RTP socket will be used for both audio
        /// and video (standard case for WebRTC). If false two separate RTP sockets will be used for
        /// audio and video (standard case for VoIP).</param>
        /// <param name="bindAddress">Optional. If specified this address will be used as the bind address for any RTP
        /// and control sockets created. Generally this address does not need to be set. The default behaviour
        /// is to bind to [::] or 0.0.0.0,d depending on system support, which minimises network routing
        /// causing connection issues.</param>
        /// <param name="bindPort">Optional. If specified a single attempt will be made to bind the RTP socket
        /// on this port. It's recommended to leave this parameter as the default of 0 to let the Operating
        /// System select the port number.</param>
        public RTPSession(bool isMediaMultiplexed, bool isRtcpMultiplexed, bool isSecure, IPAddress bindAddress = null, int bindPort = 0, PortRange portRange = null)
            : this(new RtpSessionConfig
            {
                IsMediaMultiplexed = isMediaMultiplexed,
                IsRtcpMultiplexed = isRtcpMultiplexed,
                RtpSecureMediaOption = isSecure ? RtpSecureMediaOptionEnum.DtlsSrtp : RtpSecureMediaOptionEnum.None,
                BindAddress = bindAddress,
                BindPort = bindPort,
                RtpPortRange = portRange
            })
        {
        }

        /// <summary>
        /// Creates a new RTP session. The synchronisation source and sequence number are initialised to
        /// pseudo random values.
        /// </summary>
        /// <param name="config">Contains required settings.</param>
        public RTPSession(RtpSessionConfig config)
        {
            rtpSessionConfig = config;
            m_sdpSessionID = Crypto.GetRandomInt(SDP_SESSIONID_LENGTH).ToString();

            if (rtpSessionConfig.UseSdpCryptoNegotiation)
            {
                SrtpCryptoSuites = new List<SDPSecurityDescription.CryptoSuites>();
                SrtpCryptoSuites.Add(SDPSecurityDescription.CryptoSuites.AES_CM_128_HMAC_SHA1_80);
                SrtpCryptoSuites.Add(SDPSecurityDescription.CryptoSuites.AES_CM_128_HMAC_SHA1_32);
            }

            AudioStream = new AudioStream(config);
            VideoStream = new VideoStream(config);
        }

        private void CreateRtcpSession(MediaStream mediaStream)
        {
            if (mediaStream.CreateRtcpSession())
            {
                mediaStream.OnTimeout += RaiseOnTimeOut;
                mediaStream.OnSendReport += RaiseOnSendReport;
                mediaStream.OnRtpEvent += RaisedOnRtpEvent;
                mediaStream.OnRtpPacketReceived += RaisedOnRtpPacketReceived;
                mediaStream.OnReceiveReport += RaisedOnOnReceiveReport;
                
                if(mediaStream.MediaType == SDPMediaTypesEnum.audio)
                {
                    var audioStream = mediaStream as AudioStream;
                    if (audioStream != null)
                    {
                        audioStream.OnAudioFormatsNegotiated += RaisedOnAudioFormatsNegotiated;
                    }
                }
                else
                {
                    var videoStream = mediaStream as VideoStream;
                    if (videoStream != null)
                    {
                        videoStream.OnVideoFormatsNegotiated += RaisedOnVideoFormatsNegotiated;
                        videoStream.OnVideoFrameReceived += RaisedOnOnVideoFrameReceived;
                    }
                }
            }
        }

        private void CloseRtcpSession(MediaStream mediaStream, string reason)
        {
            if (mediaStream.RtcpSession != null)
            {
                mediaStream.OnTimeout -= RaiseOnTimeOut;
                mediaStream.OnSendReport -= RaiseOnSendReport;
                mediaStream.OnRtpEvent -= RaisedOnRtpEvent;
                mediaStream.OnRtpPacketReceived -= RaisedOnRtpPacketReceived;
                mediaStream.OnReceiveReport -= RaisedOnOnReceiveReport;

                if (mediaStream.MediaType == SDPMediaTypesEnum.audio)
                {
                    var audioStream = mediaStream as AudioStream;
                    if (audioStream != null)
                    {
                        audioStream.OnAudioFormatsNegotiated -= RaisedOnAudioFormatsNegotiated;
                    }
                }
                else
                {
                    var videoStream = mediaStream as VideoStream;
                    if (videoStream != null)
                    {
                        videoStream.OnVideoFormatsNegotiated -= RaisedOnVideoFormatsNegotiated;
                        videoStream.OnVideoFrameReceived -= RaisedOnOnVideoFrameReceived;
                    }
                }

                mediaStream.RtcpSession.Close(reason);
                mediaStream.RtcpSession = null;
            }
        }

        private void RaiseOnTimeOut(SDPMediaTypesEnum media)
        {
            OnTimeout?.Invoke(media);
        }

        private void RaiseOnSendReport(SDPMediaTypesEnum media, RTCPCompoundPacket report)
        {
            OnSendReport?.Invoke(media, report);
        }

        private void RaisedOnRtpEvent(IPEndPoint ipEndPoint, RTPEvent rtpEvent, RTPHeader rtpHeader)
        {
            OnRtpEvent?.Invoke(ipEndPoint, rtpEvent, rtpHeader);
        }

        private void RaisedOnRtpPacketReceived(IPEndPoint ipEndPoint, SDPMediaTypesEnum media, RTPPacket rtpPacket)
        {
            OnRtpPacketReceived?.Invoke(ipEndPoint, media, rtpPacket);
        }

        private void RaisedOnOnReceiveReport(IPEndPoint ipEndPoint, SDPMediaTypesEnum media, RTCPCompoundPacket report)
        {
            OnReceiveReport?.Invoke(ipEndPoint, media, report);
        }

        private void RaisedOnAudioFormatsNegotiated(List<AudioFormat> audioFormats)
        {
            OnAudioFormatsNegotiated?.Invoke(audioFormats);
        }

        private void RaisedOnVideoFormatsNegotiated(List<VideoFormat> videoFormats)
        {
            OnVideoFormatsNegotiated?.Invoke(videoFormats);
        }

        private void RaisedOnOnVideoFrameReceived(IPEndPoint ipEndPoint, uint timestamp, byte[] frame, VideoFormat videoFormat)
        {
            OnVideoFrameReceived?.Invoke(ipEndPoint, timestamp, frame, videoFormat);
        }

        private void SetSecureContextForMediaType(SDPMediaTypesEnum mediaType, ProtectRtpPacket protectRtp, ProtectRtpPacket unprotectRtp, ProtectRtpPacket protectRtcp, ProtectRtpPacket unprotectRtcp)
        {
            if (mediaType == SDPMediaTypesEnum.audio)
            {
                AudioStream.SetSecurityContext(protectRtp,
                    unprotectRtp,
                    protectRtcp,
                    unprotectRtcp);
            }
            else if (mediaType == SDPMediaTypesEnum.video)
            {
                VideoStream.SetSecurityContext(protectRtp,
                    unprotectRtp,
                    protectRtcp,
                    unprotectRtcp);
            }
        }

        private SrtpHandler GetOrCreateSrtpHandler(SDPMediaTypesEnum mediaType)
        {
            if (mediaType == SDPMediaTypesEnum.audio)
            {
                return AudioStream.GetOrCreateSrtpHandler();
            }
            else if (mediaType == SDPMediaTypesEnum.video)
            {
                return VideoStream.GetOrCreateSrtpHandler();
            }
            return null;
        }

        /// <summary>
        /// Generates the SDP for an offer that can be made to a remote user agent.
        /// </summary>
        /// <param name="connectionAddress">Optional. If specified this IP address
        /// will be used as the address advertised in the SDP offer. If not provided
        /// the kernel routing table will be used to determine the local IP address used
        /// for Internet access. Any and IPv6Any are special cases. If they are set the respective
        /// Internet facing IPv4 or IPv6 address will be used.</param>
        /// <returns>A task that when complete contains the SDP offer.</returns>
        public virtual SDP CreateOffer(IPAddress connectionAddress)
        {
            if (AudioStream.LocalTrack == null && VideoStream.LocalTrack == null)
            {
                logger.LogWarning("No local media tracks available for create offer.");
                return null;
            }
            else
            {
                List<MediaStreamTrack> localTracks = GetLocalTracks();

                //Revert to DefaultStreamStatus
                foreach (var localTrack in localTracks)
                {
                    if (localTrack != null && localTrack.StreamStatus == MediaStreamStatusEnum.Inactive)
                    {
                        localTrack.StreamStatus = localTrack.DefaultStreamStatus;
                    }
                }

                var offerSdp = GetSessionDescription(localTracks, connectionAddress);
                return offerSdp;
            }
        }

        /// <summary>
        /// Generates an SDP answer in response to an offer. The remote description MUST be set 
        /// prior to calling this method.
        /// </summary>
        /// <param name="connectionAddress">Optional. If set this address will be used as 
        /// the SDP Connection address. If not specified the Operating System routing table
        /// will be used to lookup the address used to connect to the SDP connection address
        /// from the remote offer. Any and IPv6Any are special cases. If they are set the respective
        /// Internet facing IPv4 or IPv6 address will be used.</param>
        /// <returns>A task that when complete contains the SDP answer.</returns>
        /// <remarks>As specified in https://tools.ietf.org/html/rfc3264#section-6.1.
        ///  "If the answerer has no media formats in common for a particular
        ///   offered stream, the answerer MUST reject that media stream by setting
        ///   the port to zero."
        /// </remarks>
        public virtual SDP CreateAnswer(IPAddress connectionAddress)
        {
            if (RemoteDescription == null)
            {
                throw new ApplicationException("The remote description is not set, cannot create SDP answer.");
            }
            else
            {
                var offer = RemoteDescription;

                List<MediaStreamTrack> tracks = new List<MediaStreamTrack>();

                // The order of the announcements in the answer must match the order in the offer.
                foreach (var announcement in offer.Media)
                {
                    // Adjust the local audio tracks to only include compatible capabilities.
                    if (announcement.Media == SDPMediaTypesEnum.audio)
                    {
                        if (AudioStream.LocalTrack != null)
                        {
                            tracks.Add(AudioStream.LocalTrack);
                        }
                    }
                    else if (announcement.Media == SDPMediaTypesEnum.video)
                    {
                        if (VideoStream.LocalTrack != null)
                        {
                            tracks.Add(VideoStream.LocalTrack);
                        }
                    }
                }

                if (connectionAddress == null)
                {
                    // No specific connection address supplied. Lookup the local address to connect to the offer address.
                    var offerConnectionAddress = (offer.Connection?.ConnectionAddress != null) ? IPAddress.Parse(offer.Connection.ConnectionAddress) : null;

                    if (offerConnectionAddress == null || offerConnectionAddress == IPAddress.Any || offerConnectionAddress == IPAddress.IPv6Any)
                    {
                        connectionAddress = NetServices.InternetDefaultAddress;
                    }
                    else
                    {
                        connectionAddress = NetServices.GetLocalAddressForRemote(offerConnectionAddress);
                    }
                }

                var answerSdp = GetSessionDescription(tracks, connectionAddress);

                return answerSdp;
            }
        }

        /// <summary>
        /// Sets the remote SDP description for this session.
        /// </summary>
        /// <param name="sdpType">Whether the remote SDP is an offer or answer.</param>
        /// <param name="sessionDescription">The SDP that will be set as the remote description.</param>
        /// <returns>If successful an OK enum result. If not an enum result indicating the failure cause.</returns>
        public virtual SetDescriptionResultEnum SetRemoteDescription(SdpType sdpType, SDP sessionDescription)
        {
            if (sessionDescription == null)
            {
                throw new ArgumentNullException("sessionDescription", "The session description cannot be null for SetRemoteDescription.");
            }

            try
            {
                if (sessionDescription.Media?.Count == 0)
                {
                    return SetDescriptionResultEnum.NoRemoteMedia;
                }
                else if (sessionDescription.Media?.Count == 1)
                {
                    var remoteMediaType = sessionDescription.Media.First().Media;
                    if (remoteMediaType == SDPMediaTypesEnum.audio && AudioStream.LocalTrack == null)
                    {
                        return SetDescriptionResultEnum.NoMatchingMediaType;
                    }
                    else if (remoteMediaType == SDPMediaTypesEnum.video && VideoStream.LocalTrack == null)
                    {
                        return SetDescriptionResultEnum.NoMatchingMediaType;
                    }
                }

                // Pre-flight checks have passed. Move onto matching up the local and remote media streams.
                IPAddress connectionAddress = null;
                if (sessionDescription.Connection != null && !string.IsNullOrEmpty(sessionDescription.Connection.ConnectionAddress))
                {
                    connectionAddress = IPAddress.Parse(sessionDescription.Connection.ConnectionAddress);
                }

                IPEndPoint remoteAudioRtpEP = null;
                IPEndPoint remoteAudioRtcpEP = null;
                IPEndPoint remoteVideoRtpEP = null;
                IPEndPoint remoteVideoRtcpEP = null;

                //Remove Remote Tracks before add new one (this was added to implement renegotiation logic)
                AudioStream.RemoteTrack = null;
                VideoStream.RemoteTrack = null;

                foreach (var announcement in sessionDescription.Media.Where(x => x.Media == SDPMediaTypesEnum.audio || x.Media == SDPMediaTypesEnum.video))
                {
                    MediaStreamStatusEnum mediaStreamStatus = announcement.MediaStreamStatus.HasValue ? announcement.MediaStreamStatus.Value : MediaStreamStatusEnum.SendRecv;
                    var remoteTrack = new MediaStreamTrack(announcement.Media, true, announcement.MediaFormats.Values.ToList(), mediaStreamStatus, announcement.SsrcAttributes, announcement.HeaderExtensions);
                    addTrack(remoteTrack);

                    if (rtpSessionConfig.UseSdpCryptoNegotiation)
                    {
                        if (announcement.Transport != RTP_SECUREMEDIA_PROFILE)
                        {
                            logger.LogError($"Error negotiating secure media. Invalid Transport {announcement.Transport}.");
                            return SetDescriptionResultEnum.CryptoNegotiationFailed;
                        }
                        
                        if (announcement.SecurityDescriptions.Count(s => SrtpCryptoSuites.Contains(s.CryptoSuite)) > 0)
                        {
                            // Setup the appropriate srtp handler
                            var mediaType = announcement.Media;
                            var srtpHandler = GetOrCreateSrtpHandler(mediaType);
                            if (!srtpHandler.SetupRemote(announcement.SecurityDescriptions, sdpType))
                            {
                                logger.LogError($"Error negotiating secure media for type {mediaType}. Incompatible crypto parameter.");
                                return SetDescriptionResultEnum.CryptoNegotiationFailed;
                            }

                            if (srtpHandler.IsNegotiationComplete)
                            {
                                SetSecureContextForMediaType(mediaType,
                                        srtpHandler.ProtectRTP,
                                        srtpHandler.UnprotectRTP,
                                        srtpHandler.ProtectRTCP,
                                        srtpHandler.UnprotectRTCP);
                            }
                        }
                        // If we had no crypto but we were definetely expecting something since we had a port value
                        else if (announcement.Port != 0)
                        {
                            logger.LogError("Error negotiating secure media. No compatible crypto suite.");
                            return SetDescriptionResultEnum.CryptoNegotiationFailed;
                        }
                    }

                    if (announcement.Media == SDPMediaTypesEnum.audio)
                    {
                        if (AudioStream.LocalTrack == null)
                        {
                            // We don't have an audio track BUT we must have another track (which has to be video). The choices are
                            // to reject the offer or to set audio stream as inactive and accept the video. We accept the video.
                            var inactiveLocalAudioTrack = new MediaStreamTrack(SDPMediaTypesEnum.audio, false, remoteTrack.Capabilities, MediaStreamStatusEnum.Inactive);
                            addTrack(inactiveLocalAudioTrack);
                        }
                        else
                        {
                            AudioStream.LocalTrack.Capabilities = SDPAudioVideoMediaFormat.GetCompatibleFormats(announcement.MediaFormats.Values.ToList(), AudioStream.LocalTrack?.Capabilities);
                            remoteAudioRtpEP = GetAnnouncementRTPDestination(announcement, connectionAddress);

                            // Check whether RTP events can be supported and adjust our parameters to match the remote party if we can.
                            SDPAudioVideoMediaFormat commonEventFormat = SDPAudioVideoMediaFormat.GetCommonRtpEventFormat(announcement.MediaFormats.Values.ToList(), AudioStream.LocalTrack.Capabilities);
                            if (!commonEventFormat.IsEmpty())
                            {
                                AudioStream.RemoteRtpEventPayloadID = commonEventFormat.ID;
                            }

                            SetLocalTrackStreamStatus(AudioStream.LocalTrack, remoteTrack.StreamStatus, remoteAudioRtpEP);
                            if (remoteTrack.StreamStatus != MediaStreamStatusEnum.Inactive && AudioStream.LocalTrack.StreamStatus != MediaStreamStatusEnum.Inactive)
                            {
                                remoteAudioRtcpEP = (rtpSessionConfig.IsRtcpMultiplexed) ? remoteAudioRtpEP : new IPEndPoint(remoteAudioRtpEP.Address, remoteAudioRtpEP.Port + 1);
                            }
                        }
                    }
                    else if (announcement.Media == SDPMediaTypesEnum.video)
                    {
                        if (VideoStream.LocalTrack == null)
                        {
                            // We don't have a video track BUT we must have another track (which has to be audio). The choices are
                            // to reject the offer or to set video stream as inactive and accept the audio. We accept the audio.
                            var inactiveLocalVideoTrack = new MediaStreamTrack(SDPMediaTypesEnum.video, false, remoteTrack.Capabilities, MediaStreamStatusEnum.Inactive);
                            addTrack(inactiveLocalVideoTrack);
                        }
                        else
                        {
                            VideoStream.LocalTrack.Capabilities = SDPAudioVideoMediaFormat.GetCompatibleFormats(announcement.MediaFormats.Values.ToList(), VideoStream.LocalTrack?.Capabilities);
                            remoteVideoRtpEP = GetAnnouncementRTPDestination(announcement, connectionAddress);

                            SetLocalTrackStreamStatus(VideoStream.LocalTrack, remoteTrack.StreamStatus, remoteVideoRtpEP);
                            if (remoteTrack.StreamStatus != MediaStreamStatusEnum.Inactive && VideoStream.LocalTrack.StreamStatus != MediaStreamStatusEnum.Inactive)
                            {
                                remoteVideoRtcpEP = (rtpSessionConfig.IsRtcpMultiplexed) ? remoteVideoRtpEP : new IPEndPoint(remoteVideoRtpEP.Address, remoteVideoRtpEP.Port + 1);
                            }
                        }
                    }
                }

                //Close old RTCPSessions opened
                if (AudioStream.RtcpSession != null && AudioStream.RemoteTrack == null && AudioStream.LocalTrack == null)
                {
                    AudioStream.RtcpSession.Close(null);
                }

                if (VideoStream.RtcpSession != null && VideoStream.RemoteTrack == null && VideoStream.LocalTrack == null)
                {
                    VideoStream.RtcpSession.Close(null);
                }

                if (VideoStream.LocalTrack == null && AudioStream.LocalTrack != null
                    && AudioStream.LocalTrack.Capabilities?.Where(x => x.Name().ToLower() != SDP.TELEPHONE_EVENT_ATTRIBUTE).Count() == 0)
                {
                    return SetDescriptionResultEnum.AudioIncompatible;
                }
                else if (AudioStream.LocalTrack == null && VideoStream.LocalTrack != null && VideoStream.LocalTrack.Capabilities?.Count == 0)
                {
                    return SetDescriptionResultEnum.VideoIncompatible;
                }
                else
                {
                    AudioStream.CheckAudioFormatsNegotiation();

                    VideoStream.CheckVideoFormatsNegotiation();


                    // If we get to here then the remote description was compatible with the local media tracks.
                    // Set the remote description and end points.
                    RequireRenegotiation = false;
                    RemoteDescription = sessionDescription;
                    AudioStream.DestinationEndPoint =
                        (remoteAudioRtpEP != null && remoteAudioRtpEP.Port != SDP.IGNORE_RTP_PORT_NUMBER) ? remoteAudioRtpEP : AudioStream.DestinationEndPoint;
                    AudioStream.ControlDestinationEndPoint =
                        (remoteAudioRtcpEP != null && remoteAudioRtcpEP.Port != SDP.IGNORE_RTP_PORT_NUMBER) ? remoteAudioRtcpEP : AudioStream.ControlDestinationEndPoint;
                    VideoStream.DestinationEndPoint =
                        (remoteVideoRtpEP != null && remoteVideoRtpEP.Port != SDP.IGNORE_RTP_PORT_NUMBER) ? remoteVideoRtpEP : VideoStream.DestinationEndPoint;
                    VideoStream.ControlDestinationEndPoint =
                         (remoteVideoRtcpEP != null && remoteVideoRtcpEP.Port != SDP.IGNORE_RTP_PORT_NUMBER) ? remoteVideoRtcpEP : VideoStream.ControlDestinationEndPoint;

                    return SetDescriptionResultEnum.OK;
                }
            }
            catch (Exception excp)
            {
                logger.LogError($"Exception in RTPSession SetRemoteDescription. {excp.Message}.");
                return SetDescriptionResultEnum.Error;
            }
        }

        /// <summary>
        /// Sets the stream status on a local audio or video media track.
        /// </summary>
        /// <param name="kind">The type of the media track. Must be audio or video.</param>
        /// <param name="status">The stream status for the media track.</param>
        public void SetMediaStreamStatus(SDPMediaTypesEnum kind, MediaStreamStatusEnum status)
        {
            if (kind == SDPMediaTypesEnum.audio && AudioStream.LocalTrack != null)
            {
                AudioStream.LocalTrack.StreamStatus = status;
                m_sdpAnnouncementVersion++;
            }
            else if (kind == SDPMediaTypesEnum.video && VideoStream.LocalTrack != null)
            {
                VideoStream.LocalTrack.StreamStatus = status;
                m_sdpAnnouncementVersion++;
            }
        }

        /// <summary>
        /// Gets the RTP end point for an SDP media announcement from the remote peer.
        /// </summary>
        /// <param name="announcement">The media announcement to get the connection address for.</param>
        /// <param name="connectionAddress">The remote SDP session level connection address. Will be null if not available.</param>
        /// <returns>An IP end point for an SDP media announcement from the remote peer.</returns>
        private IPEndPoint GetAnnouncementRTPDestination(SDPMediaAnnouncement announcement, IPAddress connectionAddress)
        {
            SDPMediaTypesEnum kind = announcement.Media;
            IPEndPoint rtpEndPoint = null;

            var remoteAddr = (announcement.Connection != null) ? IPAddress.Parse(announcement.Connection.ConnectionAddress) : connectionAddress;

            if (remoteAddr != null)
            {
                if (announcement.Port < IPEndPoint.MinPort || announcement.Port > IPEndPoint.MaxPort)
                {
                    logger.LogWarning($"Remote {kind} announcement contained an invalid port number {announcement.Port}.");

                    // Set the remote port number to "9" which means ignore and wait for it be set some other way
                    // such as when a remote RTP packet or arrives or ICE negotiation completes.
                    rtpEndPoint = new IPEndPoint(remoteAddr, SDP.IGNORE_RTP_PORT_NUMBER);
                }
                else
                {
                    rtpEndPoint = new IPEndPoint(remoteAddr, announcement.Port);
                }
            }

            return rtpEndPoint;
        }

        /// <summary>
        /// Used for child classes that require a single RTP channel for all RTP (audio and video)
        /// and RTCP communications.
        /// </summary>
        protected void addSingleTrack()
        {
            // We use audio as the media type when multiplexing.
            AudioStream.AddRtpChannel(CreateRtpChannel());
            CreateRtcpSession(AudioStream);
        }

        /// <summary>
        /// Adds a media track to this session. A media track represents an audio or video
        /// stream and can be a local (which means we're sending) or remote (which means
        /// we're receiving).
        /// </summary>
        /// <param name="track">The media track to add to the session.</param>
        public virtual void addTrack(MediaStreamTrack track)
        {
            if (track == null)
            {
                return;
            }
            if (track.IsRemote)
            {
                AddRemoteTrack(track);
            }
            else
            {
                AddLocalTrack(track);
            }
        }

        /// <summary>
        /// Removes a media track from this session. A media track represents an audio or video
        /// stream and can be a local (which means we're sending) or remote (which means
        /// we're receiving).
        /// </summary>
        /// <param name="track">The media track to add to the session.</param>
        public virtual bool removeTrack(MediaStreamTrack track)
        {
            if (track == null)
            {
                return false;
            }
            if (track.IsRemote)
            {
                return RemoveRemoteTrack(track);
            }
            else
            {
                return RemoveLocalTrack(track);
            }
        }

        /// <summary>
        /// Removes a local media stream to this session.
        /// </summary>
        /// <param name="track">The local track to remove.</param>
        private bool RemoveLocalTrack(MediaStreamTrack track)
        {
            //const string REMOVE_TRACK_CLOSE_REASON = "Track Removed";
            bool willRemoveTrack = (track.Kind == SDPMediaTypesEnum.audio && AudioStream.LocalTrack == track) ||
                (track.Kind == SDPMediaTypesEnum.video && VideoStream.LocalTrack == track);

            if (!willRemoveTrack)
            {
                return false;
            }

            if (track.Kind == SDPMediaTypesEnum.audio)
            {
                if (AudioStream.LocalTrack != null)
                {
                    RequireRenegotiation = true;
                    AudioStream.LocalTrack = null;
                }

                /*if (AudioRtcpSession != null && AudioLocalTrack == null && AudioRemoteTrack == null)
                {
                    if (!AudioRtcpSession.IsClosed)
                    {
                        AudioRtcpSession.Close(null);
                    }
                    AudioRtcpSession = null;
                }*/
            }
            else if (track.Kind == SDPMediaTypesEnum.video)
            {
                if (VideoStream.LocalTrack != null)
                {
                    RequireRenegotiation = true;
                    VideoStream.LocalTrack = null;
                }

                /*if (VideoRtcpSession != null && VideoLocalTrack == null && VideoRemoteTrack == null)
                {
                    if (!VideoRtcpSession.IsClosed)
                    {
                        VideoRtcpSession.Close(null);
                    }
                    VideoRtcpSession = null;
                }*/
            }

            //Remove Channel as we don't need this connection anymore
            /*if ((m_isMediaMultiplexed && VideoLocalTrack == null && AudioLocalTrack == null) ||
                (!m_isMediaMultiplexed && m_rtpChannels.ContainsKey(track.Kind)))
            {
                RTPChannel channel;
                if (m_rtpChannels.TryGetValue(track.Kind, out channel))
                {
                    m_rtpChannels.Remove(track.Kind);
                    channel.Close(REMOVE_TRACK_CLOSE_REASON);
                }
            }*/
            return true;
        }

        /// <summary>
        /// Removes a remote media stream to this session.
        /// </summary>
        /// <param name="track">The remote track to remove.</param>
        private bool RemoveRemoteTrack(MediaStreamTrack track)
        {
            //const string REMOVE_TRACK_CLOSE_REASON = "Track Removed";
            bool willRemoveTrack = (track.Kind == SDPMediaTypesEnum.audio && AudioStream.RemoteTrack == track) ||
                (track.Kind == SDPMediaTypesEnum.video && VideoStream.RemoteTrack == track);

            if (!willRemoveTrack)
            {
                return false;
            }

            if (track.Kind == SDPMediaTypesEnum.audio)
            {
                if (AudioStream.RemoteTrack != null)
                {
                    RequireRenegotiation = true;
                    AudioStream.RemoteTrack = null;
                }

                /*if (AudioRtcpSession != null && AudioLocalTrack == null && AudioRemoteTrack == null)
                {
                    if (!AudioRtcpSession.IsClosed)
                    {
                        AudioRtcpSession.Close(null);
                    }
                    AudioRtcpSession = null;
                }*/
            }
            else if (track.Kind == SDPMediaTypesEnum.video)
            {
                if (VideoStream.RemoteTrack != null)
                {
                    RequireRenegotiation = true;
                    VideoStream.RemoteTrack = null;
                }

                /*if (VideoRtcpSession != null && VideoLocalTrack == null && VideoRemoteTrack == null)
                {
                    if (!VideoRtcpSession.IsClosed)
                    {
                        VideoRtcpSession.Close(null);
                    }
                    VideoRtcpSession = null;
                }*/
            }
            return true;
        }

        /// <summary>
        /// Adds a local media stream to this session. Local media tracks should be added by the
        /// application to control what session description offers and answers can be made as
        /// well as being used to match up with remote tracks.
        /// </summary>
        /// <param name="track">The local track to add.</param>
        private void AddLocalTrack(MediaStreamTrack track)
        {
            if (track.Kind == SDPMediaTypesEnum.audio && AudioStream.LocalTrack != null)
            {
                throw new ApplicationException("A local audio track has already been set on this session.");
            }
            else if (track.Kind == SDPMediaTypesEnum.video && VideoStream.LocalTrack != null)
            {
                throw new ApplicationException("A local video track has already been set on this session.");
            }

            if (track.StreamStatus == MediaStreamStatusEnum.Inactive)
            {
                // Inactive tracks don't use/require any local resources. Instead they are place holders
                // so that the session description offers/answers can be balanced with the remote party.
                // For example if the remote party offers audio and video but we only support audio we
                // can reject the call or we can accept the audio and answer with an inactive video
                // announcement.
                if (track.Kind == SDPMediaTypesEnum.audio)
                {
                    RequireRenegotiation = true;
                    AudioStream.LocalTrack = track;
                }
                else if (track.Kind == SDPMediaTypesEnum.video)
                {
                    RequireRenegotiation = true;
                    VideoStream.LocalTrack = track;
                }
            }
            else
            {
                if (track.Kind == SDPMediaTypesEnum.audio)
                {
                    if (!AudioStream.HasRtpChannel())
                    {
                        AudioStream.AddRtpChannel(CreateRtpChannel());
                    }

                    CreateRtcpSession(AudioStream);

                    RequireRenegotiation = true;
                    // Need to create a sending SSRC and set it on the RTCP session. 
                    AudioStream.RtcpSession.Ssrc = track.Ssrc;
                    AudioStream.LocalTrack = track;

                    if (AudioStream.LocalTrack.Capabilities != null && !AudioStream.LocalTrack.NoDtmfSupport &&
                        !AudioStream.LocalTrack.Capabilities.Any(x => x.ID == DTMF_EVENT_PAYLOAD_ID))
                    {
                        SDPAudioVideoMediaFormat rtpEventFormat = new SDPAudioVideoMediaFormat(
                            SDPMediaTypesEnum.audio,
                            DTMF_EVENT_PAYLOAD_ID,
                            SDP.TELEPHONE_EVENT_ATTRIBUTE,
                            DEFAULT_AUDIO_CLOCK_RATE,
                            SDPAudioVideoMediaFormat.DEFAULT_AUDIO_CHANNEL_COUNT,
                            "0-16");
                        AudioStream.LocalTrack.Capabilities.Add(rtpEventFormat);
                    }
                }
                else if (track.Kind == SDPMediaTypesEnum.video)
                {
                    // We need to get EndPoints and Security Context 
                    InitIPEndPointAndSecurityContext(VideoStream);

                    // Only create the RTP socket, RTCP session etc. if a non-inactive local track is added
                    // to the session.
                    if (!VideoStream.HasRtpChannel())
                    {
                        VideoStream.AddRtpChannel(CreateRtpChannel());
                    }

                    CreateRtcpSession(VideoStream);

                    RequireRenegotiation = true;
                    // Need to create a sending SSRC and set it on the RTCP session. 
                    VideoStream.RtcpSession.Ssrc = track.Ssrc;
                    VideoStream.LocalTrack = track;
                }
            }
        }

        /// <summary>
        /// Adds a remote media stream to this session. Typically the only way remote tracks
        /// should get added is from setting the remote session description. Adding a remote
        /// track does not cause the creation of any local resources.
        /// </summary>
        /// <param name="track">The remote track to add.</param>
        private void AddRemoteTrack(MediaStreamTrack track)
        {
            if (track.Kind == SDPMediaTypesEnum.audio)
            {
                RequireRenegotiation = true;
                if (AudioStream.RemoteTrack != null)
                {
                    //throw new ApplicationException("A remote audio track has already been set on this session.");
                    logger.LogDebug($"Replacing existing remote audio track for ssrc {AudioStream.RemoteTrack.Ssrc}.");
                }

                AudioStream.RemoteTrack = track;

                // Even if there's no local audio track an RTCP session can still be required 
                // in case the remote party send reports (presumably in case we decide we do want
                // to send or receive audio on this session at some later stage).
                CreateRtcpSession(AudioStream);

            }
            else if (track.Kind == SDPMediaTypesEnum.video)
            {
                RequireRenegotiation = true;
                if (VideoStream.RemoteTrack != null)
                {
                    logger.LogDebug($"Replacing existing remote video track for ssrc {VideoStream.RemoteTrack.Ssrc}.");
                }

                VideoStream.RemoteTrack = track;

                // Even if there's no local video track an RTCP session can still be required 
                // in case the remote party send reports (presumably in case we decide we do want
                // to send or receive video on this session at some later stage).
                CreateRtcpSession(VideoStream);
            }
        }

        private Boolean InitIPEndPointAndSecurityContext(MediaStream mediaStream)
        {
            // Get primary AudioStream
            if ( (AudioStream != null) && (mediaStream != null) )
            {
                var secureContext = AudioStream.GetSecurityContext();
                if (secureContext != null)
                {
                    mediaStream.SetSecurityContext(secureContext.ProtectRtpPacket, secureContext.UnprotectRtpPacket, secureContext.ProtectRtcpPacket, secureContext.UnprotectRtcpPacket);
                }
                mediaStream.SetDestination(AudioStream.DestinationEndPoint, AudioStream.ControlDestinationEndPoint);

                return true;
            }
            return false;
        }

        /// <summary>
        /// Adjust the stream status of the local media tracks based on the remote tracks.
        /// </summary>
        private void SetLocalTrackStreamStatus(MediaStreamTrack localTrack, MediaStreamStatusEnum remoteTrackStatus, IPEndPoint remoteRTPEndPoint)
        {
            if (localTrack != null)
            {
                if (localTrack.StreamStatus == MediaStreamStatusEnum.Inactive)
                {
                    localTrack.StreamStatus = localTrack.DefaultStreamStatus;
                }

                if (remoteTrackStatus == MediaStreamStatusEnum.Inactive)
                {
                    // The remote party does not support this media type. Set the local stream status to inactive.
                    localTrack.StreamStatus = MediaStreamStatusEnum.Inactive;
                }
                else if (remoteRTPEndPoint != null)
                {
                    if (IPAddress.Any.Equals(remoteRTPEndPoint.Address) || IPAddress.IPv6Any.Equals(remoteRTPEndPoint.Address))
                    {
                        // A connection address of 0.0.0.0 or [::], which is unreachable, means the media is inactive, except
                        // if a special port number is used (defined as "9") which indicates that the media announcement is not 
                        // responsible for setting the remote end point for the audio stream. Instead it's most likely being set 
                        // using ICE.
                        if (remoteRTPEndPoint.Port != SDP.IGNORE_RTP_PORT_NUMBER)
                        {
                            localTrack.StreamStatus = MediaStreamStatusEnum.Inactive;
                        }
                    }
                    else if (remoteRTPEndPoint.Port == 0)
                    {
                        localTrack.StreamStatus = MediaStreamStatusEnum.Inactive;
                    }
                }
            }
        }

        /// <summary>
        /// Generates a session description from the provided list of tracks.
        /// </summary>
        /// <param name="tracks">The list of tracks to generate the session description for.</param>
        /// <param name="connectionAddress">Optional. If set this address will be used as 
        /// the SDP Connection address. If not specified the Internet facing address will
        /// be used. IPAddress.Any and IPAddress. Any and IPv6Any are special cases. If they are set the respective
        /// Internet facing IPv4 or IPv6 address will be used.</param>
        /// <returns>A session description payload.</returns>
        private SDP GetSessionDescription(List<MediaStreamTrack> tracks, IPAddress connectionAddress)
        {
            IPAddress localAddress = connectionAddress;

            if (localAddress == null || localAddress == IPAddress.Any || localAddress == IPAddress.IPv6Any)
            {
                if (rtpSessionConfig.BindAddress != null)
                {
                    localAddress = rtpSessionConfig.BindAddress;
                }
                else if (AudioStream.DestinationEndPoint != null && AudioStream.DestinationEndPoint.Address != null)
                {
                    if (IPAddress.Any.Equals(AudioStream.DestinationEndPoint.Address) || IPAddress.IPv6Any.Equals(AudioStream.DestinationEndPoint.Address))
                    {
                        // If the remote party has set an inactive media stream via the connection address then we do the same.
                        localAddress = AudioStream.DestinationEndPoint.Address;
                    }
                    else
                    {
                        localAddress = NetServices.GetLocalAddressForRemote(AudioStream.DestinationEndPoint.Address);
                    }
                }
                else if (VideoStream.DestinationEndPoint != null && VideoStream.DestinationEndPoint.Address != null)
                {
                    if (IPAddress.Any.Equals(VideoStream.DestinationEndPoint.Address) || IPAddress.IPv6Any.Equals(VideoStream.DestinationEndPoint.Address))
                    {
                        // If the remote party has set an inactive media stream via the connection address then we do the same.
                        localAddress = VideoStream.DestinationEndPoint.Address;
                    }
                    else
                    {
                        localAddress = NetServices.GetLocalAddressForRemote(VideoStream.DestinationEndPoint.Address);
                    }
                }
                else
                {
                    if (localAddress == IPAddress.IPv6Any && NetServices.InternetDefaultIPv6Address != null)
                    {
                        // If an IPv6 address has been requested AND there is a public IPv6 address available use it.
                        localAddress = NetServices.InternetDefaultIPv6Address;
                    }
                    else
                    {
                        localAddress = NetServices.InternetDefaultAddress;
                    }
                }
            }

            SDP sdp = new SDP(IPAddress.Loopback);
            sdp.SessionId = m_sdpSessionID;
            sdp.AnnouncementVersion = m_sdpAnnouncementVersion;

            sdp.Connection = new SDPConnectionInformation(localAddress);

            int mediaIndex = 0;

            foreach (var track in tracks)
            {
                (int mindex, string midTag) = RemoteDescription == null ? (mediaIndex++, mediaIndex.ToString()) : RemoteDescription.GetIndexForMediaType(track.Kind);

                int rtpPort = 0; // A port of zero means the media type is not supported.
                if (track.Capabilities != null && track.Capabilities.Count() > 0 && track.StreamStatus != MediaStreamStatusEnum.Inactive)
                {
                    if(rtpSessionConfig.IsMediaMultiplexed || track.Kind == SDPMediaTypesEnum.audio)
                    {
                        rtpPort = AudioStream.GetRTPChannel().RTPPort;
                    }
                    else if (track.Kind == SDPMediaTypesEnum.video)
                    {
                        rtpPort = VideoStream.GetRTPChannel().RTPPort;
                    }
                }

                SDPMediaAnnouncement announcement = new SDPMediaAnnouncement(
                   track.Kind,
                   rtpPort,
                   track.Capabilities);

                announcement.Transport = rtpSessionConfig.UseSdpCryptoNegotiation ? RTP_SECUREMEDIA_PROFILE : RTP_MEDIA_PROFILE;
                announcement.MediaStreamStatus = track.StreamStatus;
                announcement.MLineIndex = mindex;

                if (track.MaximumBandwidth > 0)
                {
                    announcement.TIASBandwidth = track.MaximumBandwidth;
                }

                if (track.Ssrc != 0)
                {
                    string trackCname = track.Kind == SDPMediaTypesEnum.video ?
                        VideoStream.RtcpSession?.Cname : AudioStream.RtcpSession?.Cname;

                    if (trackCname != null)
                    {
                        announcement.SsrcAttributes.Add(new SDPSsrcAttribute(track.Ssrc, trackCname, null));
                    }
                }

                if (rtpSessionConfig.UseSdpCryptoNegotiation)
                {
                    var sdpType = RemoteDescription == null || RequireRenegotiation ? SdpType.offer : SdpType.answer;

                    if (sdpType == SdpType.offer)
                    {
                        uint tag = 1;
                        foreach (SDPSecurityDescription.CryptoSuites cryptoSuite in SrtpCryptoSuites)
                        {
                            announcement.SecurityDescriptions.Add(SDPSecurityDescription.CreateNew(tag, cryptoSuite));
                            tag++;
                        }
                    }
                    else
                    {
                        var sel = RemoteDescription?.Media.FirstOrDefault(a => a.MLineIndex == mindex)?.SecurityDescriptions
                                                          .FirstOrDefault(s => SrtpCryptoSuites.Contains(s.CryptoSuite));

                        if (sel == null)
                        {
                            throw new ApplicationException("Error creating crypto attribute. No compatible offer.");
                        }
                        else
                        {
                            announcement.SecurityDescriptions.Add(SDPSecurityDescription.CreateNew(sel.Tag, sel.CryptoSuite));
                        }
                    }

                    var handler = GetOrCreateSrtpHandler(announcement.Media);
                    handler.SetupLocal(announcement.SecurityDescriptions, sdpType);
                    
                    if (handler.IsNegotiationComplete)
                    {
                        SetSecureContextForMediaType(announcement.Media, 
                            handler.ProtectRTP,
                            handler.UnprotectRTP,
                            handler.ProtectRTCP,
                            handler.UnprotectRTCP);
                    }
                }

                sdp.Media.Add(announcement);
            }

            return sdp;
        }

        /// <summary>
        /// Creates a new RTP channel (which manages the UDP socket sending and receiving RTP
        /// packets) for use with this session.
        /// </summary>
        /// <param name="mediaType">The type of media the RTP channel is for. Must be audio or video.</param>
        /// <returns>A new RTPChannel instance.</returns>
        protected virtual RTPChannel CreateRtpChannel()
        {
            if (rtpSessionConfig.IsMediaMultiplexed)
            {
                if (MultiplexRtpChannel != null)
                {
                    return MultiplexRtpChannel;
                }
            }

            // If RTCP is multiplexed we don't need a control socket.
            int bindPort = (rtpSessionConfig.BindPort == 0) ? 0 : rtpSessionConfig.BindPort + m_rtpChannelsCount * 2;
            var rtpChannel = new RTPChannel(!rtpSessionConfig.IsRtcpMultiplexed, rtpSessionConfig.BindAddress, bindPort, rtpSessionConfig.RtpPortRange);


            if (rtpSessionConfig.IsMediaMultiplexed)
            {
                MultiplexRtpChannel = rtpChannel;
            }

            rtpChannel.OnRTPDataReceived += OnReceive;
            rtpChannel.OnControlDataReceived += OnReceive; // RTCP packets could come on RTP or control socket.
            rtpChannel.OnClosed += OnRTPChannelClosed;

            // Start the RTP, and if required the Control, socket receivers and the RTCP session.
            rtpChannel.Start();


            m_rtpChannelsCount++;

            return rtpChannel;
        }

        /// <summary>
        /// Gets the local tracks available in this session. Will only be audio, video or both.
        /// Local tracks represent an audio or video source that we are sending to the remote party.
        /// </summary>
        /// <returns>A list of the local tracks that have been added to this session.</returns>
        protected List<MediaStreamTrack> GetLocalTracks()
        {
            List<MediaStreamTrack> localTracks = new List<MediaStreamTrack>();

            if (AudioStream.LocalTrack != null)
            {
                localTracks.Add(AudioStream.LocalTrack);
            }
            else if (AudioStream.RtcpSession != null && !AudioStream.RtcpSession.IsClosed && AudioStream.RemoteTrack != null)
            {
                var inactiveAudioTrack = new MediaStreamTrack(SDPMediaTypesEnum.audio, false, AudioStream.RemoteTrack.Capabilities, MediaStreamStatusEnum.Inactive);
                localTracks.Add(inactiveAudioTrack);
            }

            if (VideoStream.LocalTrack != null)
            {
                localTracks.Add(VideoStream.LocalTrack);
            }
            else if (VideoStream.RtcpSession != null && !VideoStream.RtcpSession.IsClosed && VideoStream.RemoteTrack != null)
            {
                var inactiveVideoTrack = new MediaStreamTrack(SDPMediaTypesEnum.video, false, VideoStream.RemoteTrack.Capabilities, MediaStreamStatusEnum.Inactive);
                localTracks.Add(inactiveVideoTrack);
            }

            return localTracks;
        }

        /// <summary>
        /// Starts the RTCP session(s) that monitor this RTP session.
        /// </summary>
        public virtual Task Start()
        {
            if (!IsStarted)
            {
                IsStarted = true;

                if (HasAudio && AudioStream.RtcpSession != null && AudioStream.LocalTrack.StreamStatus != MediaStreamStatusEnum.Inactive)
                {
                    // The local audio track may have been disabled if there were no matching capabilities with
                    // the remote party.
                    AudioStream.RtcpSession.Start();
                }

                if (HasVideo && VideoStream.RtcpSession != null && VideoStream.LocalTrack.StreamStatus != MediaStreamStatusEnum.Inactive)
                {
                    // The local video track may have been disabled if there were no matching capabilities with
                    // the remote party.
                    VideoStream.RtcpSession.Start();
                }

                OnStarted?.Invoke();
            }

            return Task.CompletedTask;
        }

        /// <summary>
        /// Sends an audio sample to the remote peer.
        /// </summary>
        /// <param name="durationRtpUnits">The duration in RTP timestamp units of the audio sample. This
        /// value is added to the previous RTP timestamp when building the RTP header.</param>
        /// <param name="sample">The audio sample to set as the RTP packet payload.</param>
        public void SendAudio(uint durationRtpUnits, byte[] sample)
        {
            AudioStream?.SendAudio(durationRtpUnits, sample);
        }

        /// <summary>
        /// Sends a video sample to the remote peer.
        /// </summary>
        /// <param name="durationRtpUnits">The duration in RTP timestamp units of the video sample. This
        /// value is added to the previous RTP timestamp when building the RTP header.</param>
        /// <param name="sample">The video sample to set as the RTP packet payload.</param>
        public void SendVideo(uint durationRtpUnits, byte[] sample)
        {
            VideoStream?.SendVideo(durationRtpUnits, sample);
        }

        /// <summary>
        /// Sends a DTMF tone as an RTP event to the remote party.
        /// </summary>
        /// <param name="key">The DTMF tone to send.</param>
        /// <param name="ct">RTP events can span multiple RTP packets. This token can
        /// be used to cancel the send.</param>
        public Task SendDtmf(byte key, CancellationToken ct)
        {
            return AudioStream?.SendDtmf(key, ct);
        }

        public Task SendDtmfEvent(RTPEvent rtpEvent, CancellationToken cancellationToken, int clockRate = RTPSession.DEFAULT_AUDIO_CLOCK_RATE, int samplePeriod = RTPSession.RTP_EVENT_DEFAULT_SAMPLE_PERIOD_MS)
        {
            return AudioStream?.SendDtmfEvent(rtpEvent, cancellationToken, clockRate, samplePeriod);
        }

        /// <summary>
        /// Close the session and RTP channel.
        /// </summary>
        public virtual void Close(string reason)
        {
            if (!IsClosed)
            {
                IsClosed = true;

                AudioStream.IsClosed = true;
                VideoStream.IsClosed = true;

                CloseRtcpSession(AudioStream, reason);
                CloseRtcpSession(VideoStream, reason);

                if (AudioStream.HasRtpChannel())
                {
                    var rtpChannel = AudioStream.GetRTPChannel();
                    rtpChannel.OnRTPDataReceived -= OnReceive;
                    rtpChannel.OnControlDataReceived -= OnReceive;
                    rtpChannel.OnClosed -= OnRTPChannelClosed;
                    rtpChannel.Close(reason);
                    rtpChannel = null;
                }

                if (VideoStream.HasRtpChannel())
                {
                    var rtpChannel = VideoStream.GetRTPChannel();
                    rtpChannel.OnRTPDataReceived -= OnReceive;
                    rtpChannel.OnControlDataReceived -= OnReceive;
                    rtpChannel.OnClosed -= OnRTPChannelClosed;
                    rtpChannel.Close(reason);
                    rtpChannel = null;
                }


                OnRtpClosed?.Invoke(reason);

                OnClosed?.Invoke();
            }
        }
        
        protected void OnReceive(int localPort, IPEndPoint remoteEndPoint, byte[] buffer)
        {
            if (remoteEndPoint.Address.IsIPv4MappedToIPv6)
            {
                // Required for matching existing RTP end points (typically set from SDP) and
                // whether or not the destination end point should be switched.
                remoteEndPoint.Address = remoteEndPoint.Address.MapToIPv4();
            }

            // Quick sanity check on whether this is not an RTP or RTCP packet.
            if (buffer?.Length > RTPHeader.MIN_HEADER_LEN && buffer[0] >= 128 && buffer[0] <= 191)
            {
                if ((rtpSessionConfig.IsSecure || rtpSessionConfig.UseSdpCryptoNegotiation) && !IsSecureContextReady())
                {
                    logger.LogWarning("RTP or RTCP packet received before secure context ready.");
                }
                else
                {
                    if (buffer[1] == 0xC8 /* RTCP SR */ || buffer[1] == 0xC9 /* RTCP RR */)
                    {
                        OnReceiveRTCPPacket(localPort, remoteEndPoint, buffer);
                    }
                    else
                    {
                        OnReceiveRTPPacket(localPort, remoteEndPoint, buffer);
                    }
                }
            }
        }

        private void OnReceiveRTCPPacket(int localPort, IPEndPoint remoteEndPoint, byte[] buffer)
        {
            //logger.LogDebug($"RTCP packet received from {remoteEndPoint} {buffer.HexStr()}");

            #region RTCP packet.

            // Get the SSRC in order to be able to figure out which media type 
            // This will let us choose the apropriate unprotect methods
            uint ssrc;
            if (BitConverter.IsLittleEndian)
            {
                ssrc = NetConvert.DoReverseEndian(BitConverter.ToUInt32(buffer, 4));
            }
            else
            {
                ssrc = BitConverter.ToUInt32(buffer, 4);
            }

            MediaStream mediaStream = GetMediaStream(ssrc);
            if (mediaStream != null)
            {
                var secureContext = mediaStream.GetSecurityContext();
                if (secureContext != null)
                {
                    int res = secureContext.UnprotectRtcpPacket(buffer, buffer.Length, out int outBufLen);
                    if (res != 0)
                    {
                        logger.LogWarning($"SRTCP unprotect failed for {mediaStream.MediaType} track, result {res}.");
                        return;
                    }
                    else
                    {
                        buffer = buffer.Take(outBufLen).ToArray();
                    }
                }
            }
            else
            {
                logger.LogWarning("Could not find appropriate remote track for SSRC for RTCP packet");
            }

            var rtcpPkt = new RTCPCompoundPacket(buffer);
            if (rtcpPkt != null)
            {
                mediaStream = GetMediaStream(rtcpPkt);
                if (rtcpPkt.Bye != null)
                {
                    logger.LogDebug($"RTCP BYE received for SSRC {rtcpPkt.Bye.SSRC}, reason {rtcpPkt.Bye.Reason}.");

                    // In some cases, such as a SIP re-INVITE, it's possible the RTP session
                    // will keep going with a new remote SSRC. 
                    if (mediaStream?.RemoteTrack != null && rtcpPkt.Bye.SSRC == mediaStream.RemoteTrack.Ssrc)
                    {
                        mediaStream.RtcpSession?.RemoveReceptionReport(rtcpPkt.Bye.SSRC);
                        //AudioDestinationEndPoint = null;
                        //AudioControlDestinationEndPoint = null;
                        mediaStream.RemoteTrack.Ssrc = 0;
                    }
                    else
                    {
                        // We close peer connection only if there is no more audio local/remote tracks
                        if ((AudioStream.RemoteTrack == null) && (AudioStream.LocalTrack == null))
                        {
                            OnRtcpBye?.Invoke(rtcpPkt.Bye.Reason);
                        }
                    }
                }
                else if (!IsClosed)
                {
                    if (mediaStream?.RtcpSession != null)
                    {
                        if (mediaStream.RtcpSession.LastActivityAt == DateTime.MinValue)
                        {
                            // On the first received RTCP report for a session check whether the remote end point matches the
                            // expected remote end point. If not it's "likely" that a private IP address was specified in the SDP.
                            // Take the risk and switch the remote control end point to the one we are receiving from.
                            if ((mediaStream.ControlDestinationEndPoint == null ||
                                !mediaStream.ControlDestinationEndPoint.Address.Equals(remoteEndPoint.Address) ||
                                mediaStream.ControlDestinationEndPoint.Port != remoteEndPoint.Port))
                            {
                                logger.LogDebug($"{mediaStream.MediaType} control end point switched from {mediaStream.ControlDestinationEndPoint} to {remoteEndPoint}.");
                                mediaStream.ControlDestinationEndPoint = remoteEndPoint;
                            }
                        }

                        mediaStream.RtcpSession.ReportReceived(remoteEndPoint, rtcpPkt);
                        mediaStream.ReceiveReport(remoteEndPoint, rtcpPkt);
                    }
                    else if (rtcpPkt.ReceiverReport?.SSRC == RTCP_RR_NOSTREAM_SSRC)
                    {
                        // Ignore for the time being. Not sure what use an empty RTCP Receiver Report can provide.
                    }
                    else if (AudioStream.RtcpSession?.PacketsReceivedCount > 0 || VideoStream.RtcpSession?.PacketsReceivedCount > 0)
                    {
                        // Only give this warning if we've received at least one RTP packet.
                        logger.LogWarning("Could not match an RTCP packet against any SSRC's in the session.");
                        logger.LogTrace(rtcpPkt.GetDebugSummary());
                    }
                }
            }
            else
            {
                logger.LogWarning("Failed to parse RTCP compound report.");
            }

            #endregion
        }

        private void OnReceiveRTPPacket(int localPort, IPEndPoint remoteEndPoint, byte[] buffer)
        {
            if (!IsClosed)
            {
                var hdr = new RTPHeader(buffer);
                hdr.ReceivedTime = DateTime.Now;
                var avFormat = GetFormatForRtpPacket(hdr);

                if (avFormat != null)
                {
                    if (avFormat.Value.Kind == SDPMediaTypesEnum.audio)
                    {
                        AudioStream.OnReceiveRTPPacket(hdr, avFormat.Value, localPort, remoteEndPoint, buffer);
                    }
                    else
                    {
                        VideoStream.OnReceiveRTPPacket(hdr, avFormat.Value, localPort, remoteEndPoint, buffer);
                    }
                }
                return;
            }
        }

        /// <summary>
        /// Attempts to get the audio or video media format for an RTP packet.
        /// </summary>
        /// <param name="header">The header of the received RTP packet.</param>
        /// <returns>The audio or video format for the received packet or null if it could not be determined.</returns>
        private SDPAudioVideoMediaFormat? GetFormatForRtpPacket(RTPHeader header)
        {
            MediaStreamTrack matchingTrack = null;

            var mediaStream = GetMediaStream(header.SyncSource);
            if (mediaStream != null)
            {
                matchingTrack = mediaStream.RemoteTrack;
            }
            else 
            {
                matchingTrack = GetMediaStreamTrack(header.PayloadType);
            }

            if (matchingTrack != null)
            {
                var format = matchingTrack.GetFormatForPayloadID(header.PayloadType);

                if (format != null)
                {
                    return format;
                }
                else
                {
                    logger.LogWarning($"An RTP packet with SSRC {header.SyncSource} matched the {matchingTrack.Kind} track but no capability exists for payload ID {header.PayloadType}.");
                    return null;
                }
            }
            else
            {
                logger.LogWarning($"An RTP packet with SSRC {header.SyncSource} and payload ID {header.PayloadType} was received that could not be matched to an audio or video stream.");
                return null;
            }
        }

        private MediaStreamTrack GetMediaStreamTrack(int payloadId)
        {
            MediaStreamTrack matchingTrack = null;

            if (AudioStream.RemoteTrack != null && AudioStream.RemoteTrack.IsPayloadIDMatch(payloadId))
            {
<<<<<<< HEAD
                matchingTrack = AudioStream.RemoteTrack;
=======
                if (format.ToVideoFormat().Codec == VideoCodecsEnum.VP8 ||
                    format.ToVideoFormat().Codec == VideoCodecsEnum.H264)
                {
                    logger.LogDebug($"Video depacketisation codec set to {format.ToVideoFormat().Codec} for SSRC {packet.Header.SyncSource}.");

                    _rtpVideoFramer = new RtpVideoFramer(format.ToVideoFormat().Codec, MaxReconstructedVideoFrameSize);

                    var frame = _rtpVideoFramer.GotRtpPacket(packet);
                    if (frame != null)
                    {
                        OnVideoFrameReceived?.Invoke(endpoint, packet.Header.Timestamp, frame, format.ToVideoFormat());
                    }
                }
                else
                {
                    logger.LogWarning($"Video depacketisation logic for codec {format.Name()} has not been implemented, PR's welcome!");
                }
>>>>>>> 08499b60
            }
            else if (VideoStream.RemoteTrack != null && VideoStream.RemoteTrack.IsPayloadIDMatch(payloadId))
            {
                matchingTrack = VideoStream.RemoteTrack;
            }
            else if (AudioStream.LocalTrack != null && AudioStream.LocalTrack.IsPayloadIDMatch(payloadId))
            {
                matchingTrack = AudioStream.LocalTrack;
            }
            else if (VideoStream.LocalTrack != null && VideoStream.LocalTrack.IsPayloadIDMatch(payloadId))
            {
                matchingTrack = VideoStream.LocalTrack;
            }
            return matchingTrack;
        }
        
        private MediaStream GetMediaStream(uint ssrc)
        {
            if (AudioStream?.RemoteTrack?.IsSsrcMatch(ssrc) == true)
            {
                return AudioStream;
            }
            else if (VideoStream?.RemoteTrack?.IsSsrcMatch(ssrc) == true)
            {
                return VideoStream;
            }
            return null;
        }

        /// <summary>
        /// Attempts to get MediaStream that matches a received RTCP report.
        /// </summary>
        /// <param name="rtcpPkt">The RTCP compound packet received from the remote party.</param>
        /// <returns>If a match could be found an SSRC the MediaStream otherwise null.</returns>
        private MediaStream GetMediaStream(RTCPCompoundPacket rtcpPkt)
        {
            if (rtcpPkt.SenderReport != null)
            {
                return GetMediaStream(rtcpPkt.SenderReport.SSRC);
            }
            else if (rtcpPkt.ReceiverReport != null)
            {
                return GetMediaStream(rtcpPkt.ReceiverReport.SSRC);
            }

            // No match on SR/RR SSRC. Check the individual reception reports for a known SSRC.
            List<ReceptionReportSample> receptionReports = null;

            if (rtcpPkt.SenderReport != null)
            {
                receptionReports = rtcpPkt.SenderReport.ReceptionReports;
            }
            else if (rtcpPkt.ReceiverReport != null)
            {
                receptionReports = rtcpPkt.ReceiverReport.ReceptionReports;
            }

            if (receptionReports != null && receptionReports.Count > 0)
            {
                foreach (var recRep in receptionReports)
                {
                    if (AudioStream?.LocalTrack?.Ssrc == recRep.SSRC)
                    {
                        return AudioStream;
                    }
                    else if (VideoStream?.LocalTrack?.Ssrc == recRep.SSRC)
                        {
                        return VideoStream;
                    }
                }
            }

            return null;
        }

        /// <summary>
        /// Allows sending of RTCP feedback reports.
        /// </summary>
        /// <param name="mediaType">The media type of the RTCP report  being sent. Must be audio or video.</param>
        /// <param name="feedback">The feedback report to send.</param>
        public void SendRtcpFeedback(SDPMediaTypesEnum mediaType, RTCPFeedback feedback)
        {
            if (mediaType == SDPMediaTypesEnum.audio)
            {
                AudioStream.SendRtcpFeedback(feedback);
            }
            else if (mediaType == SDPMediaTypesEnum.audio)
            {
                VideoStream.SendRtcpFeedback(feedback);
            }
        }

        /// <summary>
        /// Sends the RTCP report to the remote call party.
        /// </summary>
        /// <param name="report">RTCP report to send.</param>
        public void SendRtcpReport(SDPMediaTypesEnum mediaType, RTCPCompoundPacket report)
        {
            if (mediaType == SDPMediaTypesEnum.audio)
            {
                AudioStream.SendRtcpReport(report);
            }
            else if (mediaType == SDPMediaTypesEnum.video)
            {
                VideoStream.SendRtcpReport(report);
            }
        }

        /// <summary>
        /// Event handler for the RTP channel closure.
        /// </summary>
        private void OnRTPChannelClosed(string reason)
        {
            Close(reason);
        }

        /// <summary>
        /// Close the session if the instance is out of scope.
        /// </summary>
        protected virtual void Dispose(bool disposing)
        {
            Close("disposed");
        }

        /// <summary>
        /// Close the session if the instance is out of scope.
        /// </summary>
        public virtual void Dispose()
        {
            Close("disposed");
        }
    }
}
<|MERGE_RESOLUTION|>--- conflicted
+++ resolved
@@ -1,1986 +1,1935 @@
-﻿//-----------------------------------------------------------------------------
-// Filename: RTPSession.cs
-//
-// Description: Represents an RTP session constituted of a single media stream. The session
-// does not control the sockets as they may be shared by multiple sessions.
-//
-// Author(s):
-// Aaron Clauson (aaron@sipsorcery.com)
-//
-// History:
-// 25 Aug 2019	Aaron Clauson	    Created, Montreux, Switzerland.
-// 12 Nov 2019  Aaron Clauson       Added send event method.
-// 07 Dec 2019  Aaron Clauson       Big refactor. Brought in a lot of functions previously
-//                                  in the RTPChannel class.
-// 26 Jul 2021  Kurt Kießling       Added secure media negotiation.
-// 05 Apr 2022  Christophe Irles    Simplify file using MediaSteam, AudioStream and Video Stream
-//
-// License: 
-// BSD 3-Clause "New" or "Revised" License, see included LICENSE.md file.
-//-----------------------------------------------------------------------------
-
-using System;
-using System.Collections.Generic;
-using System.Linq;
-using System.Net;
-using System.Net.Sockets;
-using System.Threading;
-using System.Threading.Tasks;
-using Microsoft.Extensions.Logging;
-using SIPSorcery.net.RTP;
-using SIPSorcery.SIP.App;
-using SIPSorcery.Sys;
-using SIPSorceryMedia.Abstractions;
-
-namespace SIPSorcery.Net
-{
-    public delegate int ProtectRtpPacket(byte[] payload, int length, out int outputBufferLength);
-
-    public enum SetDescriptionResultEnum
-    {
-        /// <summary>
-        /// At least one media stream with a compatible format was available.
-        /// </summary>
-        OK,
-
-        /// <summary>
-        /// Both parties had audio but no compatible format was available.
-        /// </summary>
-        AudioIncompatible,
-
-        /// <summary>
-        /// Both parties had video but no compatible format was available.
-        /// </summary>
-        VideoIncompatible,
-
-        /// <summary>
-        /// No media tracks are available on the local session.
-        /// </summary>
-        NoLocalMedia,
-
-        /// <summary>
-        /// The remote description did not contain any media announcements.
-        /// </summary>
-        NoRemoteMedia,
-
-        /// <summary>
-        /// Indicates there was no media type match. For example only have audio locally
-        /// but video remote or vice-versa.
-        /// </summary>
-        NoMatchingMediaType,
-
-        /// <summary>
-        /// An unknown error.
-        /// </summary>
-        Error,
-
-        /// <summary>
-        /// A required DTLS fingerprint was missing from the session description.
-        /// </summary>
-        DtlsFingerprintMissing,
-
-        /// <summary>
-        /// The DTLS fingerprint was present but the format was not recognised.
-        /// </summary>
-        DtlsFingerprintInvalid,
-
-        /// <summary>
-        /// The DTLS fingerprint was provided with an unsupported digest. It won't
-        /// be possible to check that the certificate supplied during the DTLS handshake
-        /// matched the fingerprint.
-        /// </summary>
-        DtlsFingerprintDigestNotSupported,
-
-        /// <summary>
-        /// An unsupported data channel transport was requested (at the time of writing only
-        /// SCTP over DTLS is supported, no TCP option).
-        /// </summary>
-        DataChannelTransportNotSupported,
-
-        /// <summary>
-        /// An SDP offer was received when the local agent had already entered have local offer state.
-        /// </summary>
-        WrongSdpTypeOfferAfterOffer,
-
-        /// <summary>
-        /// Crypto attributes invalid or not compatible.
-        /// </summary>
-        CryptoNegotiationFailed,
-    }
-
-    /// <summary>
-    /// The RTPSession class is the primary point for interacting with the Real-Time
-    /// Protocol. It manages all the resources required for setting up and then sending
-    /// and receiving RTP packets. This class IS designed to be inherited by child 
-    /// classes and for child classes to add audio and video processing logic.
-    /// </summary>
-    /// <remarks>
-    /// The setting up of an RTP stream involved the exchange of Session Descriptions 
-    /// (SDP) with the remote party. This class has adopted the mechanism used by WebRTC.
-    /// The steps are:
-    /// 1. If acting as the initiator:
-    ///   a. Create offer,
-    ///   b. Send offer to remote party and get their answer (external to this class, requires signalling),
-    ///   c. Set remote description,
-    ///   d. Optionally perform any additional set up, such as negotiating SRTP keying material,
-    ///   e. Call Start to commence RTCP reporting.
-    /// 2. If acting as the recipient:
-    ///   a. Receive offer,
-    ///   b. Set remote description. This step MUST be done before an SDP answer can be generated.
-    ///      This step can also result in an error condition if the codecs/formats offered aren't supported,
-    ///   c. Create answer,
-    ///   d. Send answer to remote party (external to this class, requires signalling),
-    ///   e. Optionally perform any additional set up, such as negotiating SRTP keying material,
-    ///   f. Call Start to commence RTCP reporting.
-    /// </remarks>
-    public class RTPSession : IMediaSession, IDisposable
-    {
-        internal const int RTP_MAX_PAYLOAD = 1400;
-
-        /// <summary>
-        /// From libsrtp: SRTP_MAX_TRAILER_LEN is the maximum length of the SRTP trailer
-        /// (authentication tag and MKI) supported by libSRTP.This value is
-        /// the maximum number of octets that will be added to an RTP packet by
-        /// srtp_protect().
-        /// 
-        /// srtp_protect():
-        /// @warning This function assumes that it can write SRTP_MAX_TRAILER_LEN
-        /// into the location in memory immediately following the RTP packet.
-        /// Callers MUST ensure that this much writeable memory is available in
-        /// the buffer that holds the RTP packet.
-        /// 
-        /// srtp_protect_rtcp():
-        /// @warning This function assumes that it can write SRTP_MAX_TRAILER_LEN+4
-        /// to the location in memory immediately following the RTCP packet.
-        /// Callers MUST ensure that this much writeable memory is available in
-        /// the buffer that holds the RTCP packet.
-        /// </summary>
-        public const int SRTP_MAX_PREFIX_LENGTH = 148;
-        internal const int DEFAULT_AUDIO_CLOCK_RATE = 8000;
-        public const int RTP_EVENT_DEFAULT_SAMPLE_PERIOD_MS = 50; // Default sample period for an RTP event as specified by RFC2833.
-        public const SDPMediaTypesEnum DEFAULT_MEDIA_TYPE = SDPMediaTypesEnum.audio; // If we can't match an RTP payload ID assume it's audio.
-        public const int DEFAULT_DTMF_EVENT_PAYLOAD_ID = 101;
-        public const string RTP_MEDIA_PROFILE = "RTP/AVP";
-        public const string RTP_SECUREMEDIA_PROFILE = "RTP/SAVP";
-        private const int SDP_SESSIONID_LENGTH = 10;             // The length of the pseudo-random string to use for the session ID.
-        public const int DTMF_EVENT_DURATION = 1200;            // Default duration for a DTMF event.
-        public const int DTMF_EVENT_PAYLOAD_ID = 101;
-
-        /// <summary>
-        /// When there are no RTP packets being sent for an audio or video stream webrtc.lib
-        /// still sends RTCP Receiver Reports with this hard coded SSRC. No doubt it's defined
-        /// in an RFC somewhere but I wasn't able to find it from a quick search.
-        /// </summary>
-        public const uint RTCP_RR_NOSTREAM_SSRC = 4195875351U;
-            
-        private static ILogger logger = Log.Logger;
-
-        protected RtpSessionConfig rtpSessionConfig;
-
-        private string m_sdpSessionID = null;           // Need to maintain the same SDP session ID for all offers and answers.
-        private int m_sdpAnnouncementVersion = 0;       // The SDP version needs to increase whenever the local SDP is modified (see https://tools.ietf.org/html/rfc6337#section-5.2.5).
-        internal int m_rtpChannelsCount = 0;            // Need to know the number of RTP Channels
-
-        protected RTPChannel MultiplexRtpChannel = null;
-
-        /// <summary>
-        /// Track if current remote description is invalid (used in Renegotiation logic)
-        /// </summary>
-        public virtual bool RequireRenegotiation { get; protected internal set; }
-
-        /// <summary>
-        /// The Audio Stream for this session
-        /// </summary>
-        public AudioStream AudioStream { get; set; }
-
-        /// <summary>
-        /// The Video Stream for this session
-        /// </summary>
-        public VideoStream VideoStream { get; set; }
-
-        /// <summary>
-        /// The SDP offered by the remote call party for this session.
-        /// </summary>
-        public SDP RemoteDescription { get; protected set; }
-
-        /// <summary>
-        /// If this session is using a secure context this flag MUST be set to indicate
-        /// the security delegate (SrtpProtect, SrtpUnprotect etc) have been set.
-        /// </summary>
-        public bool IsSecureContextReady()
-        {
-            if (HasAudio && !AudioStream.IsSecurityContextReady())
-            {
-                return false;
-            }
-
-            if (HasVideo && !VideoStream.IsSecurityContextReady())
-            {
-                return false;
-            }
-
-            return true;
-        }
-
-        /// <summary>
-        /// If this session is using a secure context this list MAY contain custom
-        /// Crypto Suites
-        /// </summary>
-        public List<SDPSecurityDescription.CryptoSuites> SrtpCryptoSuites { get; set; }
-
-        /// <summary>
-<<<<<<< HEAD
-=======
-        /// The remote RTP end point this session is sending audio to.
-        /// </summary>
-        public IPEndPoint AudioDestinationEndPoint { get; protected set; }
-
-        /// <summary>
-        /// The remote RTP control end point this session is sending to RTCP reports 
-        /// for the audio stream to.
-        /// </summary>
-        public IPEndPoint AudioControlDestinationEndPoint { get; private set; }
-
-        /// <summary>
-        /// The remote RTP end point this session is sending video to.
-        /// </summary>
-        public IPEndPoint VideoDestinationEndPoint { get; private set; }
-
-        /// <summary>
-        /// The remote RTP control end point this session is sending to RTCP reports 
-        /// for the video stream to.
-        /// </summary>
-        public IPEndPoint VideoControlDestinationEndPoint { get; private set; }
-
-        /// <summary>
-        /// In order to detect RTP events from the remote party this property needs to 
-        /// be set to the payload ID they are using.
-        /// </summary>
-        public int RemoteRtpEventPayloadID { get; set; } = DEFAULT_DTMF_EVENT_PAYLOAD_ID;
-
-        /// <summary>
-        /// Indicates the maximum frame size that can be reconstructed from RTP packets during the depacketisation
-        /// process.
-        /// </summary>
-        public int MaxReconstructedVideoFrameSize { get; set; } = 1048576;
-
-        /// <summary>
->>>>>>> 08499b60
-        /// Indicates whether the session has been closed. Once a session is closed it cannot
-        /// be restarted.
-        /// </summary>
-        public bool IsClosed { get; private set; }
-
-        /// <summary>
-        /// Indicates whether the session has been started. Starting a session tells the RTP 
-        /// socket to start receiving,
-        /// </summary>
-        public bool IsStarted { get; private set; }
-
-        /// <summary>
-        /// Indicates whether this session is using audio.
-        /// </summary>
-        public bool HasAudio
-        {
-            get
-            {
-                return AudioStream?.HasAudio == true;
-            }
-        }
-
-        /// <summary>
-        /// Indicates whether this session is using video.
-        /// </summary>
-        public bool HasVideo
-        {
-            get
-            {
-                return VideoStream?.HasVideo == true;
-            }
-        }
-
-        /// <summary>
-        /// If set to true RTP will be accepted from ANY remote end point. If false
-        /// certain rules are used to determine whether RTP should be accepted for 
-        /// a particular audio or video stream. It is recommended to leave the
-        /// value to false unless a specific need exists.
-        /// </summary>
-        public bool AcceptRtpFromAny 
-        { 
-            get
-            {
-                return AudioStream.AcceptRtpFromAny;
-            }
-
-            set
-            {
-                AudioStream.AcceptRtpFromAny = value;
-                VideoStream.AcceptRtpFromAny = value;
-            }
-        }
-
-        /// <summary>
-        /// Set if the session has been bound to a specific IP address.
-        /// Normally not required but some esoteric call or network set ups may need.
-        /// </summary>
-        public IPAddress RtpBindAddress => rtpSessionConfig.BindAddress;
-
-        /// <summary>
-        /// Gets fired when the remote SDP is received and the set of common audio formats is set.
-        /// </summary>
-        public event Action<List<AudioFormat>> OnAudioFormatsNegotiated;
-
-        /// <summary>
-        /// Gets fired when the remote SDP is received and the set of common video formats is set.
-        /// </summary>
-        public event Action<List<VideoFormat>> OnVideoFormatsNegotiated;
-
-        /// <summary>
-        /// Gets fired when a full video frame is reconstructed from one or more RTP packets
-        /// received from the remote party.
-        /// </summary>
-        /// <remarks>
-        ///  - Received from end point,
-        ///  - The frame timestamp,
-        ///  - The encoded video frame payload.
-        ///  - The video format of the encoded frame.
-        /// </remarks>
-        public event Action<IPEndPoint, uint, byte[], VideoFormat> OnVideoFrameReceived;
-
-        /// <summary>
-        /// Gets fired when an RTP packet is received from a remote party.
-        /// Parameters are:
-        ///  - Remote endpoint packet was received from,
-        ///  - The media type the packet contains, will be audio or video,
-        ///  - The full RTP packet.
-        /// </summary>
-        public event Action<IPEndPoint, SDPMediaTypesEnum, RTPPacket> OnRtpPacketReceived;
-
-        /// <summary>
-        /// Gets fired when an RTP event is detected on the remote call party's RTP stream.
-        /// </summary>
-        public event Action<IPEndPoint, RTPEvent, RTPHeader> OnRtpEvent;
-
-        /// <summary>
-        /// Gets fired when the RTP session and underlying channel are closed.
-        /// </summary>
-        public event Action<string> OnRtpClosed;
-
-        /// <summary>
-        /// Gets fired when an RTCP BYE packet is received from the remote party.
-        /// The string parameter contains the BYE reason. Normally a BYE
-        /// report means the RTP session is finished. But... cases have been observed where
-        /// an RTCP BYE is received when a remote party is put on hold and then the session
-        /// resumes when take off hold. It's up to the application to decide what action to
-        /// take when n RTCP BYE is received.
-        /// </summary>
-        public event Action<string> OnRtcpBye;
-
-        /// <summary>
-        /// Fires when the connection for a media type is classified as timed out due to not
-        /// receiving any RTP or RTCP packets within the given period.
-        /// </summary>
-        public event Action<SDPMediaTypesEnum> OnTimeout;
-
-        /// <summary>
-        /// Gets fired when an RTCP report is received. This event is for diagnostics only.
-        /// </summary>
-        public event Action<IPEndPoint, SDPMediaTypesEnum, RTCPCompoundPacket> OnReceiveReport;
-
-        /// <summary>
-        /// Gets fired when an RTCP report is sent. This event is for diagnostics only.
-        /// </summary>
-        public event Action<SDPMediaTypesEnum, RTCPCompoundPacket> OnSendReport;
-
-        /// <summary>
-        /// Gets fired when the start method is called on the session. This is the point
-        /// audio and video sources should commence generating samples.
-        /// </summary>
-        public event Action OnStarted;
-
-        /// <summary>
-        /// Gets fired when the session is closed. This is the point audio and video
-        /// source should stop generating samples.
-        /// </summary>
-        public event Action OnClosed;
-
-        /// <summary>
-        /// Creates a new RTP session. The synchronisation source and sequence number are initialised to
-        /// pseudo random values.
-        /// </summary>
-        /// <param name="isRtcpMultiplexed">If true RTCP reports will be multiplexed with RTP on a single channel.
-        /// If false (standard mode) then a separate socket is used to send and receive RTCP reports.</param>
-        /// <param name="isSecure">If true indicated this session is using SRTP to encrypt and authorise
-        /// RTP and RTCP packets. No communications or reporting will commence until the 
-        /// is explicitly set as complete.</param>
-        /// <param name="isMediaMultiplexed">If true only a single RTP socket will be used for both audio
-        /// and video (standard case for WebRTC). If false two separate RTP sockets will be used for
-        /// audio and video (standard case for VoIP).</param>
-        /// <param name="bindAddress">Optional. If specified this address will be used as the bind address for any RTP
-        /// and control sockets created. Generally this address does not need to be set. The default behaviour
-        /// is to bind to [::] or 0.0.0.0,d depending on system support, which minimises network routing
-        /// causing connection issues.</param>
-        /// <param name="bindPort">Optional. If specified a single attempt will be made to bind the RTP socket
-        /// on this port. It's recommended to leave this parameter as the default of 0 to let the Operating
-        /// System select the port number.</param>
-        public RTPSession(bool isMediaMultiplexed, bool isRtcpMultiplexed, bool isSecure, IPAddress bindAddress = null, int bindPort = 0, PortRange portRange = null)
-            : this(new RtpSessionConfig
-            {
-                IsMediaMultiplexed = isMediaMultiplexed,
-                IsRtcpMultiplexed = isRtcpMultiplexed,
-                RtpSecureMediaOption = isSecure ? RtpSecureMediaOptionEnum.DtlsSrtp : RtpSecureMediaOptionEnum.None,
-                BindAddress = bindAddress,
-                BindPort = bindPort,
-                RtpPortRange = portRange
-            })
-        {
-        }
-
-        /// <summary>
-        /// Creates a new RTP session. The synchronisation source and sequence number are initialised to
-        /// pseudo random values.
-        /// </summary>
-        /// <param name="config">Contains required settings.</param>
-        public RTPSession(RtpSessionConfig config)
-        {
-            rtpSessionConfig = config;
-            m_sdpSessionID = Crypto.GetRandomInt(SDP_SESSIONID_LENGTH).ToString();
-
-            if (rtpSessionConfig.UseSdpCryptoNegotiation)
-            {
-                SrtpCryptoSuites = new List<SDPSecurityDescription.CryptoSuites>();
-                SrtpCryptoSuites.Add(SDPSecurityDescription.CryptoSuites.AES_CM_128_HMAC_SHA1_80);
-                SrtpCryptoSuites.Add(SDPSecurityDescription.CryptoSuites.AES_CM_128_HMAC_SHA1_32);
-            }
-
-            AudioStream = new AudioStream(config);
-            VideoStream = new VideoStream(config);
-        }
-
-        private void CreateRtcpSession(MediaStream mediaStream)
-        {
-            if (mediaStream.CreateRtcpSession())
-            {
-                mediaStream.OnTimeout += RaiseOnTimeOut;
-                mediaStream.OnSendReport += RaiseOnSendReport;
-                mediaStream.OnRtpEvent += RaisedOnRtpEvent;
-                mediaStream.OnRtpPacketReceived += RaisedOnRtpPacketReceived;
-                mediaStream.OnReceiveReport += RaisedOnOnReceiveReport;
-                
-                if(mediaStream.MediaType == SDPMediaTypesEnum.audio)
-                {
-                    var audioStream = mediaStream as AudioStream;
-                    if (audioStream != null)
-                    {
-                        audioStream.OnAudioFormatsNegotiated += RaisedOnAudioFormatsNegotiated;
-                    }
-                }
-                else
-                {
-                    var videoStream = mediaStream as VideoStream;
-                    if (videoStream != null)
-                    {
-                        videoStream.OnVideoFormatsNegotiated += RaisedOnVideoFormatsNegotiated;
-                        videoStream.OnVideoFrameReceived += RaisedOnOnVideoFrameReceived;
-                    }
-                }
-            }
-        }
-
-        private void CloseRtcpSession(MediaStream mediaStream, string reason)
-        {
-            if (mediaStream.RtcpSession != null)
-            {
-                mediaStream.OnTimeout -= RaiseOnTimeOut;
-                mediaStream.OnSendReport -= RaiseOnSendReport;
-                mediaStream.OnRtpEvent -= RaisedOnRtpEvent;
-                mediaStream.OnRtpPacketReceived -= RaisedOnRtpPacketReceived;
-                mediaStream.OnReceiveReport -= RaisedOnOnReceiveReport;
-
-                if (mediaStream.MediaType == SDPMediaTypesEnum.audio)
-                {
-                    var audioStream = mediaStream as AudioStream;
-                    if (audioStream != null)
-                    {
-                        audioStream.OnAudioFormatsNegotiated -= RaisedOnAudioFormatsNegotiated;
-                    }
-                }
-                else
-                {
-                    var videoStream = mediaStream as VideoStream;
-                    if (videoStream != null)
-                    {
-                        videoStream.OnVideoFormatsNegotiated -= RaisedOnVideoFormatsNegotiated;
-                        videoStream.OnVideoFrameReceived -= RaisedOnOnVideoFrameReceived;
-                    }
-                }
-
-                mediaStream.RtcpSession.Close(reason);
-                mediaStream.RtcpSession = null;
-            }
-        }
-
-        private void RaiseOnTimeOut(SDPMediaTypesEnum media)
-        {
-            OnTimeout?.Invoke(media);
-        }
-
-        private void RaiseOnSendReport(SDPMediaTypesEnum media, RTCPCompoundPacket report)
-        {
-            OnSendReport?.Invoke(media, report);
-        }
-
-        private void RaisedOnRtpEvent(IPEndPoint ipEndPoint, RTPEvent rtpEvent, RTPHeader rtpHeader)
-        {
-            OnRtpEvent?.Invoke(ipEndPoint, rtpEvent, rtpHeader);
-        }
-
-        private void RaisedOnRtpPacketReceived(IPEndPoint ipEndPoint, SDPMediaTypesEnum media, RTPPacket rtpPacket)
-        {
-            OnRtpPacketReceived?.Invoke(ipEndPoint, media, rtpPacket);
-        }
-
-        private void RaisedOnOnReceiveReport(IPEndPoint ipEndPoint, SDPMediaTypesEnum media, RTCPCompoundPacket report)
-        {
-            OnReceiveReport?.Invoke(ipEndPoint, media, report);
-        }
-
-        private void RaisedOnAudioFormatsNegotiated(List<AudioFormat> audioFormats)
-        {
-            OnAudioFormatsNegotiated?.Invoke(audioFormats);
-        }
-
-        private void RaisedOnVideoFormatsNegotiated(List<VideoFormat> videoFormats)
-        {
-            OnVideoFormatsNegotiated?.Invoke(videoFormats);
-        }
-
-        private void RaisedOnOnVideoFrameReceived(IPEndPoint ipEndPoint, uint timestamp, byte[] frame, VideoFormat videoFormat)
-        {
-            OnVideoFrameReceived?.Invoke(ipEndPoint, timestamp, frame, videoFormat);
-        }
-
-        private void SetSecureContextForMediaType(SDPMediaTypesEnum mediaType, ProtectRtpPacket protectRtp, ProtectRtpPacket unprotectRtp, ProtectRtpPacket protectRtcp, ProtectRtpPacket unprotectRtcp)
-        {
-            if (mediaType == SDPMediaTypesEnum.audio)
-            {
-                AudioStream.SetSecurityContext(protectRtp,
-                    unprotectRtp,
-                    protectRtcp,
-                    unprotectRtcp);
-            }
-            else if (mediaType == SDPMediaTypesEnum.video)
-            {
-                VideoStream.SetSecurityContext(protectRtp,
-                    unprotectRtp,
-                    protectRtcp,
-                    unprotectRtcp);
-            }
-        }
-
-        private SrtpHandler GetOrCreateSrtpHandler(SDPMediaTypesEnum mediaType)
-        {
-            if (mediaType == SDPMediaTypesEnum.audio)
-            {
-                return AudioStream.GetOrCreateSrtpHandler();
-            }
-            else if (mediaType == SDPMediaTypesEnum.video)
-            {
-                return VideoStream.GetOrCreateSrtpHandler();
-            }
-            return null;
-        }
-
-        /// <summary>
-        /// Generates the SDP for an offer that can be made to a remote user agent.
-        /// </summary>
-        /// <param name="connectionAddress">Optional. If specified this IP address
-        /// will be used as the address advertised in the SDP offer. If not provided
-        /// the kernel routing table will be used to determine the local IP address used
-        /// for Internet access. Any and IPv6Any are special cases. If they are set the respective
-        /// Internet facing IPv4 or IPv6 address will be used.</param>
-        /// <returns>A task that when complete contains the SDP offer.</returns>
-        public virtual SDP CreateOffer(IPAddress connectionAddress)
-        {
-            if (AudioStream.LocalTrack == null && VideoStream.LocalTrack == null)
-            {
-                logger.LogWarning("No local media tracks available for create offer.");
-                return null;
-            }
-            else
-            {
-                List<MediaStreamTrack> localTracks = GetLocalTracks();
-
-                //Revert to DefaultStreamStatus
-                foreach (var localTrack in localTracks)
-                {
-                    if (localTrack != null && localTrack.StreamStatus == MediaStreamStatusEnum.Inactive)
-                    {
-                        localTrack.StreamStatus = localTrack.DefaultStreamStatus;
-                    }
-                }
-
-                var offerSdp = GetSessionDescription(localTracks, connectionAddress);
-                return offerSdp;
-            }
-        }
-
-        /// <summary>
-        /// Generates an SDP answer in response to an offer. The remote description MUST be set 
-        /// prior to calling this method.
-        /// </summary>
-        /// <param name="connectionAddress">Optional. If set this address will be used as 
-        /// the SDP Connection address. If not specified the Operating System routing table
-        /// will be used to lookup the address used to connect to the SDP connection address
-        /// from the remote offer. Any and IPv6Any are special cases. If they are set the respective
-        /// Internet facing IPv4 or IPv6 address will be used.</param>
-        /// <returns>A task that when complete contains the SDP answer.</returns>
-        /// <remarks>As specified in https://tools.ietf.org/html/rfc3264#section-6.1.
-        ///  "If the answerer has no media formats in common for a particular
-        ///   offered stream, the answerer MUST reject that media stream by setting
-        ///   the port to zero."
-        /// </remarks>
-        public virtual SDP CreateAnswer(IPAddress connectionAddress)
-        {
-            if (RemoteDescription == null)
-            {
-                throw new ApplicationException("The remote description is not set, cannot create SDP answer.");
-            }
-            else
-            {
-                var offer = RemoteDescription;
-
-                List<MediaStreamTrack> tracks = new List<MediaStreamTrack>();
-
-                // The order of the announcements in the answer must match the order in the offer.
-                foreach (var announcement in offer.Media)
-                {
-                    // Adjust the local audio tracks to only include compatible capabilities.
-                    if (announcement.Media == SDPMediaTypesEnum.audio)
-                    {
-                        if (AudioStream.LocalTrack != null)
-                        {
-                            tracks.Add(AudioStream.LocalTrack);
-                        }
-                    }
-                    else if (announcement.Media == SDPMediaTypesEnum.video)
-                    {
-                        if (VideoStream.LocalTrack != null)
-                        {
-                            tracks.Add(VideoStream.LocalTrack);
-                        }
-                    }
-                }
-
-                if (connectionAddress == null)
-                {
-                    // No specific connection address supplied. Lookup the local address to connect to the offer address.
-                    var offerConnectionAddress = (offer.Connection?.ConnectionAddress != null) ? IPAddress.Parse(offer.Connection.ConnectionAddress) : null;
-
-                    if (offerConnectionAddress == null || offerConnectionAddress == IPAddress.Any || offerConnectionAddress == IPAddress.IPv6Any)
-                    {
-                        connectionAddress = NetServices.InternetDefaultAddress;
-                    }
-                    else
-                    {
-                        connectionAddress = NetServices.GetLocalAddressForRemote(offerConnectionAddress);
-                    }
-                }
-
-                var answerSdp = GetSessionDescription(tracks, connectionAddress);
-
-                return answerSdp;
-            }
-        }
-
-        /// <summary>
-        /// Sets the remote SDP description for this session.
-        /// </summary>
-        /// <param name="sdpType">Whether the remote SDP is an offer or answer.</param>
-        /// <param name="sessionDescription">The SDP that will be set as the remote description.</param>
-        /// <returns>If successful an OK enum result. If not an enum result indicating the failure cause.</returns>
-        public virtual SetDescriptionResultEnum SetRemoteDescription(SdpType sdpType, SDP sessionDescription)
-        {
-            if (sessionDescription == null)
-            {
-                throw new ArgumentNullException("sessionDescription", "The session description cannot be null for SetRemoteDescription.");
-            }
-
-            try
-            {
-                if (sessionDescription.Media?.Count == 0)
-                {
-                    return SetDescriptionResultEnum.NoRemoteMedia;
-                }
-                else if (sessionDescription.Media?.Count == 1)
-                {
-                    var remoteMediaType = sessionDescription.Media.First().Media;
-                    if (remoteMediaType == SDPMediaTypesEnum.audio && AudioStream.LocalTrack == null)
-                    {
-                        return SetDescriptionResultEnum.NoMatchingMediaType;
-                    }
-                    else if (remoteMediaType == SDPMediaTypesEnum.video && VideoStream.LocalTrack == null)
-                    {
-                        return SetDescriptionResultEnum.NoMatchingMediaType;
-                    }
-                }
-
-                // Pre-flight checks have passed. Move onto matching up the local and remote media streams.
-                IPAddress connectionAddress = null;
-                if (sessionDescription.Connection != null && !string.IsNullOrEmpty(sessionDescription.Connection.ConnectionAddress))
-                {
-                    connectionAddress = IPAddress.Parse(sessionDescription.Connection.ConnectionAddress);
-                }
-
-                IPEndPoint remoteAudioRtpEP = null;
-                IPEndPoint remoteAudioRtcpEP = null;
-                IPEndPoint remoteVideoRtpEP = null;
-                IPEndPoint remoteVideoRtcpEP = null;
-
-                //Remove Remote Tracks before add new one (this was added to implement renegotiation logic)
-                AudioStream.RemoteTrack = null;
-                VideoStream.RemoteTrack = null;
-
-                foreach (var announcement in sessionDescription.Media.Where(x => x.Media == SDPMediaTypesEnum.audio || x.Media == SDPMediaTypesEnum.video))
-                {
-                    MediaStreamStatusEnum mediaStreamStatus = announcement.MediaStreamStatus.HasValue ? announcement.MediaStreamStatus.Value : MediaStreamStatusEnum.SendRecv;
-                    var remoteTrack = new MediaStreamTrack(announcement.Media, true, announcement.MediaFormats.Values.ToList(), mediaStreamStatus, announcement.SsrcAttributes, announcement.HeaderExtensions);
-                    addTrack(remoteTrack);
-
-                    if (rtpSessionConfig.UseSdpCryptoNegotiation)
-                    {
-                        if (announcement.Transport != RTP_SECUREMEDIA_PROFILE)
-                        {
-                            logger.LogError($"Error negotiating secure media. Invalid Transport {announcement.Transport}.");
-                            return SetDescriptionResultEnum.CryptoNegotiationFailed;
-                        }
-                        
-                        if (announcement.SecurityDescriptions.Count(s => SrtpCryptoSuites.Contains(s.CryptoSuite)) > 0)
-                        {
-                            // Setup the appropriate srtp handler
-                            var mediaType = announcement.Media;
-                            var srtpHandler = GetOrCreateSrtpHandler(mediaType);
-                            if (!srtpHandler.SetupRemote(announcement.SecurityDescriptions, sdpType))
-                            {
-                                logger.LogError($"Error negotiating secure media for type {mediaType}. Incompatible crypto parameter.");
-                                return SetDescriptionResultEnum.CryptoNegotiationFailed;
-                            }
-
-                            if (srtpHandler.IsNegotiationComplete)
-                            {
-                                SetSecureContextForMediaType(mediaType,
-                                        srtpHandler.ProtectRTP,
-                                        srtpHandler.UnprotectRTP,
-                                        srtpHandler.ProtectRTCP,
-                                        srtpHandler.UnprotectRTCP);
-                            }
-                        }
-                        // If we had no crypto but we were definetely expecting something since we had a port value
-                        else if (announcement.Port != 0)
-                        {
-                            logger.LogError("Error negotiating secure media. No compatible crypto suite.");
-                            return SetDescriptionResultEnum.CryptoNegotiationFailed;
-                        }
-                    }
-
-                    if (announcement.Media == SDPMediaTypesEnum.audio)
-                    {
-                        if (AudioStream.LocalTrack == null)
-                        {
-                            // We don't have an audio track BUT we must have another track (which has to be video). The choices are
-                            // to reject the offer or to set audio stream as inactive and accept the video. We accept the video.
-                            var inactiveLocalAudioTrack = new MediaStreamTrack(SDPMediaTypesEnum.audio, false, remoteTrack.Capabilities, MediaStreamStatusEnum.Inactive);
-                            addTrack(inactiveLocalAudioTrack);
-                        }
-                        else
-                        {
-                            AudioStream.LocalTrack.Capabilities = SDPAudioVideoMediaFormat.GetCompatibleFormats(announcement.MediaFormats.Values.ToList(), AudioStream.LocalTrack?.Capabilities);
-                            remoteAudioRtpEP = GetAnnouncementRTPDestination(announcement, connectionAddress);
-
-                            // Check whether RTP events can be supported and adjust our parameters to match the remote party if we can.
-                            SDPAudioVideoMediaFormat commonEventFormat = SDPAudioVideoMediaFormat.GetCommonRtpEventFormat(announcement.MediaFormats.Values.ToList(), AudioStream.LocalTrack.Capabilities);
-                            if (!commonEventFormat.IsEmpty())
-                            {
-                                AudioStream.RemoteRtpEventPayloadID = commonEventFormat.ID;
-                            }
-
-                            SetLocalTrackStreamStatus(AudioStream.LocalTrack, remoteTrack.StreamStatus, remoteAudioRtpEP);
-                            if (remoteTrack.StreamStatus != MediaStreamStatusEnum.Inactive && AudioStream.LocalTrack.StreamStatus != MediaStreamStatusEnum.Inactive)
-                            {
-                                remoteAudioRtcpEP = (rtpSessionConfig.IsRtcpMultiplexed) ? remoteAudioRtpEP : new IPEndPoint(remoteAudioRtpEP.Address, remoteAudioRtpEP.Port + 1);
-                            }
-                        }
-                    }
-                    else if (announcement.Media == SDPMediaTypesEnum.video)
-                    {
-                        if (VideoStream.LocalTrack == null)
-                        {
-                            // We don't have a video track BUT we must have another track (which has to be audio). The choices are
-                            // to reject the offer or to set video stream as inactive and accept the audio. We accept the audio.
-                            var inactiveLocalVideoTrack = new MediaStreamTrack(SDPMediaTypesEnum.video, false, remoteTrack.Capabilities, MediaStreamStatusEnum.Inactive);
-                            addTrack(inactiveLocalVideoTrack);
-                        }
-                        else
-                        {
-                            VideoStream.LocalTrack.Capabilities = SDPAudioVideoMediaFormat.GetCompatibleFormats(announcement.MediaFormats.Values.ToList(), VideoStream.LocalTrack?.Capabilities);
-                            remoteVideoRtpEP = GetAnnouncementRTPDestination(announcement, connectionAddress);
-
-                            SetLocalTrackStreamStatus(VideoStream.LocalTrack, remoteTrack.StreamStatus, remoteVideoRtpEP);
-                            if (remoteTrack.StreamStatus != MediaStreamStatusEnum.Inactive && VideoStream.LocalTrack.StreamStatus != MediaStreamStatusEnum.Inactive)
-                            {
-                                remoteVideoRtcpEP = (rtpSessionConfig.IsRtcpMultiplexed) ? remoteVideoRtpEP : new IPEndPoint(remoteVideoRtpEP.Address, remoteVideoRtpEP.Port + 1);
-                            }
-                        }
-                    }
-                }
-
-                //Close old RTCPSessions opened
-                if (AudioStream.RtcpSession != null && AudioStream.RemoteTrack == null && AudioStream.LocalTrack == null)
-                {
-                    AudioStream.RtcpSession.Close(null);
-                }
-
-                if (VideoStream.RtcpSession != null && VideoStream.RemoteTrack == null && VideoStream.LocalTrack == null)
-                {
-                    VideoStream.RtcpSession.Close(null);
-                }
-
-                if (VideoStream.LocalTrack == null && AudioStream.LocalTrack != null
-                    && AudioStream.LocalTrack.Capabilities?.Where(x => x.Name().ToLower() != SDP.TELEPHONE_EVENT_ATTRIBUTE).Count() == 0)
-                {
-                    return SetDescriptionResultEnum.AudioIncompatible;
-                }
-                else if (AudioStream.LocalTrack == null && VideoStream.LocalTrack != null && VideoStream.LocalTrack.Capabilities?.Count == 0)
-                {
-                    return SetDescriptionResultEnum.VideoIncompatible;
-                }
-                else
-                {
-                    AudioStream.CheckAudioFormatsNegotiation();
-
-                    VideoStream.CheckVideoFormatsNegotiation();
-
-
-                    // If we get to here then the remote description was compatible with the local media tracks.
-                    // Set the remote description and end points.
-                    RequireRenegotiation = false;
-                    RemoteDescription = sessionDescription;
-                    AudioStream.DestinationEndPoint =
-                        (remoteAudioRtpEP != null && remoteAudioRtpEP.Port != SDP.IGNORE_RTP_PORT_NUMBER) ? remoteAudioRtpEP : AudioStream.DestinationEndPoint;
-                    AudioStream.ControlDestinationEndPoint =
-                        (remoteAudioRtcpEP != null && remoteAudioRtcpEP.Port != SDP.IGNORE_RTP_PORT_NUMBER) ? remoteAudioRtcpEP : AudioStream.ControlDestinationEndPoint;
-                    VideoStream.DestinationEndPoint =
-                        (remoteVideoRtpEP != null && remoteVideoRtpEP.Port != SDP.IGNORE_RTP_PORT_NUMBER) ? remoteVideoRtpEP : VideoStream.DestinationEndPoint;
-                    VideoStream.ControlDestinationEndPoint =
-                         (remoteVideoRtcpEP != null && remoteVideoRtcpEP.Port != SDP.IGNORE_RTP_PORT_NUMBER) ? remoteVideoRtcpEP : VideoStream.ControlDestinationEndPoint;
-
-                    return SetDescriptionResultEnum.OK;
-                }
-            }
-            catch (Exception excp)
-            {
-                logger.LogError($"Exception in RTPSession SetRemoteDescription. {excp.Message}.");
-                return SetDescriptionResultEnum.Error;
-            }
-        }
-
-        /// <summary>
-        /// Sets the stream status on a local audio or video media track.
-        /// </summary>
-        /// <param name="kind">The type of the media track. Must be audio or video.</param>
-        /// <param name="status">The stream status for the media track.</param>
-        public void SetMediaStreamStatus(SDPMediaTypesEnum kind, MediaStreamStatusEnum status)
-        {
-            if (kind == SDPMediaTypesEnum.audio && AudioStream.LocalTrack != null)
-            {
-                AudioStream.LocalTrack.StreamStatus = status;
-                m_sdpAnnouncementVersion++;
-            }
-            else if (kind == SDPMediaTypesEnum.video && VideoStream.LocalTrack != null)
-            {
-                VideoStream.LocalTrack.StreamStatus = status;
-                m_sdpAnnouncementVersion++;
-            }
-        }
-
-        /// <summary>
-        /// Gets the RTP end point for an SDP media announcement from the remote peer.
-        /// </summary>
-        /// <param name="announcement">The media announcement to get the connection address for.</param>
-        /// <param name="connectionAddress">The remote SDP session level connection address. Will be null if not available.</param>
-        /// <returns>An IP end point for an SDP media announcement from the remote peer.</returns>
-        private IPEndPoint GetAnnouncementRTPDestination(SDPMediaAnnouncement announcement, IPAddress connectionAddress)
-        {
-            SDPMediaTypesEnum kind = announcement.Media;
-            IPEndPoint rtpEndPoint = null;
-
-            var remoteAddr = (announcement.Connection != null) ? IPAddress.Parse(announcement.Connection.ConnectionAddress) : connectionAddress;
-
-            if (remoteAddr != null)
-            {
-                if (announcement.Port < IPEndPoint.MinPort || announcement.Port > IPEndPoint.MaxPort)
-                {
-                    logger.LogWarning($"Remote {kind} announcement contained an invalid port number {announcement.Port}.");
-
-                    // Set the remote port number to "9" which means ignore and wait for it be set some other way
-                    // such as when a remote RTP packet or arrives or ICE negotiation completes.
-                    rtpEndPoint = new IPEndPoint(remoteAddr, SDP.IGNORE_RTP_PORT_NUMBER);
-                }
-                else
-                {
-                    rtpEndPoint = new IPEndPoint(remoteAddr, announcement.Port);
-                }
-            }
-
-            return rtpEndPoint;
-        }
-
-        /// <summary>
-        /// Used for child classes that require a single RTP channel for all RTP (audio and video)
-        /// and RTCP communications.
-        /// </summary>
-        protected void addSingleTrack()
-        {
-            // We use audio as the media type when multiplexing.
-            AudioStream.AddRtpChannel(CreateRtpChannel());
-            CreateRtcpSession(AudioStream);
-        }
-
-        /// <summary>
-        /// Adds a media track to this session. A media track represents an audio or video
-        /// stream and can be a local (which means we're sending) or remote (which means
-        /// we're receiving).
-        /// </summary>
-        /// <param name="track">The media track to add to the session.</param>
-        public virtual void addTrack(MediaStreamTrack track)
-        {
-            if (track == null)
-            {
-                return;
-            }
-            if (track.IsRemote)
-            {
-                AddRemoteTrack(track);
-            }
-            else
-            {
-                AddLocalTrack(track);
-            }
-        }
-
-        /// <summary>
-        /// Removes a media track from this session. A media track represents an audio or video
-        /// stream and can be a local (which means we're sending) or remote (which means
-        /// we're receiving).
-        /// </summary>
-        /// <param name="track">The media track to add to the session.</param>
-        public virtual bool removeTrack(MediaStreamTrack track)
-        {
-            if (track == null)
-            {
-                return false;
-            }
-            if (track.IsRemote)
-            {
-                return RemoveRemoteTrack(track);
-            }
-            else
-            {
-                return RemoveLocalTrack(track);
-            }
-        }
-
-        /// <summary>
-        /// Removes a local media stream to this session.
-        /// </summary>
-        /// <param name="track">The local track to remove.</param>
-        private bool RemoveLocalTrack(MediaStreamTrack track)
-        {
-            //const string REMOVE_TRACK_CLOSE_REASON = "Track Removed";
-            bool willRemoveTrack = (track.Kind == SDPMediaTypesEnum.audio && AudioStream.LocalTrack == track) ||
-                (track.Kind == SDPMediaTypesEnum.video && VideoStream.LocalTrack == track);
-
-            if (!willRemoveTrack)
-            {
-                return false;
-            }
-
-            if (track.Kind == SDPMediaTypesEnum.audio)
-            {
-                if (AudioStream.LocalTrack != null)
-                {
-                    RequireRenegotiation = true;
-                    AudioStream.LocalTrack = null;
-                }
-
-                /*if (AudioRtcpSession != null && AudioLocalTrack == null && AudioRemoteTrack == null)
-                {
-                    if (!AudioRtcpSession.IsClosed)
-                    {
-                        AudioRtcpSession.Close(null);
-                    }
-                    AudioRtcpSession = null;
-                }*/
-            }
-            else if (track.Kind == SDPMediaTypesEnum.video)
-            {
-                if (VideoStream.LocalTrack != null)
-                {
-                    RequireRenegotiation = true;
-                    VideoStream.LocalTrack = null;
-                }
-
-                /*if (VideoRtcpSession != null && VideoLocalTrack == null && VideoRemoteTrack == null)
-                {
-                    if (!VideoRtcpSession.IsClosed)
-                    {
-                        VideoRtcpSession.Close(null);
-                    }
-                    VideoRtcpSession = null;
-                }*/
-            }
-
-            //Remove Channel as we don't need this connection anymore
-            /*if ((m_isMediaMultiplexed && VideoLocalTrack == null && AudioLocalTrack == null) ||
-                (!m_isMediaMultiplexed && m_rtpChannels.ContainsKey(track.Kind)))
-            {
-                RTPChannel channel;
-                if (m_rtpChannels.TryGetValue(track.Kind, out channel))
-                {
-                    m_rtpChannels.Remove(track.Kind);
-                    channel.Close(REMOVE_TRACK_CLOSE_REASON);
-                }
-            }*/
-            return true;
-        }
-
-        /// <summary>
-        /// Removes a remote media stream to this session.
-        /// </summary>
-        /// <param name="track">The remote track to remove.</param>
-        private bool RemoveRemoteTrack(MediaStreamTrack track)
-        {
-            //const string REMOVE_TRACK_CLOSE_REASON = "Track Removed";
-            bool willRemoveTrack = (track.Kind == SDPMediaTypesEnum.audio && AudioStream.RemoteTrack == track) ||
-                (track.Kind == SDPMediaTypesEnum.video && VideoStream.RemoteTrack == track);
-
-            if (!willRemoveTrack)
-            {
-                return false;
-            }
-
-            if (track.Kind == SDPMediaTypesEnum.audio)
-            {
-                if (AudioStream.RemoteTrack != null)
-                {
-                    RequireRenegotiation = true;
-                    AudioStream.RemoteTrack = null;
-                }
-
-                /*if (AudioRtcpSession != null && AudioLocalTrack == null && AudioRemoteTrack == null)
-                {
-                    if (!AudioRtcpSession.IsClosed)
-                    {
-                        AudioRtcpSession.Close(null);
-                    }
-                    AudioRtcpSession = null;
-                }*/
-            }
-            else if (track.Kind == SDPMediaTypesEnum.video)
-            {
-                if (VideoStream.RemoteTrack != null)
-                {
-                    RequireRenegotiation = true;
-                    VideoStream.RemoteTrack = null;
-                }
-
-                /*if (VideoRtcpSession != null && VideoLocalTrack == null && VideoRemoteTrack == null)
-                {
-                    if (!VideoRtcpSession.IsClosed)
-                    {
-                        VideoRtcpSession.Close(null);
-                    }
-                    VideoRtcpSession = null;
-                }*/
-            }
-            return true;
-        }
-
-        /// <summary>
-        /// Adds a local media stream to this session. Local media tracks should be added by the
-        /// application to control what session description offers and answers can be made as
-        /// well as being used to match up with remote tracks.
-        /// </summary>
-        /// <param name="track">The local track to add.</param>
-        private void AddLocalTrack(MediaStreamTrack track)
-        {
-            if (track.Kind == SDPMediaTypesEnum.audio && AudioStream.LocalTrack != null)
-            {
-                throw new ApplicationException("A local audio track has already been set on this session.");
-            }
-            else if (track.Kind == SDPMediaTypesEnum.video && VideoStream.LocalTrack != null)
-            {
-                throw new ApplicationException("A local video track has already been set on this session.");
-            }
-
-            if (track.StreamStatus == MediaStreamStatusEnum.Inactive)
-            {
-                // Inactive tracks don't use/require any local resources. Instead they are place holders
-                // so that the session description offers/answers can be balanced with the remote party.
-                // For example if the remote party offers audio and video but we only support audio we
-                // can reject the call or we can accept the audio and answer with an inactive video
-                // announcement.
-                if (track.Kind == SDPMediaTypesEnum.audio)
-                {
-                    RequireRenegotiation = true;
-                    AudioStream.LocalTrack = track;
-                }
-                else if (track.Kind == SDPMediaTypesEnum.video)
-                {
-                    RequireRenegotiation = true;
-                    VideoStream.LocalTrack = track;
-                }
-            }
-            else
-            {
-                if (track.Kind == SDPMediaTypesEnum.audio)
-                {
-                    if (!AudioStream.HasRtpChannel())
-                    {
-                        AudioStream.AddRtpChannel(CreateRtpChannel());
-                    }
-
-                    CreateRtcpSession(AudioStream);
-
-                    RequireRenegotiation = true;
-                    // Need to create a sending SSRC and set it on the RTCP session. 
-                    AudioStream.RtcpSession.Ssrc = track.Ssrc;
-                    AudioStream.LocalTrack = track;
-
-                    if (AudioStream.LocalTrack.Capabilities != null && !AudioStream.LocalTrack.NoDtmfSupport &&
-                        !AudioStream.LocalTrack.Capabilities.Any(x => x.ID == DTMF_EVENT_PAYLOAD_ID))
-                    {
-                        SDPAudioVideoMediaFormat rtpEventFormat = new SDPAudioVideoMediaFormat(
-                            SDPMediaTypesEnum.audio,
-                            DTMF_EVENT_PAYLOAD_ID,
-                            SDP.TELEPHONE_EVENT_ATTRIBUTE,
-                            DEFAULT_AUDIO_CLOCK_RATE,
-                            SDPAudioVideoMediaFormat.DEFAULT_AUDIO_CHANNEL_COUNT,
-                            "0-16");
-                        AudioStream.LocalTrack.Capabilities.Add(rtpEventFormat);
-                    }
-                }
-                else if (track.Kind == SDPMediaTypesEnum.video)
-                {
-                    // We need to get EndPoints and Security Context 
-                    InitIPEndPointAndSecurityContext(VideoStream);
-
-                    // Only create the RTP socket, RTCP session etc. if a non-inactive local track is added
-                    // to the session.
-                    if (!VideoStream.HasRtpChannel())
-                    {
-                        VideoStream.AddRtpChannel(CreateRtpChannel());
-                    }
-
-                    CreateRtcpSession(VideoStream);
-
-                    RequireRenegotiation = true;
-                    // Need to create a sending SSRC and set it on the RTCP session. 
-                    VideoStream.RtcpSession.Ssrc = track.Ssrc;
-                    VideoStream.LocalTrack = track;
-                }
-            }
-        }
-
-        /// <summary>
-        /// Adds a remote media stream to this session. Typically the only way remote tracks
-        /// should get added is from setting the remote session description. Adding a remote
-        /// track does not cause the creation of any local resources.
-        /// </summary>
-        /// <param name="track">The remote track to add.</param>
-        private void AddRemoteTrack(MediaStreamTrack track)
-        {
-            if (track.Kind == SDPMediaTypesEnum.audio)
-            {
-                RequireRenegotiation = true;
-                if (AudioStream.RemoteTrack != null)
-                {
-                    //throw new ApplicationException("A remote audio track has already been set on this session.");
-                    logger.LogDebug($"Replacing existing remote audio track for ssrc {AudioStream.RemoteTrack.Ssrc}.");
-                }
-
-                AudioStream.RemoteTrack = track;
-
-                // Even if there's no local audio track an RTCP session can still be required 
-                // in case the remote party send reports (presumably in case we decide we do want
-                // to send or receive audio on this session at some later stage).
-                CreateRtcpSession(AudioStream);
-
-            }
-            else if (track.Kind == SDPMediaTypesEnum.video)
-            {
-                RequireRenegotiation = true;
-                if (VideoStream.RemoteTrack != null)
-                {
-                    logger.LogDebug($"Replacing existing remote video track for ssrc {VideoStream.RemoteTrack.Ssrc}.");
-                }
-
-                VideoStream.RemoteTrack = track;
-
-                // Even if there's no local video track an RTCP session can still be required 
-                // in case the remote party send reports (presumably in case we decide we do want
-                // to send or receive video on this session at some later stage).
-                CreateRtcpSession(VideoStream);
-            }
-        }
-
-        private Boolean InitIPEndPointAndSecurityContext(MediaStream mediaStream)
-        {
-            // Get primary AudioStream
-            if ( (AudioStream != null) && (mediaStream != null) )
-            {
-                var secureContext = AudioStream.GetSecurityContext();
-                if (secureContext != null)
-                {
-                    mediaStream.SetSecurityContext(secureContext.ProtectRtpPacket, secureContext.UnprotectRtpPacket, secureContext.ProtectRtcpPacket, secureContext.UnprotectRtcpPacket);
-                }
-                mediaStream.SetDestination(AudioStream.DestinationEndPoint, AudioStream.ControlDestinationEndPoint);
-
-                return true;
-            }
-            return false;
-        }
-
-        /// <summary>
-        /// Adjust the stream status of the local media tracks based on the remote tracks.
-        /// </summary>
-        private void SetLocalTrackStreamStatus(MediaStreamTrack localTrack, MediaStreamStatusEnum remoteTrackStatus, IPEndPoint remoteRTPEndPoint)
-        {
-            if (localTrack != null)
-            {
-                if (localTrack.StreamStatus == MediaStreamStatusEnum.Inactive)
-                {
-                    localTrack.StreamStatus = localTrack.DefaultStreamStatus;
-                }
-
-                if (remoteTrackStatus == MediaStreamStatusEnum.Inactive)
-                {
-                    // The remote party does not support this media type. Set the local stream status to inactive.
-                    localTrack.StreamStatus = MediaStreamStatusEnum.Inactive;
-                }
-                else if (remoteRTPEndPoint != null)
-                {
-                    if (IPAddress.Any.Equals(remoteRTPEndPoint.Address) || IPAddress.IPv6Any.Equals(remoteRTPEndPoint.Address))
-                    {
-                        // A connection address of 0.0.0.0 or [::], which is unreachable, means the media is inactive, except
-                        // if a special port number is used (defined as "9") which indicates that the media announcement is not 
-                        // responsible for setting the remote end point for the audio stream. Instead it's most likely being set 
-                        // using ICE.
-                        if (remoteRTPEndPoint.Port != SDP.IGNORE_RTP_PORT_NUMBER)
-                        {
-                            localTrack.StreamStatus = MediaStreamStatusEnum.Inactive;
-                        }
-                    }
-                    else if (remoteRTPEndPoint.Port == 0)
-                    {
-                        localTrack.StreamStatus = MediaStreamStatusEnum.Inactive;
-                    }
-                }
-            }
-        }
-
-        /// <summary>
-        /// Generates a session description from the provided list of tracks.
-        /// </summary>
-        /// <param name="tracks">The list of tracks to generate the session description for.</param>
-        /// <param name="connectionAddress">Optional. If set this address will be used as 
-        /// the SDP Connection address. If not specified the Internet facing address will
-        /// be used. IPAddress.Any and IPAddress. Any and IPv6Any are special cases. If they are set the respective
-        /// Internet facing IPv4 or IPv6 address will be used.</param>
-        /// <returns>A session description payload.</returns>
-        private SDP GetSessionDescription(List<MediaStreamTrack> tracks, IPAddress connectionAddress)
-        {
-            IPAddress localAddress = connectionAddress;
-
-            if (localAddress == null || localAddress == IPAddress.Any || localAddress == IPAddress.IPv6Any)
-            {
-                if (rtpSessionConfig.BindAddress != null)
-                {
-                    localAddress = rtpSessionConfig.BindAddress;
-                }
-                else if (AudioStream.DestinationEndPoint != null && AudioStream.DestinationEndPoint.Address != null)
-                {
-                    if (IPAddress.Any.Equals(AudioStream.DestinationEndPoint.Address) || IPAddress.IPv6Any.Equals(AudioStream.DestinationEndPoint.Address))
-                    {
-                        // If the remote party has set an inactive media stream via the connection address then we do the same.
-                        localAddress = AudioStream.DestinationEndPoint.Address;
-                    }
-                    else
-                    {
-                        localAddress = NetServices.GetLocalAddressForRemote(AudioStream.DestinationEndPoint.Address);
-                    }
-                }
-                else if (VideoStream.DestinationEndPoint != null && VideoStream.DestinationEndPoint.Address != null)
-                {
-                    if (IPAddress.Any.Equals(VideoStream.DestinationEndPoint.Address) || IPAddress.IPv6Any.Equals(VideoStream.DestinationEndPoint.Address))
-                    {
-                        // If the remote party has set an inactive media stream via the connection address then we do the same.
-                        localAddress = VideoStream.DestinationEndPoint.Address;
-                    }
-                    else
-                    {
-                        localAddress = NetServices.GetLocalAddressForRemote(VideoStream.DestinationEndPoint.Address);
-                    }
-                }
-                else
-                {
-                    if (localAddress == IPAddress.IPv6Any && NetServices.InternetDefaultIPv6Address != null)
-                    {
-                        // If an IPv6 address has been requested AND there is a public IPv6 address available use it.
-                        localAddress = NetServices.InternetDefaultIPv6Address;
-                    }
-                    else
-                    {
-                        localAddress = NetServices.InternetDefaultAddress;
-                    }
-                }
-            }
-
-            SDP sdp = new SDP(IPAddress.Loopback);
-            sdp.SessionId = m_sdpSessionID;
-            sdp.AnnouncementVersion = m_sdpAnnouncementVersion;
-
-            sdp.Connection = new SDPConnectionInformation(localAddress);
-
-            int mediaIndex = 0;
-
-            foreach (var track in tracks)
-            {
-                (int mindex, string midTag) = RemoteDescription == null ? (mediaIndex++, mediaIndex.ToString()) : RemoteDescription.GetIndexForMediaType(track.Kind);
-
-                int rtpPort = 0; // A port of zero means the media type is not supported.
-                if (track.Capabilities != null && track.Capabilities.Count() > 0 && track.StreamStatus != MediaStreamStatusEnum.Inactive)
-                {
-                    if(rtpSessionConfig.IsMediaMultiplexed || track.Kind == SDPMediaTypesEnum.audio)
-                    {
-                        rtpPort = AudioStream.GetRTPChannel().RTPPort;
-                    }
-                    else if (track.Kind == SDPMediaTypesEnum.video)
-                    {
-                        rtpPort = VideoStream.GetRTPChannel().RTPPort;
-                    }
-                }
-
-                SDPMediaAnnouncement announcement = new SDPMediaAnnouncement(
-                   track.Kind,
-                   rtpPort,
-                   track.Capabilities);
-
-                announcement.Transport = rtpSessionConfig.UseSdpCryptoNegotiation ? RTP_SECUREMEDIA_PROFILE : RTP_MEDIA_PROFILE;
-                announcement.MediaStreamStatus = track.StreamStatus;
-                announcement.MLineIndex = mindex;
-
-                if (track.MaximumBandwidth > 0)
-                {
-                    announcement.TIASBandwidth = track.MaximumBandwidth;
-                }
-
-                if (track.Ssrc != 0)
-                {
-                    string trackCname = track.Kind == SDPMediaTypesEnum.video ?
-                        VideoStream.RtcpSession?.Cname : AudioStream.RtcpSession?.Cname;
-
-                    if (trackCname != null)
-                    {
-                        announcement.SsrcAttributes.Add(new SDPSsrcAttribute(track.Ssrc, trackCname, null));
-                    }
-                }
-
-                if (rtpSessionConfig.UseSdpCryptoNegotiation)
-                {
-                    var sdpType = RemoteDescription == null || RequireRenegotiation ? SdpType.offer : SdpType.answer;
-
-                    if (sdpType == SdpType.offer)
-                    {
-                        uint tag = 1;
-                        foreach (SDPSecurityDescription.CryptoSuites cryptoSuite in SrtpCryptoSuites)
-                        {
-                            announcement.SecurityDescriptions.Add(SDPSecurityDescription.CreateNew(tag, cryptoSuite));
-                            tag++;
-                        }
-                    }
-                    else
-                    {
-                        var sel = RemoteDescription?.Media.FirstOrDefault(a => a.MLineIndex == mindex)?.SecurityDescriptions
-                                                          .FirstOrDefault(s => SrtpCryptoSuites.Contains(s.CryptoSuite));
-
-                        if (sel == null)
-                        {
-                            throw new ApplicationException("Error creating crypto attribute. No compatible offer.");
-                        }
-                        else
-                        {
-                            announcement.SecurityDescriptions.Add(SDPSecurityDescription.CreateNew(sel.Tag, sel.CryptoSuite));
-                        }
-                    }
-
-                    var handler = GetOrCreateSrtpHandler(announcement.Media);
-                    handler.SetupLocal(announcement.SecurityDescriptions, sdpType);
-                    
-                    if (handler.IsNegotiationComplete)
-                    {
-                        SetSecureContextForMediaType(announcement.Media, 
-                            handler.ProtectRTP,
-                            handler.UnprotectRTP,
-                            handler.ProtectRTCP,
-                            handler.UnprotectRTCP);
-                    }
-                }
-
-                sdp.Media.Add(announcement);
-            }
-
-            return sdp;
-        }
-
-        /// <summary>
-        /// Creates a new RTP channel (which manages the UDP socket sending and receiving RTP
-        /// packets) for use with this session.
-        /// </summary>
-        /// <param name="mediaType">The type of media the RTP channel is for. Must be audio or video.</param>
-        /// <returns>A new RTPChannel instance.</returns>
-        protected virtual RTPChannel CreateRtpChannel()
-        {
-            if (rtpSessionConfig.IsMediaMultiplexed)
-            {
-                if (MultiplexRtpChannel != null)
-                {
-                    return MultiplexRtpChannel;
-                }
-            }
-
-            // If RTCP is multiplexed we don't need a control socket.
-            int bindPort = (rtpSessionConfig.BindPort == 0) ? 0 : rtpSessionConfig.BindPort + m_rtpChannelsCount * 2;
-            var rtpChannel = new RTPChannel(!rtpSessionConfig.IsRtcpMultiplexed, rtpSessionConfig.BindAddress, bindPort, rtpSessionConfig.RtpPortRange);
-
-
-            if (rtpSessionConfig.IsMediaMultiplexed)
-            {
-                MultiplexRtpChannel = rtpChannel;
-            }
-
-            rtpChannel.OnRTPDataReceived += OnReceive;
-            rtpChannel.OnControlDataReceived += OnReceive; // RTCP packets could come on RTP or control socket.
-            rtpChannel.OnClosed += OnRTPChannelClosed;
-
-            // Start the RTP, and if required the Control, socket receivers and the RTCP session.
-            rtpChannel.Start();
-
-
-            m_rtpChannelsCount++;
-
-            return rtpChannel;
-        }
-
-        /// <summary>
-        /// Gets the local tracks available in this session. Will only be audio, video or both.
-        /// Local tracks represent an audio or video source that we are sending to the remote party.
-        /// </summary>
-        /// <returns>A list of the local tracks that have been added to this session.</returns>
-        protected List<MediaStreamTrack> GetLocalTracks()
-        {
-            List<MediaStreamTrack> localTracks = new List<MediaStreamTrack>();
-
-            if (AudioStream.LocalTrack != null)
-            {
-                localTracks.Add(AudioStream.LocalTrack);
-            }
-            else if (AudioStream.RtcpSession != null && !AudioStream.RtcpSession.IsClosed && AudioStream.RemoteTrack != null)
-            {
-                var inactiveAudioTrack = new MediaStreamTrack(SDPMediaTypesEnum.audio, false, AudioStream.RemoteTrack.Capabilities, MediaStreamStatusEnum.Inactive);
-                localTracks.Add(inactiveAudioTrack);
-            }
-
-            if (VideoStream.LocalTrack != null)
-            {
-                localTracks.Add(VideoStream.LocalTrack);
-            }
-            else if (VideoStream.RtcpSession != null && !VideoStream.RtcpSession.IsClosed && VideoStream.RemoteTrack != null)
-            {
-                var inactiveVideoTrack = new MediaStreamTrack(SDPMediaTypesEnum.video, false, VideoStream.RemoteTrack.Capabilities, MediaStreamStatusEnum.Inactive);
-                localTracks.Add(inactiveVideoTrack);
-            }
-
-            return localTracks;
-        }
-
-        /// <summary>
-        /// Starts the RTCP session(s) that monitor this RTP session.
-        /// </summary>
-        public virtual Task Start()
-        {
-            if (!IsStarted)
-            {
-                IsStarted = true;
-
-                if (HasAudio && AudioStream.RtcpSession != null && AudioStream.LocalTrack.StreamStatus != MediaStreamStatusEnum.Inactive)
-                {
-                    // The local audio track may have been disabled if there were no matching capabilities with
-                    // the remote party.
-                    AudioStream.RtcpSession.Start();
-                }
-
-                if (HasVideo && VideoStream.RtcpSession != null && VideoStream.LocalTrack.StreamStatus != MediaStreamStatusEnum.Inactive)
-                {
-                    // The local video track may have been disabled if there were no matching capabilities with
-                    // the remote party.
-                    VideoStream.RtcpSession.Start();
-                }
-
-                OnStarted?.Invoke();
-            }
-
-            return Task.CompletedTask;
-        }
-
-        /// <summary>
-        /// Sends an audio sample to the remote peer.
-        /// </summary>
-        /// <param name="durationRtpUnits">The duration in RTP timestamp units of the audio sample. This
-        /// value is added to the previous RTP timestamp when building the RTP header.</param>
-        /// <param name="sample">The audio sample to set as the RTP packet payload.</param>
-        public void SendAudio(uint durationRtpUnits, byte[] sample)
-        {
-            AudioStream?.SendAudio(durationRtpUnits, sample);
-        }
-
-        /// <summary>
-        /// Sends a video sample to the remote peer.
-        /// </summary>
-        /// <param name="durationRtpUnits">The duration in RTP timestamp units of the video sample. This
-        /// value is added to the previous RTP timestamp when building the RTP header.</param>
-        /// <param name="sample">The video sample to set as the RTP packet payload.</param>
-        public void SendVideo(uint durationRtpUnits, byte[] sample)
-        {
-            VideoStream?.SendVideo(durationRtpUnits, sample);
-        }
-
-        /// <summary>
-        /// Sends a DTMF tone as an RTP event to the remote party.
-        /// </summary>
-        /// <param name="key">The DTMF tone to send.</param>
-        /// <param name="ct">RTP events can span multiple RTP packets. This token can
-        /// be used to cancel the send.</param>
-        public Task SendDtmf(byte key, CancellationToken ct)
-        {
-            return AudioStream?.SendDtmf(key, ct);
-        }
-
-        public Task SendDtmfEvent(RTPEvent rtpEvent, CancellationToken cancellationToken, int clockRate = RTPSession.DEFAULT_AUDIO_CLOCK_RATE, int samplePeriod = RTPSession.RTP_EVENT_DEFAULT_SAMPLE_PERIOD_MS)
-        {
-            return AudioStream?.SendDtmfEvent(rtpEvent, cancellationToken, clockRate, samplePeriod);
-        }
-
-        /// <summary>
-        /// Close the session and RTP channel.
-        /// </summary>
-        public virtual void Close(string reason)
-        {
-            if (!IsClosed)
-            {
-                IsClosed = true;
-
-                AudioStream.IsClosed = true;
-                VideoStream.IsClosed = true;
-
-                CloseRtcpSession(AudioStream, reason);
-                CloseRtcpSession(VideoStream, reason);
-
-                if (AudioStream.HasRtpChannel())
-                {
-                    var rtpChannel = AudioStream.GetRTPChannel();
-                    rtpChannel.OnRTPDataReceived -= OnReceive;
-                    rtpChannel.OnControlDataReceived -= OnReceive;
-                    rtpChannel.OnClosed -= OnRTPChannelClosed;
-                    rtpChannel.Close(reason);
-                    rtpChannel = null;
-                }
-
-                if (VideoStream.HasRtpChannel())
-                {
-                    var rtpChannel = VideoStream.GetRTPChannel();
-                    rtpChannel.OnRTPDataReceived -= OnReceive;
-                    rtpChannel.OnControlDataReceived -= OnReceive;
-                    rtpChannel.OnClosed -= OnRTPChannelClosed;
-                    rtpChannel.Close(reason);
-                    rtpChannel = null;
-                }
-
-
-                OnRtpClosed?.Invoke(reason);
-
-                OnClosed?.Invoke();
-            }
-        }
-        
-        protected void OnReceive(int localPort, IPEndPoint remoteEndPoint, byte[] buffer)
-        {
-            if (remoteEndPoint.Address.IsIPv4MappedToIPv6)
-            {
-                // Required for matching existing RTP end points (typically set from SDP) and
-                // whether or not the destination end point should be switched.
-                remoteEndPoint.Address = remoteEndPoint.Address.MapToIPv4();
-            }
-
-            // Quick sanity check on whether this is not an RTP or RTCP packet.
-            if (buffer?.Length > RTPHeader.MIN_HEADER_LEN && buffer[0] >= 128 && buffer[0] <= 191)
-            {
-                if ((rtpSessionConfig.IsSecure || rtpSessionConfig.UseSdpCryptoNegotiation) && !IsSecureContextReady())
-                {
-                    logger.LogWarning("RTP or RTCP packet received before secure context ready.");
-                }
-                else
-                {
-                    if (buffer[1] == 0xC8 /* RTCP SR */ || buffer[1] == 0xC9 /* RTCP RR */)
-                    {
-                        OnReceiveRTCPPacket(localPort, remoteEndPoint, buffer);
-                    }
-                    else
-                    {
-                        OnReceiveRTPPacket(localPort, remoteEndPoint, buffer);
-                    }
-                }
-            }
-        }
-
-        private void OnReceiveRTCPPacket(int localPort, IPEndPoint remoteEndPoint, byte[] buffer)
-        {
-            //logger.LogDebug($"RTCP packet received from {remoteEndPoint} {buffer.HexStr()}");
-
-            #region RTCP packet.
-
-            // Get the SSRC in order to be able to figure out which media type 
-            // This will let us choose the apropriate unprotect methods
-            uint ssrc;
-            if (BitConverter.IsLittleEndian)
-            {
-                ssrc = NetConvert.DoReverseEndian(BitConverter.ToUInt32(buffer, 4));
-            }
-            else
-            {
-                ssrc = BitConverter.ToUInt32(buffer, 4);
-            }
-
-            MediaStream mediaStream = GetMediaStream(ssrc);
-            if (mediaStream != null)
-            {
-                var secureContext = mediaStream.GetSecurityContext();
-                if (secureContext != null)
-                {
-                    int res = secureContext.UnprotectRtcpPacket(buffer, buffer.Length, out int outBufLen);
-                    if (res != 0)
-                    {
-                        logger.LogWarning($"SRTCP unprotect failed for {mediaStream.MediaType} track, result {res}.");
-                        return;
-                    }
-                    else
-                    {
-                        buffer = buffer.Take(outBufLen).ToArray();
-                    }
-                }
-            }
-            else
-            {
-                logger.LogWarning("Could not find appropriate remote track for SSRC for RTCP packet");
-            }
-
-            var rtcpPkt = new RTCPCompoundPacket(buffer);
-            if (rtcpPkt != null)
-            {
-                mediaStream = GetMediaStream(rtcpPkt);
-                if (rtcpPkt.Bye != null)
-                {
-                    logger.LogDebug($"RTCP BYE received for SSRC {rtcpPkt.Bye.SSRC}, reason {rtcpPkt.Bye.Reason}.");
-
-                    // In some cases, such as a SIP re-INVITE, it's possible the RTP session
-                    // will keep going with a new remote SSRC. 
-                    if (mediaStream?.RemoteTrack != null && rtcpPkt.Bye.SSRC == mediaStream.RemoteTrack.Ssrc)
-                    {
-                        mediaStream.RtcpSession?.RemoveReceptionReport(rtcpPkt.Bye.SSRC);
-                        //AudioDestinationEndPoint = null;
-                        //AudioControlDestinationEndPoint = null;
-                        mediaStream.RemoteTrack.Ssrc = 0;
-                    }
-                    else
-                    {
-                        // We close peer connection only if there is no more audio local/remote tracks
-                        if ((AudioStream.RemoteTrack == null) && (AudioStream.LocalTrack == null))
-                        {
-                            OnRtcpBye?.Invoke(rtcpPkt.Bye.Reason);
-                        }
-                    }
-                }
-                else if (!IsClosed)
-                {
-                    if (mediaStream?.RtcpSession != null)
-                    {
-                        if (mediaStream.RtcpSession.LastActivityAt == DateTime.MinValue)
-                        {
-                            // On the first received RTCP report for a session check whether the remote end point matches the
-                            // expected remote end point. If not it's "likely" that a private IP address was specified in the SDP.
-                            // Take the risk and switch the remote control end point to the one we are receiving from.
-                            if ((mediaStream.ControlDestinationEndPoint == null ||
-                                !mediaStream.ControlDestinationEndPoint.Address.Equals(remoteEndPoint.Address) ||
-                                mediaStream.ControlDestinationEndPoint.Port != remoteEndPoint.Port))
-                            {
-                                logger.LogDebug($"{mediaStream.MediaType} control end point switched from {mediaStream.ControlDestinationEndPoint} to {remoteEndPoint}.");
-                                mediaStream.ControlDestinationEndPoint = remoteEndPoint;
-                            }
-                        }
-
-                        mediaStream.RtcpSession.ReportReceived(remoteEndPoint, rtcpPkt);
-                        mediaStream.ReceiveReport(remoteEndPoint, rtcpPkt);
-                    }
-                    else if (rtcpPkt.ReceiverReport?.SSRC == RTCP_RR_NOSTREAM_SSRC)
-                    {
-                        // Ignore for the time being. Not sure what use an empty RTCP Receiver Report can provide.
-                    }
-                    else if (AudioStream.RtcpSession?.PacketsReceivedCount > 0 || VideoStream.RtcpSession?.PacketsReceivedCount > 0)
-                    {
-                        // Only give this warning if we've received at least one RTP packet.
-                        logger.LogWarning("Could not match an RTCP packet against any SSRC's in the session.");
-                        logger.LogTrace(rtcpPkt.GetDebugSummary());
-                    }
-                }
-            }
-            else
-            {
-                logger.LogWarning("Failed to parse RTCP compound report.");
-            }
-
-            #endregion
-        }
-
-        private void OnReceiveRTPPacket(int localPort, IPEndPoint remoteEndPoint, byte[] buffer)
-        {
-            if (!IsClosed)
-            {
-                var hdr = new RTPHeader(buffer);
-                hdr.ReceivedTime = DateTime.Now;
-                var avFormat = GetFormatForRtpPacket(hdr);
-
-                if (avFormat != null)
-                {
-                    if (avFormat.Value.Kind == SDPMediaTypesEnum.audio)
-                    {
-                        AudioStream.OnReceiveRTPPacket(hdr, avFormat.Value, localPort, remoteEndPoint, buffer);
-                    }
-                    else
-                    {
-                        VideoStream.OnReceiveRTPPacket(hdr, avFormat.Value, localPort, remoteEndPoint, buffer);
-                    }
-                }
-                return;
-            }
-        }
-
-        /// <summary>
-        /// Attempts to get the audio or video media format for an RTP packet.
-        /// </summary>
-        /// <param name="header">The header of the received RTP packet.</param>
-        /// <returns>The audio or video format for the received packet or null if it could not be determined.</returns>
-        private SDPAudioVideoMediaFormat? GetFormatForRtpPacket(RTPHeader header)
-        {
-            MediaStreamTrack matchingTrack = null;
-
-            var mediaStream = GetMediaStream(header.SyncSource);
-            if (mediaStream != null)
-            {
-                matchingTrack = mediaStream.RemoteTrack;
-            }
-            else 
-            {
-                matchingTrack = GetMediaStreamTrack(header.PayloadType);
-            }
-
-            if (matchingTrack != null)
-            {
-                var format = matchingTrack.GetFormatForPayloadID(header.PayloadType);
-
-                if (format != null)
-                {
-                    return format;
-                }
-                else
-                {
-                    logger.LogWarning($"An RTP packet with SSRC {header.SyncSource} matched the {matchingTrack.Kind} track but no capability exists for payload ID {header.PayloadType}.");
-                    return null;
-                }
-            }
-            else
-            {
-                logger.LogWarning($"An RTP packet with SSRC {header.SyncSource} and payload ID {header.PayloadType} was received that could not be matched to an audio or video stream.");
-                return null;
-            }
-        }
-
-        private MediaStreamTrack GetMediaStreamTrack(int payloadId)
-        {
-            MediaStreamTrack matchingTrack = null;
-
-            if (AudioStream.RemoteTrack != null && AudioStream.RemoteTrack.IsPayloadIDMatch(payloadId))
-            {
-<<<<<<< HEAD
-                matchingTrack = AudioStream.RemoteTrack;
-=======
-                if (format.ToVideoFormat().Codec == VideoCodecsEnum.VP8 ||
-                    format.ToVideoFormat().Codec == VideoCodecsEnum.H264)
-                {
-                    logger.LogDebug($"Video depacketisation codec set to {format.ToVideoFormat().Codec} for SSRC {packet.Header.SyncSource}.");
-
-                    _rtpVideoFramer = new RtpVideoFramer(format.ToVideoFormat().Codec, MaxReconstructedVideoFrameSize);
-
-                    var frame = _rtpVideoFramer.GotRtpPacket(packet);
-                    if (frame != null)
-                    {
-                        OnVideoFrameReceived?.Invoke(endpoint, packet.Header.Timestamp, frame, format.ToVideoFormat());
-                    }
-                }
-                else
-                {
-                    logger.LogWarning($"Video depacketisation logic for codec {format.Name()} has not been implemented, PR's welcome!");
-                }
->>>>>>> 08499b60
-            }
-            else if (VideoStream.RemoteTrack != null && VideoStream.RemoteTrack.IsPayloadIDMatch(payloadId))
-            {
-                matchingTrack = VideoStream.RemoteTrack;
-            }
-            else if (AudioStream.LocalTrack != null && AudioStream.LocalTrack.IsPayloadIDMatch(payloadId))
-            {
-                matchingTrack = AudioStream.LocalTrack;
-            }
-            else if (VideoStream.LocalTrack != null && VideoStream.LocalTrack.IsPayloadIDMatch(payloadId))
-            {
-                matchingTrack = VideoStream.LocalTrack;
-            }
-            return matchingTrack;
-        }
-        
-        private MediaStream GetMediaStream(uint ssrc)
-        {
-            if (AudioStream?.RemoteTrack?.IsSsrcMatch(ssrc) == true)
-            {
-                return AudioStream;
-            }
-            else if (VideoStream?.RemoteTrack?.IsSsrcMatch(ssrc) == true)
-            {
-                return VideoStream;
-            }
-            return null;
-        }
-
-        /// <summary>
-        /// Attempts to get MediaStream that matches a received RTCP report.
-        /// </summary>
-        /// <param name="rtcpPkt">The RTCP compound packet received from the remote party.</param>
-        /// <returns>If a match could be found an SSRC the MediaStream otherwise null.</returns>
-        private MediaStream GetMediaStream(RTCPCompoundPacket rtcpPkt)
-        {
-            if (rtcpPkt.SenderReport != null)
-            {
-                return GetMediaStream(rtcpPkt.SenderReport.SSRC);
-            }
-            else if (rtcpPkt.ReceiverReport != null)
-            {
-                return GetMediaStream(rtcpPkt.ReceiverReport.SSRC);
-            }
-
-            // No match on SR/RR SSRC. Check the individual reception reports for a known SSRC.
-            List<ReceptionReportSample> receptionReports = null;
-
-            if (rtcpPkt.SenderReport != null)
-            {
-                receptionReports = rtcpPkt.SenderReport.ReceptionReports;
-            }
-            else if (rtcpPkt.ReceiverReport != null)
-            {
-                receptionReports = rtcpPkt.ReceiverReport.ReceptionReports;
-            }
-
-            if (receptionReports != null && receptionReports.Count > 0)
-            {
-                foreach (var recRep in receptionReports)
-                {
-                    if (AudioStream?.LocalTrack?.Ssrc == recRep.SSRC)
-                    {
-                        return AudioStream;
-                    }
-                    else if (VideoStream?.LocalTrack?.Ssrc == recRep.SSRC)
-                        {
-                        return VideoStream;
-                    }
-                }
-            }
-
-            return null;
-        }
-
-        /// <summary>
-        /// Allows sending of RTCP feedback reports.
-        /// </summary>
-        /// <param name="mediaType">The media type of the RTCP report  being sent. Must be audio or video.</param>
-        /// <param name="feedback">The feedback report to send.</param>
-        public void SendRtcpFeedback(SDPMediaTypesEnum mediaType, RTCPFeedback feedback)
-        {
-            if (mediaType == SDPMediaTypesEnum.audio)
-            {
-                AudioStream.SendRtcpFeedback(feedback);
-            }
-            else if (mediaType == SDPMediaTypesEnum.audio)
-            {
-                VideoStream.SendRtcpFeedback(feedback);
-            }
-        }
-
-        /// <summary>
-        /// Sends the RTCP report to the remote call party.
-        /// </summary>
-        /// <param name="report">RTCP report to send.</param>
-        public void SendRtcpReport(SDPMediaTypesEnum mediaType, RTCPCompoundPacket report)
-        {
-            if (mediaType == SDPMediaTypesEnum.audio)
-            {
-                AudioStream.SendRtcpReport(report);
-            }
-            else if (mediaType == SDPMediaTypesEnum.video)
-            {
-                VideoStream.SendRtcpReport(report);
-            }
-        }
-
-        /// <summary>
-        /// Event handler for the RTP channel closure.
-        /// </summary>
-        private void OnRTPChannelClosed(string reason)
-        {
-            Close(reason);
-        }
-
-        /// <summary>
-        /// Close the session if the instance is out of scope.
-        /// </summary>
-        protected virtual void Dispose(bool disposing)
-        {
-            Close("disposed");
-        }
-
-        /// <summary>
-        /// Close the session if the instance is out of scope.
-        /// </summary>
-        public virtual void Dispose()
-        {
-            Close("disposed");
-        }
-    }
-}
+﻿//-----------------------------------------------------------------------------
+// Filename: RTPSession.cs
+//
+// Description: Represents an RTP session constituted of a single media stream. The session
+// does not control the sockets as they may be shared by multiple sessions.
+//
+// Author(s):
+// Aaron Clauson (aaron@sipsorcery.com)
+//
+// History:
+// 25 Aug 2019	Aaron Clauson	    Created, Montreux, Switzerland.
+// 12 Nov 2019  Aaron Clauson       Added send event method.
+// 07 Dec 2019  Aaron Clauson       Big refactor. Brought in a lot of functions previously
+//                                  in the RTPChannel class.
+// 26 Jul 2021  Kurt Kießling       Added secure media negotiation.
+// 05 Apr 2022  Christophe Irles    Simplify file using MediaSteam, AudioStream and Video Stream
+//
+// License: 
+// BSD 3-Clause "New" or "Revised" License, see included LICENSE.md file.
+//-----------------------------------------------------------------------------
+
+using System;
+using System.Collections.Generic;
+using System.Linq;
+using System.Net;
+using System.Net.Sockets;
+using System.Threading;
+using System.Threading.Tasks;
+using Microsoft.Extensions.Logging;
+using SIPSorcery.net.RTP;
+using SIPSorcery.SIP.App;
+using SIPSorcery.Sys;
+using SIPSorceryMedia.Abstractions;
+
+namespace SIPSorcery.Net
+{
+    public delegate int ProtectRtpPacket(byte[] payload, int length, out int outputBufferLength);
+
+    public enum SetDescriptionResultEnum
+    {
+        /// <summary>
+        /// At least one media stream with a compatible format was available.
+        /// </summary>
+        OK,
+
+        /// <summary>
+        /// Both parties had audio but no compatible format was available.
+        /// </summary>
+        AudioIncompatible,
+
+        /// <summary>
+        /// Both parties had video but no compatible format was available.
+        /// </summary>
+        VideoIncompatible,
+
+        /// <summary>
+        /// No media tracks are available on the local session.
+        /// </summary>
+        NoLocalMedia,
+
+        /// <summary>
+        /// The remote description did not contain any media announcements.
+        /// </summary>
+        NoRemoteMedia,
+
+        /// <summary>
+        /// Indicates there was no media type match. For example only have audio locally
+        /// but video remote or vice-versa.
+        /// </summary>
+        NoMatchingMediaType,
+
+        /// <summary>
+        /// An unknown error.
+        /// </summary>
+        Error,
+
+        /// <summary>
+        /// A required DTLS fingerprint was missing from the session description.
+        /// </summary>
+        DtlsFingerprintMissing,
+
+        /// <summary>
+        /// The DTLS fingerprint was present but the format was not recognised.
+        /// </summary>
+        DtlsFingerprintInvalid,
+
+        /// <summary>
+        /// The DTLS fingerprint was provided with an unsupported digest. It won't
+        /// be possible to check that the certificate supplied during the DTLS handshake
+        /// matched the fingerprint.
+        /// </summary>
+        DtlsFingerprintDigestNotSupported,
+
+        /// <summary>
+        /// An unsupported data channel transport was requested (at the time of writing only
+        /// SCTP over DTLS is supported, no TCP option).
+        /// </summary>
+        DataChannelTransportNotSupported,
+
+        /// <summary>
+        /// An SDP offer was received when the local agent had already entered have local offer state.
+        /// </summary>
+        WrongSdpTypeOfferAfterOffer,
+
+        /// <summary>
+        /// Crypto attributes invalid or not compatible.
+        /// </summary>
+        CryptoNegotiationFailed,
+    }
+
+    /// <summary>
+    /// The RTPSession class is the primary point for interacting with the Real-Time
+    /// Protocol. It manages all the resources required for setting up and then sending
+    /// and receiving RTP packets. This class IS designed to be inherited by child 
+    /// classes and for child classes to add audio and video processing logic.
+    /// </summary>
+    /// <remarks>
+    /// The setting up of an RTP stream involved the exchange of Session Descriptions 
+    /// (SDP) with the remote party. This class has adopted the mechanism used by WebRTC.
+    /// The steps are:
+    /// 1. If acting as the initiator:
+    ///   a. Create offer,
+    ///   b. Send offer to remote party and get their answer (external to this class, requires signalling),
+    ///   c. Set remote description,
+    ///   d. Optionally perform any additional set up, such as negotiating SRTP keying material,
+    ///   e. Call Start to commence RTCP reporting.
+    /// 2. If acting as the recipient:
+    ///   a. Receive offer,
+    ///   b. Set remote description. This step MUST be done before an SDP answer can be generated.
+    ///      This step can also result in an error condition if the codecs/formats offered aren't supported,
+    ///   c. Create answer,
+    ///   d. Send answer to remote party (external to this class, requires signalling),
+    ///   e. Optionally perform any additional set up, such as negotiating SRTP keying material,
+    ///   f. Call Start to commence RTCP reporting.
+    /// </remarks>
+    public class RTPSession : IMediaSession, IDisposable
+    {
+        internal const int RTP_MAX_PAYLOAD = 1400;
+
+        /// <summary>
+        /// From libsrtp: SRTP_MAX_TRAILER_LEN is the maximum length of the SRTP trailer
+        /// (authentication tag and MKI) supported by libSRTP.This value is
+        /// the maximum number of octets that will be added to an RTP packet by
+        /// srtp_protect().
+        /// 
+        /// srtp_protect():
+        /// @warning This function assumes that it can write SRTP_MAX_TRAILER_LEN
+        /// into the location in memory immediately following the RTP packet.
+        /// Callers MUST ensure that this much writeable memory is available in
+        /// the buffer that holds the RTP packet.
+        /// 
+        /// srtp_protect_rtcp():
+        /// @warning This function assumes that it can write SRTP_MAX_TRAILER_LEN+4
+        /// to the location in memory immediately following the RTCP packet.
+        /// Callers MUST ensure that this much writeable memory is available in
+        /// the buffer that holds the RTCP packet.
+        /// </summary>
+        public const int SRTP_MAX_PREFIX_LENGTH = 148;
+        internal const int DEFAULT_AUDIO_CLOCK_RATE = 8000;
+        public const int RTP_EVENT_DEFAULT_SAMPLE_PERIOD_MS = 50; // Default sample period for an RTP event as specified by RFC2833.
+        public const SDPMediaTypesEnum DEFAULT_MEDIA_TYPE = SDPMediaTypesEnum.audio; // If we can't match an RTP payload ID assume it's audio.
+        public const int DEFAULT_DTMF_EVENT_PAYLOAD_ID = 101;
+        public const string RTP_MEDIA_PROFILE = "RTP/AVP";
+        public const string RTP_SECUREMEDIA_PROFILE = "RTP/SAVP";
+        private const int SDP_SESSIONID_LENGTH = 10;             // The length of the pseudo-random string to use for the session ID.
+        public const int DTMF_EVENT_DURATION = 1200;            // Default duration for a DTMF event.
+        public const int DTMF_EVENT_PAYLOAD_ID = 101;
+
+        /// <summary>
+        /// When there are no RTP packets being sent for an audio or video stream webrtc.lib
+        /// still sends RTCP Receiver Reports with this hard coded SSRC. No doubt it's defined
+        /// in an RFC somewhere but I wasn't able to find it from a quick search.
+        /// </summary>
+        public const uint RTCP_RR_NOSTREAM_SSRC = 4195875351U;
+
+        private static ILogger logger = Log.Logger;
+
+        protected RtpSessionConfig rtpSessionConfig;
+
+        private string m_sdpSessionID = null;           // Need to maintain the same SDP session ID for all offers and answers.
+        private int m_sdpAnnouncementVersion = 0;       // The SDP version needs to increase whenever the local SDP is modified (see https://tools.ietf.org/html/rfc6337#section-5.2.5).
+        internal int m_rtpChannelsCount = 0;            // Need to know the number of RTP Channels
+
+        protected RTPChannel MultiplexRtpChannel = null;
+
+        /// <summary>
+        /// Track if current remote description is invalid (used in Renegotiation logic)
+        /// </summary>
+        public virtual bool RequireRenegotiation { get; protected internal set; }
+
+        /// <summary>
+        /// The Audio Stream for this session
+        /// </summary>
+        public AudioStream AudioStream { get; set; }
+
+        /// <summary>
+        /// The Video Stream for this session
+        /// </summary>
+        public VideoStream VideoStream { get; set; }
+
+        /// <summary>
+        /// The SDP offered by the remote call party for this session.
+        /// </summary>
+        public SDP RemoteDescription { get; protected set; }
+
+        /// <summary>
+        /// If this session is using a secure context this flag MUST be set to indicate
+        /// the security delegate (SrtpProtect, SrtpUnprotect etc) have been set.
+        /// </summary>
+        public bool IsSecureContextReady()
+        {
+            if (HasAudio && !AudioStream.IsSecurityContextReady())
+            {
+                return false;
+            }
+
+            if (HasVideo && !VideoStream.IsSecurityContextReady())
+            {
+                return false;
+            }
+
+            return true;
+        }
+
+        /// <summary>
+        /// If this session is using a secure context this list MAY contain custom
+        /// Crypto Suites
+        /// </summary>
+        public List<SDPSecurityDescription.CryptoSuites> SrtpCryptoSuites { get; set; }
+
+        /// <summary>
+        /// Indicates the maximum frame size that can be reconstructed from RTP packets during the depacketisation
+        /// process.
+        /// </summary>
+        public int MaxReconstructedVideoFrameSize { get => VideoStream.MaxReconstructedVideoFrameSize; set => VideoStream.MaxReconstructedVideoFrameSize = value; }
+
+        /// <summary>
+        /// Indicates whether the session has been closed. Once a session is closed it cannot
+        /// be restarted.
+        /// </summary>
+        public bool IsClosed { get; private set; }
+
+        /// <summary>
+        /// Indicates whether the session has been started. Starting a session tells the RTP 
+        /// socket to start receiving,
+        /// </summary>
+        public bool IsStarted { get; private set; }
+
+        /// <summary>
+        /// Indicates whether this session is using audio.
+        /// </summary>
+        public bool HasAudio
+        {
+            get
+            {
+                return AudioStream?.HasAudio == true;
+            }
+        }
+
+        /// <summary>
+        /// Indicates whether this session is using video.
+        /// </summary>
+        public bool HasVideo
+        {
+            get
+            {
+                return VideoStream?.HasVideo == true;
+            }
+        }
+
+        /// <summary>
+        /// If set to true RTP will be accepted from ANY remote end point. If false
+        /// certain rules are used to determine whether RTP should be accepted for 
+        /// a particular audio or video stream. It is recommended to leave the
+        /// value to false unless a specific need exists.
+        /// </summary>
+        public bool AcceptRtpFromAny 
+        { 
+            get
+            {
+                return AudioStream.AcceptRtpFromAny;
+            }
+
+            set
+            {
+                AudioStream.AcceptRtpFromAny = value;
+                VideoStream.AcceptRtpFromAny = value;
+            }
+        }
+
+        /// <summary>
+        /// Set if the session has been bound to a specific IP address.
+        /// Normally not required but some esoteric call or network set ups may need.
+        /// </summary>
+        public IPAddress RtpBindAddress => rtpSessionConfig.BindAddress;
+
+        /// <summary>
+        /// Gets fired when the remote SDP is received and the set of common audio formats is set.
+        /// </summary>
+        public event Action<List<AudioFormat>> OnAudioFormatsNegotiated;
+
+        /// <summary>
+        /// Gets fired when the remote SDP is received and the set of common video formats is set.
+        /// </summary>
+        public event Action<List<VideoFormat>> OnVideoFormatsNegotiated;
+
+        /// <summary>
+        /// Gets fired when a full video frame is reconstructed from one or more RTP packets
+        /// received from the remote party.
+        /// </summary>
+        /// <remarks>
+        ///  - Received from end point,
+        ///  - The frame timestamp,
+        ///  - The encoded video frame payload.
+        ///  - The video format of the encoded frame.
+        /// </remarks>
+        public event Action<IPEndPoint, uint, byte[], VideoFormat> OnVideoFrameReceived;
+
+        /// <summary>
+        /// Gets fired when an RTP packet is received from a remote party.
+        /// Parameters are:
+        ///  - Remote endpoint packet was received from,
+        ///  - The media type the packet contains, will be audio or video,
+        ///  - The full RTP packet.
+        /// </summary>
+        public event Action<IPEndPoint, SDPMediaTypesEnum, RTPPacket> OnRtpPacketReceived;
+
+        /// <summary>
+        /// Gets fired when an RTP event is detected on the remote call party's RTP stream.
+        /// </summary>
+        public event Action<IPEndPoint, RTPEvent, RTPHeader> OnRtpEvent;
+
+        /// <summary>
+        /// Gets fired when the RTP session and underlying channel are closed.
+        /// </summary>
+        public event Action<string> OnRtpClosed;
+
+        /// <summary>
+        /// Gets fired when an RTCP BYE packet is received from the remote party.
+        /// The string parameter contains the BYE reason. Normally a BYE
+        /// report means the RTP session is finished. But... cases have been observed where
+        /// an RTCP BYE is received when a remote party is put on hold and then the session
+        /// resumes when take off hold. It's up to the application to decide what action to
+        /// take when n RTCP BYE is received.
+        /// </summary>
+        public event Action<string> OnRtcpBye;
+
+        /// <summary>
+        /// Fires when the connection for a media type is classified as timed out due to not
+        /// receiving any RTP or RTCP packets within the given period.
+        /// </summary>
+        public event Action<SDPMediaTypesEnum> OnTimeout;
+
+        /// <summary>
+        /// Gets fired when an RTCP report is received. This event is for diagnostics only.
+        /// </summary>
+        public event Action<IPEndPoint, SDPMediaTypesEnum, RTCPCompoundPacket> OnReceiveReport;
+
+        /// <summary>
+        /// Gets fired when an RTCP report is sent. This event is for diagnostics only.
+        /// </summary>
+        public event Action<SDPMediaTypesEnum, RTCPCompoundPacket> OnSendReport;
+
+        /// <summary>
+        /// Gets fired when the start method is called on the session. This is the point
+        /// audio and video sources should commence generating samples.
+        /// </summary>
+        public event Action OnStarted;
+
+        /// <summary>
+        /// Gets fired when the session is closed. This is the point audio and video
+        /// source should stop generating samples.
+        /// </summary>
+        public event Action OnClosed;
+
+        /// <summary>
+        /// Creates a new RTP session. The synchronisation source and sequence number are initialised to
+        /// pseudo random values.
+        /// </summary>
+        /// <param name="isRtcpMultiplexed">If true RTCP reports will be multiplexed with RTP on a single channel.
+        /// If false (standard mode) then a separate socket is used to send and receive RTCP reports.</param>
+        /// <param name="isSecure">If true indicated this session is using SRTP to encrypt and authorise
+        /// RTP and RTCP packets. No communications or reporting will commence until the 
+        /// is explicitly set as complete.</param>
+        /// <param name="isMediaMultiplexed">If true only a single RTP socket will be used for both audio
+        /// and video (standard case for WebRTC). If false two separate RTP sockets will be used for
+        /// audio and video (standard case for VoIP).</param>
+        /// <param name="bindAddress">Optional. If specified this address will be used as the bind address for any RTP
+        /// and control sockets created. Generally this address does not need to be set. The default behaviour
+        /// is to bind to [::] or 0.0.0.0,d depending on system support, which minimises network routing
+        /// causing connection issues.</param>
+        /// <param name="bindPort">Optional. If specified a single attempt will be made to bind the RTP socket
+        /// on this port. It's recommended to leave this parameter as the default of 0 to let the Operating
+        /// System select the port number.</param>
+        public RTPSession(bool isMediaMultiplexed, bool isRtcpMultiplexed, bool isSecure, IPAddress bindAddress = null, int bindPort = 0, PortRange portRange = null)
+            : this(new RtpSessionConfig
+            {
+                IsMediaMultiplexed = isMediaMultiplexed,
+                IsRtcpMultiplexed = isRtcpMultiplexed,
+                RtpSecureMediaOption = isSecure ? RtpSecureMediaOptionEnum.DtlsSrtp : RtpSecureMediaOptionEnum.None,
+                BindAddress = bindAddress,
+                BindPort = bindPort,
+                RtpPortRange = portRange
+            })
+        {
+        }
+
+        /// <summary>
+        /// Creates a new RTP session. The synchronisation source and sequence number are initialised to
+        /// pseudo random values.
+        /// </summary>
+        /// <param name="config">Contains required settings.</param>
+        public RTPSession(RtpSessionConfig config)
+        {
+            rtpSessionConfig = config;
+            m_sdpSessionID = Crypto.GetRandomInt(SDP_SESSIONID_LENGTH).ToString();
+
+            if (rtpSessionConfig.UseSdpCryptoNegotiation)
+            {
+                SrtpCryptoSuites = new List<SDPSecurityDescription.CryptoSuites>();
+                SrtpCryptoSuites.Add(SDPSecurityDescription.CryptoSuites.AES_CM_128_HMAC_SHA1_80);
+                SrtpCryptoSuites.Add(SDPSecurityDescription.CryptoSuites.AES_CM_128_HMAC_SHA1_32);
+            }
+
+            AudioStream = new AudioStream(config);
+            VideoStream = new VideoStream(config);
+        }
+
+        private void CreateRtcpSession(MediaStream mediaStream)
+        {
+            if (mediaStream.CreateRtcpSession())
+            {
+                mediaStream.OnTimeout += RaiseOnTimeOut;
+                mediaStream.OnSendReport += RaiseOnSendReport;
+                mediaStream.OnRtpEvent += RaisedOnRtpEvent;
+                mediaStream.OnRtpPacketReceived += RaisedOnRtpPacketReceived;
+                mediaStream.OnReceiveReport += RaisedOnOnReceiveReport;
+                
+                if(mediaStream.MediaType == SDPMediaTypesEnum.audio)
+                {
+                    var audioStream = mediaStream as AudioStream;
+                    if (audioStream != null)
+                    {
+                        audioStream.OnAudioFormatsNegotiated += RaisedOnAudioFormatsNegotiated;
+                    }
+                }
+                else
+                {
+                    var videoStream = mediaStream as VideoStream;
+                    if (videoStream != null)
+                    {
+                        videoStream.OnVideoFormatsNegotiated += RaisedOnVideoFormatsNegotiated;
+                        videoStream.OnVideoFrameReceived += RaisedOnOnVideoFrameReceived;
+                    }
+                }
+            }
+        }
+
+        private void CloseRtcpSession(MediaStream mediaStream, string reason)
+        {
+            if (mediaStream.RtcpSession != null)
+            {
+                mediaStream.OnTimeout -= RaiseOnTimeOut;
+                mediaStream.OnSendReport -= RaiseOnSendReport;
+                mediaStream.OnRtpEvent -= RaisedOnRtpEvent;
+                mediaStream.OnRtpPacketReceived -= RaisedOnRtpPacketReceived;
+                mediaStream.OnReceiveReport -= RaisedOnOnReceiveReport;
+
+                if (mediaStream.MediaType == SDPMediaTypesEnum.audio)
+                {
+                    var audioStream = mediaStream as AudioStream;
+                    if (audioStream != null)
+                    {
+                        audioStream.OnAudioFormatsNegotiated -= RaisedOnAudioFormatsNegotiated;
+                    }
+                }
+                else
+                {
+                    var videoStream = mediaStream as VideoStream;
+                    if (videoStream != null)
+                    {
+                        videoStream.OnVideoFormatsNegotiated -= RaisedOnVideoFormatsNegotiated;
+                        videoStream.OnVideoFrameReceived -= RaisedOnOnVideoFrameReceived;
+                    }
+                }
+
+                mediaStream.RtcpSession.Close(reason);
+                mediaStream.RtcpSession = null;
+            }
+        }
+
+        private void RaiseOnTimeOut(SDPMediaTypesEnum media)
+        {
+            OnTimeout?.Invoke(media);
+        }
+
+        private void RaiseOnSendReport(SDPMediaTypesEnum media, RTCPCompoundPacket report)
+        {
+            OnSendReport?.Invoke(media, report);
+        }
+
+        private void RaisedOnRtpEvent(IPEndPoint ipEndPoint, RTPEvent rtpEvent, RTPHeader rtpHeader)
+        {
+            OnRtpEvent?.Invoke(ipEndPoint, rtpEvent, rtpHeader);
+        }
+
+        private void RaisedOnRtpPacketReceived(IPEndPoint ipEndPoint, SDPMediaTypesEnum media, RTPPacket rtpPacket)
+        {
+            OnRtpPacketReceived?.Invoke(ipEndPoint, media, rtpPacket);
+        }
+
+        private void RaisedOnOnReceiveReport(IPEndPoint ipEndPoint, SDPMediaTypesEnum media, RTCPCompoundPacket report)
+        {
+            OnReceiveReport?.Invoke(ipEndPoint, media, report);
+        }
+
+        private void RaisedOnAudioFormatsNegotiated(List<AudioFormat> audioFormats)
+        {
+            OnAudioFormatsNegotiated?.Invoke(audioFormats);
+        }
+
+        private void RaisedOnVideoFormatsNegotiated(List<VideoFormat> videoFormats)
+        {
+            OnVideoFormatsNegotiated?.Invoke(videoFormats);
+        }
+
+        private void RaisedOnOnVideoFrameReceived(IPEndPoint ipEndPoint, uint timestamp, byte[] frame, VideoFormat videoFormat)
+        {
+            OnVideoFrameReceived?.Invoke(ipEndPoint, timestamp, frame, videoFormat);
+        }
+
+        private void SetSecureContextForMediaType(SDPMediaTypesEnum mediaType, ProtectRtpPacket protectRtp, ProtectRtpPacket unprotectRtp, ProtectRtpPacket protectRtcp, ProtectRtpPacket unprotectRtcp)
+        {
+            if (mediaType == SDPMediaTypesEnum.audio)
+            {
+                AudioStream.SetSecurityContext(protectRtp,
+                    unprotectRtp,
+                    protectRtcp,
+                    unprotectRtcp);
+            }
+            else if (mediaType == SDPMediaTypesEnum.video)
+            {
+                VideoStream.SetSecurityContext(protectRtp,
+                    unprotectRtp,
+                    protectRtcp,
+                    unprotectRtcp);
+            }
+        }
+
+        private SrtpHandler GetOrCreateSrtpHandler(SDPMediaTypesEnum mediaType)
+        {
+            if (mediaType == SDPMediaTypesEnum.audio)
+            {
+                return AudioStream.GetOrCreateSrtpHandler();
+            }
+            else if (mediaType == SDPMediaTypesEnum.video)
+            {
+                return VideoStream.GetOrCreateSrtpHandler();
+            }
+            return null;
+        }
+
+        /// <summary>
+        /// Generates the SDP for an offer that can be made to a remote user agent.
+        /// </summary>
+        /// <param name="connectionAddress">Optional. If specified this IP address
+        /// will be used as the address advertised in the SDP offer. If not provided
+        /// the kernel routing table will be used to determine the local IP address used
+        /// for Internet access. Any and IPv6Any are special cases. If they are set the respective
+        /// Internet facing IPv4 or IPv6 address will be used.</param>
+        /// <returns>A task that when complete contains the SDP offer.</returns>
+        public virtual SDP CreateOffer(IPAddress connectionAddress)
+        {
+            if (AudioStream.LocalTrack == null && VideoStream.LocalTrack == null)
+            {
+                logger.LogWarning("No local media tracks available for create offer.");
+                return null;
+            }
+            else
+            {
+                List<MediaStreamTrack> localTracks = GetLocalTracks();
+
+                //Revert to DefaultStreamStatus
+                foreach (var localTrack in localTracks)
+                {
+                    if (localTrack != null && localTrack.StreamStatus == MediaStreamStatusEnum.Inactive)
+                    {
+                        localTrack.StreamStatus = localTrack.DefaultStreamStatus;
+                    }
+                }
+
+                var offerSdp = GetSessionDescription(localTracks, connectionAddress);
+                return offerSdp;
+            }
+        }
+
+        /// <summary>
+        /// Generates an SDP answer in response to an offer. The remote description MUST be set 
+        /// prior to calling this method.
+        /// </summary>
+        /// <param name="connectionAddress">Optional. If set this address will be used as 
+        /// the SDP Connection address. If not specified the Operating System routing table
+        /// will be used to lookup the address used to connect to the SDP connection address
+        /// from the remote offer. Any and IPv6Any are special cases. If they are set the respective
+        /// Internet facing IPv4 or IPv6 address will be used.</param>
+        /// <returns>A task that when complete contains the SDP answer.</returns>
+        /// <remarks>As specified in https://tools.ietf.org/html/rfc3264#section-6.1.
+        ///  "If the answerer has no media formats in common for a particular
+        ///   offered stream, the answerer MUST reject that media stream by setting
+        ///   the port to zero."
+        /// </remarks>
+        public virtual SDP CreateAnswer(IPAddress connectionAddress)
+        {
+            if (RemoteDescription == null)
+            {
+                throw new ApplicationException("The remote description is not set, cannot create SDP answer.");
+            }
+            else
+            {
+                var offer = RemoteDescription;
+
+                List<MediaStreamTrack> tracks = new List<MediaStreamTrack>();
+
+                // The order of the announcements in the answer must match the order in the offer.
+                foreach (var announcement in offer.Media)
+                {
+                    // Adjust the local audio tracks to only include compatible capabilities.
+                    if (announcement.Media == SDPMediaTypesEnum.audio)
+                    {
+                        if (AudioStream.LocalTrack != null)
+                        {
+                            tracks.Add(AudioStream.LocalTrack);
+                        }
+                    }
+                    else if (announcement.Media == SDPMediaTypesEnum.video)
+                    {
+                        if (VideoStream.LocalTrack != null)
+                        {
+                            tracks.Add(VideoStream.LocalTrack);
+                        }
+                    }
+                }
+
+                if (connectionAddress == null)
+                {
+                    // No specific connection address supplied. Lookup the local address to connect to the offer address.
+                    var offerConnectionAddress = (offer.Connection?.ConnectionAddress != null) ? IPAddress.Parse(offer.Connection.ConnectionAddress) : null;
+
+                    if (offerConnectionAddress == null || offerConnectionAddress == IPAddress.Any || offerConnectionAddress == IPAddress.IPv6Any)
+                    {
+                        connectionAddress = NetServices.InternetDefaultAddress;
+                    }
+                    else
+                    {
+                        connectionAddress = NetServices.GetLocalAddressForRemote(offerConnectionAddress);
+                    }
+                }
+
+                var answerSdp = GetSessionDescription(tracks, connectionAddress);
+
+                return answerSdp;
+            }
+        }
+
+        /// <summary>
+        /// Sets the remote SDP description for this session.
+        /// </summary>
+        /// <param name="sdpType">Whether the remote SDP is an offer or answer.</param>
+        /// <param name="sessionDescription">The SDP that will be set as the remote description.</param>
+        /// <returns>If successful an OK enum result. If not an enum result indicating the failure cause.</returns>
+        public virtual SetDescriptionResultEnum SetRemoteDescription(SdpType sdpType, SDP sessionDescription)
+        {
+            if (sessionDescription == null)
+            {
+                throw new ArgumentNullException("sessionDescription", "The session description cannot be null for SetRemoteDescription.");
+            }
+
+            try
+            {
+                if (sessionDescription.Media?.Count == 0)
+                {
+                    return SetDescriptionResultEnum.NoRemoteMedia;
+                }
+                else if (sessionDescription.Media?.Count == 1)
+                {
+                    var remoteMediaType = sessionDescription.Media.First().Media;
+                    if (remoteMediaType == SDPMediaTypesEnum.audio && AudioStream.LocalTrack == null)
+                    {
+                        return SetDescriptionResultEnum.NoMatchingMediaType;
+                    }
+                    else if (remoteMediaType == SDPMediaTypesEnum.video && VideoStream.LocalTrack == null)
+                    {
+                        return SetDescriptionResultEnum.NoMatchingMediaType;
+                    }
+                }
+
+                // Pre-flight checks have passed. Move onto matching up the local and remote media streams.
+                IPAddress connectionAddress = null;
+                if (sessionDescription.Connection != null && !string.IsNullOrEmpty(sessionDescription.Connection.ConnectionAddress))
+                {
+                    connectionAddress = IPAddress.Parse(sessionDescription.Connection.ConnectionAddress);
+                }
+
+                IPEndPoint remoteAudioRtpEP = null;
+                IPEndPoint remoteAudioRtcpEP = null;
+                IPEndPoint remoteVideoRtpEP = null;
+                IPEndPoint remoteVideoRtcpEP = null;
+
+                //Remove Remote Tracks before add new one (this was added to implement renegotiation logic)
+                AudioStream.RemoteTrack = null;
+                VideoStream.RemoteTrack = null;
+
+                foreach (var announcement in sessionDescription.Media.Where(x => x.Media == SDPMediaTypesEnum.audio || x.Media == SDPMediaTypesEnum.video))
+                {
+                    MediaStreamStatusEnum mediaStreamStatus = announcement.MediaStreamStatus.HasValue ? announcement.MediaStreamStatus.Value : MediaStreamStatusEnum.SendRecv;
+                    var remoteTrack = new MediaStreamTrack(announcement.Media, true, announcement.MediaFormats.Values.ToList(), mediaStreamStatus, announcement.SsrcAttributes, announcement.HeaderExtensions);
+                    addTrack(remoteTrack);
+
+                    if (rtpSessionConfig.UseSdpCryptoNegotiation)
+                    {
+                        if (announcement.Transport != RTP_SECUREMEDIA_PROFILE)
+                        {
+                            logger.LogError($"Error negotiating secure media. Invalid Transport {announcement.Transport}.");
+                            return SetDescriptionResultEnum.CryptoNegotiationFailed;
+                        }
+                        
+                        if (announcement.SecurityDescriptions.Count(s => SrtpCryptoSuites.Contains(s.CryptoSuite)) > 0)
+                        {
+                            // Setup the appropriate srtp handler
+                            var mediaType = announcement.Media;
+                            var srtpHandler = GetOrCreateSrtpHandler(mediaType);
+                            if (!srtpHandler.SetupRemote(announcement.SecurityDescriptions, sdpType))
+                            {
+                                logger.LogError($"Error negotiating secure media for type {mediaType}. Incompatible crypto parameter.");
+                                return SetDescriptionResultEnum.CryptoNegotiationFailed;
+                            }
+
+                            if (srtpHandler.IsNegotiationComplete)
+                            {
+                                SetSecureContextForMediaType(mediaType,
+                                        srtpHandler.ProtectRTP,
+                                        srtpHandler.UnprotectRTP,
+                                        srtpHandler.ProtectRTCP,
+                                        srtpHandler.UnprotectRTCP);
+                            }
+                        }
+                        // If we had no crypto but we were definetely expecting something since we had a port value
+                        else if (announcement.Port != 0)
+                        {
+                            logger.LogError("Error negotiating secure media. No compatible crypto suite.");
+                            return SetDescriptionResultEnum.CryptoNegotiationFailed;
+                        }
+                    }
+
+                    if (announcement.Media == SDPMediaTypesEnum.audio)
+                    {
+                        if (AudioStream.LocalTrack == null)
+                        {
+                            // We don't have an audio track BUT we must have another track (which has to be video). The choices are
+                            // to reject the offer or to set audio stream as inactive and accept the video. We accept the video.
+                            var inactiveLocalAudioTrack = new MediaStreamTrack(SDPMediaTypesEnum.audio, false, remoteTrack.Capabilities, MediaStreamStatusEnum.Inactive);
+                            addTrack(inactiveLocalAudioTrack);
+                        }
+                        else
+                        {
+                            AudioStream.LocalTrack.Capabilities = SDPAudioVideoMediaFormat.GetCompatibleFormats(announcement.MediaFormats.Values.ToList(), AudioStream.LocalTrack?.Capabilities);
+                            remoteAudioRtpEP = GetAnnouncementRTPDestination(announcement, connectionAddress);
+
+                            // Check whether RTP events can be supported and adjust our parameters to match the remote party if we can.
+                            SDPAudioVideoMediaFormat commonEventFormat = SDPAudioVideoMediaFormat.GetCommonRtpEventFormat(announcement.MediaFormats.Values.ToList(), AudioStream.LocalTrack.Capabilities);
+                            if (!commonEventFormat.IsEmpty())
+                            {
+                                AudioStream.RemoteRtpEventPayloadID = commonEventFormat.ID;
+                            }
+
+                            SetLocalTrackStreamStatus(AudioStream.LocalTrack, remoteTrack.StreamStatus, remoteAudioRtpEP);
+                            if (remoteTrack.StreamStatus != MediaStreamStatusEnum.Inactive && AudioStream.LocalTrack.StreamStatus != MediaStreamStatusEnum.Inactive)
+                            {
+                                remoteAudioRtcpEP = (rtpSessionConfig.IsRtcpMultiplexed) ? remoteAudioRtpEP : new IPEndPoint(remoteAudioRtpEP.Address, remoteAudioRtpEP.Port + 1);
+                            }
+                        }
+                    }
+                    else if (announcement.Media == SDPMediaTypesEnum.video)
+                    {
+                        if (VideoStream.LocalTrack == null)
+                        {
+                            // We don't have a video track BUT we must have another track (which has to be audio). The choices are
+                            // to reject the offer or to set video stream as inactive and accept the audio. We accept the audio.
+                            var inactiveLocalVideoTrack = new MediaStreamTrack(SDPMediaTypesEnum.video, false, remoteTrack.Capabilities, MediaStreamStatusEnum.Inactive);
+                            addTrack(inactiveLocalVideoTrack);
+                        }
+                        else
+                        {
+                            VideoStream.LocalTrack.Capabilities = SDPAudioVideoMediaFormat.GetCompatibleFormats(announcement.MediaFormats.Values.ToList(), VideoStream.LocalTrack?.Capabilities);
+                            remoteVideoRtpEP = GetAnnouncementRTPDestination(announcement, connectionAddress);
+
+                            SetLocalTrackStreamStatus(VideoStream.LocalTrack, remoteTrack.StreamStatus, remoteVideoRtpEP);
+                            if (remoteTrack.StreamStatus != MediaStreamStatusEnum.Inactive && VideoStream.LocalTrack.StreamStatus != MediaStreamStatusEnum.Inactive)
+                            {
+                                remoteVideoRtcpEP = (rtpSessionConfig.IsRtcpMultiplexed) ? remoteVideoRtpEP : new IPEndPoint(remoteVideoRtpEP.Address, remoteVideoRtpEP.Port + 1);
+                            }
+                        }
+                    }
+                }
+
+                //Close old RTCPSessions opened
+                if (AudioStream.RtcpSession != null && AudioStream.RemoteTrack == null && AudioStream.LocalTrack == null)
+                {
+                    AudioStream.RtcpSession.Close(null);
+                }
+
+                if (VideoStream.RtcpSession != null && VideoStream.RemoteTrack == null && VideoStream.LocalTrack == null)
+                {
+                    VideoStream.RtcpSession.Close(null);
+                }
+
+                if (VideoStream.LocalTrack == null && AudioStream.LocalTrack != null
+                    && AudioStream.LocalTrack.Capabilities?.Where(x => x.Name().ToLower() != SDP.TELEPHONE_EVENT_ATTRIBUTE).Count() == 0)
+                {
+                    return SetDescriptionResultEnum.AudioIncompatible;
+                }
+                else if (AudioStream.LocalTrack == null && VideoStream.LocalTrack != null && VideoStream.LocalTrack.Capabilities?.Count == 0)
+                {
+                    return SetDescriptionResultEnum.VideoIncompatible;
+                }
+                else
+                {
+                    AudioStream.CheckAudioFormatsNegotiation();
+
+                    VideoStream.CheckVideoFormatsNegotiation();
+
+
+                    // If we get to here then the remote description was compatible with the local media tracks.
+                    // Set the remote description and end points.
+                    RequireRenegotiation = false;
+                    RemoteDescription = sessionDescription;
+                    AudioStream.DestinationEndPoint =
+                        (remoteAudioRtpEP != null && remoteAudioRtpEP.Port != SDP.IGNORE_RTP_PORT_NUMBER) ? remoteAudioRtpEP : AudioStream.DestinationEndPoint;
+                    AudioStream.ControlDestinationEndPoint =
+                        (remoteAudioRtcpEP != null && remoteAudioRtcpEP.Port != SDP.IGNORE_RTP_PORT_NUMBER) ? remoteAudioRtcpEP : AudioStream.ControlDestinationEndPoint;
+                    VideoStream.DestinationEndPoint =
+                        (remoteVideoRtpEP != null && remoteVideoRtpEP.Port != SDP.IGNORE_RTP_PORT_NUMBER) ? remoteVideoRtpEP : VideoStream.DestinationEndPoint;
+                    VideoStream.ControlDestinationEndPoint =
+                         (remoteVideoRtcpEP != null && remoteVideoRtcpEP.Port != SDP.IGNORE_RTP_PORT_NUMBER) ? remoteVideoRtcpEP : VideoStream.ControlDestinationEndPoint;
+
+                    return SetDescriptionResultEnum.OK;
+                }
+            }
+            catch (Exception excp)
+            {
+                logger.LogError($"Exception in RTPSession SetRemoteDescription. {excp.Message}.");
+                return SetDescriptionResultEnum.Error;
+            }
+        }
+
+        /// <summary>
+        /// Sets the stream status on a local audio or video media track.
+        /// </summary>
+        /// <param name="kind">The type of the media track. Must be audio or video.</param>
+        /// <param name="status">The stream status for the media track.</param>
+        public void SetMediaStreamStatus(SDPMediaTypesEnum kind, MediaStreamStatusEnum status)
+        {
+            if (kind == SDPMediaTypesEnum.audio && AudioStream.LocalTrack != null)
+            {
+                AudioStream.LocalTrack.StreamStatus = status;
+                m_sdpAnnouncementVersion++;
+            }
+            else if (kind == SDPMediaTypesEnum.video && VideoStream.LocalTrack != null)
+            {
+                VideoStream.LocalTrack.StreamStatus = status;
+                m_sdpAnnouncementVersion++;
+            }
+        }
+
+        /// <summary>
+        /// Gets the RTP end point for an SDP media announcement from the remote peer.
+        /// </summary>
+        /// <param name="announcement">The media announcement to get the connection address for.</param>
+        /// <param name="connectionAddress">The remote SDP session level connection address. Will be null if not available.</param>
+        /// <returns>An IP end point for an SDP media announcement from the remote peer.</returns>
+        private IPEndPoint GetAnnouncementRTPDestination(SDPMediaAnnouncement announcement, IPAddress connectionAddress)
+        {
+            SDPMediaTypesEnum kind = announcement.Media;
+            IPEndPoint rtpEndPoint = null;
+
+            var remoteAddr = (announcement.Connection != null) ? IPAddress.Parse(announcement.Connection.ConnectionAddress) : connectionAddress;
+
+            if (remoteAddr != null)
+            {
+                if (announcement.Port < IPEndPoint.MinPort || announcement.Port > IPEndPoint.MaxPort)
+                {
+                    logger.LogWarning($"Remote {kind} announcement contained an invalid port number {announcement.Port}.");
+
+                    // Set the remote port number to "9" which means ignore and wait for it be set some other way
+                    // such as when a remote RTP packet or arrives or ICE negotiation completes.
+                    rtpEndPoint = new IPEndPoint(remoteAddr, SDP.IGNORE_RTP_PORT_NUMBER);
+                }
+                else
+                {
+                    rtpEndPoint = new IPEndPoint(remoteAddr, announcement.Port);
+                }
+            }
+
+            return rtpEndPoint;
+        }
+
+        /// <summary>
+        /// Used for child classes that require a single RTP channel for all RTP (audio and video)
+        /// and RTCP communications.
+        /// </summary>
+        protected void addSingleTrack()
+        {
+            // We use audio as the media type when multiplexing.
+            AudioStream.AddRtpChannel(CreateRtpChannel());
+            CreateRtcpSession(AudioStream);
+        }
+
+        /// <summary>
+        /// Adds a media track to this session. A media track represents an audio or video
+        /// stream and can be a local (which means we're sending) or remote (which means
+        /// we're receiving).
+        /// </summary>
+        /// <param name="track">The media track to add to the session.</param>
+        public virtual void addTrack(MediaStreamTrack track)
+        {
+            if (track == null)
+            {
+                return;
+            }
+            if (track.IsRemote)
+            {
+                AddRemoteTrack(track);
+            }
+            else
+            {
+                AddLocalTrack(track);
+            }
+        }
+
+        /// <summary>
+        /// Removes a media track from this session. A media track represents an audio or video
+        /// stream and can be a local (which means we're sending) or remote (which means
+        /// we're receiving).
+        /// </summary>
+        /// <param name="track">The media track to add to the session.</param>
+        public virtual bool removeTrack(MediaStreamTrack track)
+        {
+            if (track == null)
+            {
+                return false;
+            }
+            if (track.IsRemote)
+            {
+                return RemoveRemoteTrack(track);
+            }
+            else
+            {
+                return RemoveLocalTrack(track);
+            }
+        }
+
+        /// <summary>
+        /// Removes a local media stream to this session.
+        /// </summary>
+        /// <param name="track">The local track to remove.</param>
+        private bool RemoveLocalTrack(MediaStreamTrack track)
+        {
+            //const string REMOVE_TRACK_CLOSE_REASON = "Track Removed";
+            bool willRemoveTrack = (track.Kind == SDPMediaTypesEnum.audio && AudioStream.LocalTrack == track) ||
+                (track.Kind == SDPMediaTypesEnum.video && VideoStream.LocalTrack == track);
+
+            if (!willRemoveTrack)
+            {
+                return false;
+            }
+
+            if (track.Kind == SDPMediaTypesEnum.audio)
+            {
+                if (AudioStream.LocalTrack != null)
+                {
+                    RequireRenegotiation = true;
+                    AudioStream.LocalTrack = null;
+                }
+
+                /*if (AudioRtcpSession != null && AudioLocalTrack == null && AudioRemoteTrack == null)
+                {
+                    if (!AudioRtcpSession.IsClosed)
+                    {
+                        AudioRtcpSession.Close(null);
+                    }
+                    AudioRtcpSession = null;
+                }*/
+            }
+            else if (track.Kind == SDPMediaTypesEnum.video)
+            {
+                if (VideoStream.LocalTrack != null)
+                {
+                    RequireRenegotiation = true;
+                    VideoStream.LocalTrack = null;
+                }
+
+                /*if (VideoRtcpSession != null && VideoLocalTrack == null && VideoRemoteTrack == null)
+                {
+                    if (!VideoRtcpSession.IsClosed)
+                    {
+                        VideoRtcpSession.Close(null);
+                    }
+                    VideoRtcpSession = null;
+                }*/
+            }
+
+            //Remove Channel as we don't need this connection anymore
+            /*if ((m_isMediaMultiplexed && VideoLocalTrack == null && AudioLocalTrack == null) ||
+                (!m_isMediaMultiplexed && m_rtpChannels.ContainsKey(track.Kind)))
+            {
+                RTPChannel channel;
+                if (m_rtpChannels.TryGetValue(track.Kind, out channel))
+                {
+                    m_rtpChannels.Remove(track.Kind);
+                    channel.Close(REMOVE_TRACK_CLOSE_REASON);
+                }
+            }*/
+            return true;
+        }
+
+        /// <summary>
+        /// Removes a remote media stream to this session.
+        /// </summary>
+        /// <param name="track">The remote track to remove.</param>
+        private bool RemoveRemoteTrack(MediaStreamTrack track)
+        {
+            //const string REMOVE_TRACK_CLOSE_REASON = "Track Removed";
+            bool willRemoveTrack = (track.Kind == SDPMediaTypesEnum.audio && AudioStream.RemoteTrack == track) ||
+                (track.Kind == SDPMediaTypesEnum.video && VideoStream.RemoteTrack == track);
+
+            if (!willRemoveTrack)
+            {
+                return false;
+            }
+
+            if (track.Kind == SDPMediaTypesEnum.audio)
+            {
+                if (AudioStream.RemoteTrack != null)
+                {
+                    RequireRenegotiation = true;
+                    AudioStream.RemoteTrack = null;
+                }
+
+                /*if (AudioRtcpSession != null && AudioLocalTrack == null && AudioRemoteTrack == null)
+                {
+                    if (!AudioRtcpSession.IsClosed)
+                    {
+                        AudioRtcpSession.Close(null);
+                    }
+                    AudioRtcpSession = null;
+                }*/
+            }
+            else if (track.Kind == SDPMediaTypesEnum.video)
+            {
+                if (VideoStream.RemoteTrack != null)
+                {
+                    RequireRenegotiation = true;
+                    VideoStream.RemoteTrack = null;
+                }
+
+                /*if (VideoRtcpSession != null && VideoLocalTrack == null && VideoRemoteTrack == null)
+                {
+                    if (!VideoRtcpSession.IsClosed)
+                    {
+                        VideoRtcpSession.Close(null);
+                    }
+                    VideoRtcpSession = null;
+                }*/
+            }
+            return true;
+        }
+
+        /// <summary>
+        /// Adds a local media stream to this session. Local media tracks should be added by the
+        /// application to control what session description offers and answers can be made as
+        /// well as being used to match up with remote tracks.
+        /// </summary>
+        /// <param name="track">The local track to add.</param>
+        private void AddLocalTrack(MediaStreamTrack track)
+        {
+            if (track.Kind == SDPMediaTypesEnum.audio && AudioStream.LocalTrack != null)
+            {
+                throw new ApplicationException("A local audio track has already been set on this session.");
+            }
+            else if (track.Kind == SDPMediaTypesEnum.video && VideoStream.LocalTrack != null)
+            {
+                throw new ApplicationException("A local video track has already been set on this session.");
+            }
+
+            if (track.StreamStatus == MediaStreamStatusEnum.Inactive)
+            {
+                // Inactive tracks don't use/require any local resources. Instead they are place holders
+                // so that the session description offers/answers can be balanced with the remote party.
+                // For example if the remote party offers audio and video but we only support audio we
+                // can reject the call or we can accept the audio and answer with an inactive video
+                // announcement.
+                if (track.Kind == SDPMediaTypesEnum.audio)
+                {
+                    RequireRenegotiation = true;
+                    AudioStream.LocalTrack = track;
+                }
+                else if (track.Kind == SDPMediaTypesEnum.video)
+                {
+                    RequireRenegotiation = true;
+                    VideoStream.LocalTrack = track;
+                }
+            }
+            else
+            {
+                if (track.Kind == SDPMediaTypesEnum.audio)
+                {
+                    if (!AudioStream.HasRtpChannel())
+                    {
+                        AudioStream.AddRtpChannel(CreateRtpChannel());
+                    }
+
+                    CreateRtcpSession(AudioStream);
+
+                    RequireRenegotiation = true;
+                    // Need to create a sending SSRC and set it on the RTCP session. 
+                    AudioStream.RtcpSession.Ssrc = track.Ssrc;
+                    AudioStream.LocalTrack = track;
+
+                    if (AudioStream.LocalTrack.Capabilities != null && !AudioStream.LocalTrack.NoDtmfSupport &&
+                        !AudioStream.LocalTrack.Capabilities.Any(x => x.ID == DTMF_EVENT_PAYLOAD_ID))
+                    {
+                        SDPAudioVideoMediaFormat rtpEventFormat = new SDPAudioVideoMediaFormat(
+                            SDPMediaTypesEnum.audio,
+                            DTMF_EVENT_PAYLOAD_ID,
+                            SDP.TELEPHONE_EVENT_ATTRIBUTE,
+                            DEFAULT_AUDIO_CLOCK_RATE,
+                            SDPAudioVideoMediaFormat.DEFAULT_AUDIO_CHANNEL_COUNT,
+                            "0-16");
+                        AudioStream.LocalTrack.Capabilities.Add(rtpEventFormat);
+                    }
+                }
+                else if (track.Kind == SDPMediaTypesEnum.video)
+                {
+                    // We need to get EndPoints and Security Context 
+                    InitIPEndPointAndSecurityContext(VideoStream);
+
+                    // Only create the RTP socket, RTCP session etc. if a non-inactive local track is added
+                    // to the session.
+                    if (!VideoStream.HasRtpChannel())
+                    {
+                        VideoStream.AddRtpChannel(CreateRtpChannel());
+                    }
+
+                    CreateRtcpSession(VideoStream);
+
+                    RequireRenegotiation = true;
+                    // Need to create a sending SSRC and set it on the RTCP session. 
+                    VideoStream.RtcpSession.Ssrc = track.Ssrc;
+                    VideoStream.LocalTrack = track;
+                }
+            }
+        }
+
+        /// <summary>
+        /// Adds a remote media stream to this session. Typically the only way remote tracks
+        /// should get added is from setting the remote session description. Adding a remote
+        /// track does not cause the creation of any local resources.
+        /// </summary>
+        /// <param name="track">The remote track to add.</param>
+        private void AddRemoteTrack(MediaStreamTrack track)
+        {
+            if (track.Kind == SDPMediaTypesEnum.audio)
+            {
+                RequireRenegotiation = true;
+                if (AudioStream.RemoteTrack != null)
+                {
+                    //throw new ApplicationException("A remote audio track has already been set on this session.");
+                    logger.LogDebug($"Replacing existing remote audio track for ssrc {AudioStream.RemoteTrack.Ssrc}.");
+                }
+
+                AudioStream.RemoteTrack = track;
+
+                // Even if there's no local audio track an RTCP session can still be required 
+                // in case the remote party send reports (presumably in case we decide we do want
+                // to send or receive audio on this session at some later stage).
+                CreateRtcpSession(AudioStream);
+
+            }
+            else if (track.Kind == SDPMediaTypesEnum.video)
+            {
+                RequireRenegotiation = true;
+                if (VideoStream.RemoteTrack != null)
+                {
+                    logger.LogDebug($"Replacing existing remote video track for ssrc {VideoStream.RemoteTrack.Ssrc}.");
+                }
+
+                VideoStream.RemoteTrack = track;
+
+                // Even if there's no local video track an RTCP session can still be required 
+                // in case the remote party send reports (presumably in case we decide we do want
+                // to send or receive video on this session at some later stage).
+                CreateRtcpSession(VideoStream);
+            }
+        }
+
+        private Boolean InitIPEndPointAndSecurityContext(MediaStream mediaStream)
+        {
+            // Get primary AudioStream
+            if ( (AudioStream != null) && (mediaStream != null) )
+            {
+                var secureContext = AudioStream.GetSecurityContext();
+                if (secureContext != null)
+                {
+                    mediaStream.SetSecurityContext(secureContext.ProtectRtpPacket, secureContext.UnprotectRtpPacket, secureContext.ProtectRtcpPacket, secureContext.UnprotectRtcpPacket);
+                }
+                mediaStream.SetDestination(AudioStream.DestinationEndPoint, AudioStream.ControlDestinationEndPoint);
+
+                return true;
+            }
+            return false;
+        }
+
+        /// <summary>
+        /// Adjust the stream status of the local media tracks based on the remote tracks.
+        /// </summary>
+        private void SetLocalTrackStreamStatus(MediaStreamTrack localTrack, MediaStreamStatusEnum remoteTrackStatus, IPEndPoint remoteRTPEndPoint)
+        {
+            if (localTrack != null)
+            {
+                if (localTrack.StreamStatus == MediaStreamStatusEnum.Inactive)
+                {
+                    localTrack.StreamStatus = localTrack.DefaultStreamStatus;
+                }
+
+                if (remoteTrackStatus == MediaStreamStatusEnum.Inactive)
+                {
+                    // The remote party does not support this media type. Set the local stream status to inactive.
+                    localTrack.StreamStatus = MediaStreamStatusEnum.Inactive;
+                }
+                else if (remoteRTPEndPoint != null)
+                {
+                    if (IPAddress.Any.Equals(remoteRTPEndPoint.Address) || IPAddress.IPv6Any.Equals(remoteRTPEndPoint.Address))
+                    {
+                        // A connection address of 0.0.0.0 or [::], which is unreachable, means the media is inactive, except
+                        // if a special port number is used (defined as "9") which indicates that the media announcement is not 
+                        // responsible for setting the remote end point for the audio stream. Instead it's most likely being set 
+                        // using ICE.
+                        if (remoteRTPEndPoint.Port != SDP.IGNORE_RTP_PORT_NUMBER)
+                        {
+                            localTrack.StreamStatus = MediaStreamStatusEnum.Inactive;
+                        }
+                    }
+                    else if (remoteRTPEndPoint.Port == 0)
+                    {
+                        localTrack.StreamStatus = MediaStreamStatusEnum.Inactive;
+                    }
+                }
+            }
+        }
+
+        /// <summary>
+        /// Generates a session description from the provided list of tracks.
+        /// </summary>
+        /// <param name="tracks">The list of tracks to generate the session description for.</param>
+        /// <param name="connectionAddress">Optional. If set this address will be used as 
+        /// the SDP Connection address. If not specified the Internet facing address will
+        /// be used. IPAddress.Any and IPAddress. Any and IPv6Any are special cases. If they are set the respective
+        /// Internet facing IPv4 or IPv6 address will be used.</param>
+        /// <returns>A session description payload.</returns>
+        private SDP GetSessionDescription(List<MediaStreamTrack> tracks, IPAddress connectionAddress)
+        {
+            IPAddress localAddress = connectionAddress;
+
+            if (localAddress == null || localAddress == IPAddress.Any || localAddress == IPAddress.IPv6Any)
+            {
+                if (rtpSessionConfig.BindAddress != null)
+                {
+                    localAddress = rtpSessionConfig.BindAddress;
+                }
+                else if (AudioStream.DestinationEndPoint != null && AudioStream.DestinationEndPoint.Address != null)
+                {
+                    if (IPAddress.Any.Equals(AudioStream.DestinationEndPoint.Address) || IPAddress.IPv6Any.Equals(AudioStream.DestinationEndPoint.Address))
+                    {
+                        // If the remote party has set an inactive media stream via the connection address then we do the same.
+                        localAddress = AudioStream.DestinationEndPoint.Address;
+                    }
+                    else
+                    {
+                        localAddress = NetServices.GetLocalAddressForRemote(AudioStream.DestinationEndPoint.Address);
+                    }
+                }
+                else if (VideoStream.DestinationEndPoint != null && VideoStream.DestinationEndPoint.Address != null)
+                {
+                    if (IPAddress.Any.Equals(VideoStream.DestinationEndPoint.Address) || IPAddress.IPv6Any.Equals(VideoStream.DestinationEndPoint.Address))
+                    {
+                        // If the remote party has set an inactive media stream via the connection address then we do the same.
+                        localAddress = VideoStream.DestinationEndPoint.Address;
+                    }
+                    else
+                    {
+                        localAddress = NetServices.GetLocalAddressForRemote(VideoStream.DestinationEndPoint.Address);
+                    }
+                }
+                else
+                {
+                    if (localAddress == IPAddress.IPv6Any && NetServices.InternetDefaultIPv6Address != null)
+                    {
+                        // If an IPv6 address has been requested AND there is a public IPv6 address available use it.
+                        localAddress = NetServices.InternetDefaultIPv6Address;
+                    }
+                    else
+                    {
+                        localAddress = NetServices.InternetDefaultAddress;
+                    }
+                }
+            }
+
+            SDP sdp = new SDP(IPAddress.Loopback);
+            sdp.SessionId = m_sdpSessionID;
+            sdp.AnnouncementVersion = m_sdpAnnouncementVersion;
+
+            sdp.Connection = new SDPConnectionInformation(localAddress);
+
+            int mediaIndex = 0;
+
+            foreach (var track in tracks)
+            {
+                (int mindex, string midTag) = RemoteDescription == null ? (mediaIndex++, mediaIndex.ToString()) : RemoteDescription.GetIndexForMediaType(track.Kind);
+
+                int rtpPort = 0; // A port of zero means the media type is not supported.
+                if (track.Capabilities != null && track.Capabilities.Count() > 0 && track.StreamStatus != MediaStreamStatusEnum.Inactive)
+                {
+                    if(rtpSessionConfig.IsMediaMultiplexed || track.Kind == SDPMediaTypesEnum.audio)
+                    {
+                        rtpPort = AudioStream.GetRTPChannel().RTPPort;
+                    }
+                    else if (track.Kind == SDPMediaTypesEnum.video)
+                    {
+                        rtpPort = VideoStream.GetRTPChannel().RTPPort;
+                    }
+                }
+
+                SDPMediaAnnouncement announcement = new SDPMediaAnnouncement(
+                   track.Kind,
+                   rtpPort,
+                   track.Capabilities);
+
+                announcement.Transport = rtpSessionConfig.UseSdpCryptoNegotiation ? RTP_SECUREMEDIA_PROFILE : RTP_MEDIA_PROFILE;
+                announcement.MediaStreamStatus = track.StreamStatus;
+                announcement.MLineIndex = mindex;
+
+                if (track.MaximumBandwidth > 0)
+                {
+                    announcement.TIASBandwidth = track.MaximumBandwidth;
+                }
+
+                if (track.Ssrc != 0)
+                {
+                    string trackCname = track.Kind == SDPMediaTypesEnum.video ?
+                        VideoStream.RtcpSession?.Cname : AudioStream.RtcpSession?.Cname;
+
+                    if (trackCname != null)
+                    {
+                        announcement.SsrcAttributes.Add(new SDPSsrcAttribute(track.Ssrc, trackCname, null));
+                    }
+                }
+
+                if (rtpSessionConfig.UseSdpCryptoNegotiation)
+                {
+                    var sdpType = RemoteDescription == null || RequireRenegotiation ? SdpType.offer : SdpType.answer;
+
+                    if (sdpType == SdpType.offer)
+                    {
+                        uint tag = 1;
+                        foreach (SDPSecurityDescription.CryptoSuites cryptoSuite in SrtpCryptoSuites)
+                        {
+                            announcement.SecurityDescriptions.Add(SDPSecurityDescription.CreateNew(tag, cryptoSuite));
+                            tag++;
+                        }
+                    }
+                    else
+                    {
+                        var sel = RemoteDescription?.Media.FirstOrDefault(a => a.MLineIndex == mindex)?.SecurityDescriptions
+                                                          .FirstOrDefault(s => SrtpCryptoSuites.Contains(s.CryptoSuite));
+
+                        if (sel == null)
+                        {
+                            throw new ApplicationException("Error creating crypto attribute. No compatible offer.");
+                        }
+                        else
+                        {
+                            announcement.SecurityDescriptions.Add(SDPSecurityDescription.CreateNew(sel.Tag, sel.CryptoSuite));
+                        }
+                    }
+
+                    var handler = GetOrCreateSrtpHandler(announcement.Media);
+                    handler.SetupLocal(announcement.SecurityDescriptions, sdpType);
+                    
+                    if (handler.IsNegotiationComplete)
+                    {
+                        SetSecureContextForMediaType(announcement.Media, 
+                            handler.ProtectRTP,
+                            handler.UnprotectRTP,
+                            handler.ProtectRTCP,
+                            handler.UnprotectRTCP);
+                    }
+                }
+
+                sdp.Media.Add(announcement);
+            }
+
+            return sdp;
+        }
+
+        /// <summary>
+        /// Creates a new RTP channel (which manages the UDP socket sending and receiving RTP
+        /// packets) for use with this session.
+        /// </summary>
+        /// <param name="mediaType">The type of media the RTP channel is for. Must be audio or video.</param>
+        /// <returns>A new RTPChannel instance.</returns>
+        protected virtual RTPChannel CreateRtpChannel()
+        {
+            if (rtpSessionConfig.IsMediaMultiplexed)
+            {
+                if (MultiplexRtpChannel != null)
+                {
+                    return MultiplexRtpChannel;
+                }
+            }
+
+            // If RTCP is multiplexed we don't need a control socket.
+            int bindPort = (rtpSessionConfig.BindPort == 0) ? 0 : rtpSessionConfig.BindPort + m_rtpChannelsCount * 2;
+            var rtpChannel = new RTPChannel(!rtpSessionConfig.IsRtcpMultiplexed, rtpSessionConfig.BindAddress, bindPort, rtpSessionConfig.RtpPortRange);
+
+
+            if (rtpSessionConfig.IsMediaMultiplexed)
+            {
+                MultiplexRtpChannel = rtpChannel;
+            }
+
+            rtpChannel.OnRTPDataReceived += OnReceive;
+            rtpChannel.OnControlDataReceived += OnReceive; // RTCP packets could come on RTP or control socket.
+            rtpChannel.OnClosed += OnRTPChannelClosed;
+
+            // Start the RTP, and if required the Control, socket receivers and the RTCP session.
+            rtpChannel.Start();
+
+
+            m_rtpChannelsCount++;
+
+            return rtpChannel;
+        }
+
+        /// <summary>
+        /// Gets the local tracks available in this session. Will only be audio, video or both.
+        /// Local tracks represent an audio or video source that we are sending to the remote party.
+        /// </summary>
+        /// <returns>A list of the local tracks that have been added to this session.</returns>
+        protected List<MediaStreamTrack> GetLocalTracks()
+        {
+            List<MediaStreamTrack> localTracks = new List<MediaStreamTrack>();
+
+            if (AudioStream.LocalTrack != null)
+            {
+                localTracks.Add(AudioStream.LocalTrack);
+            }
+            else if (AudioStream.RtcpSession != null && !AudioStream.RtcpSession.IsClosed && AudioStream.RemoteTrack != null)
+            {
+                var inactiveAudioTrack = new MediaStreamTrack(SDPMediaTypesEnum.audio, false, AudioStream.RemoteTrack.Capabilities, MediaStreamStatusEnum.Inactive);
+                localTracks.Add(inactiveAudioTrack);
+            }
+
+            if (VideoStream.LocalTrack != null)
+            {
+                localTracks.Add(VideoStream.LocalTrack);
+            }
+            else if (VideoStream.RtcpSession != null && !VideoStream.RtcpSession.IsClosed && VideoStream.RemoteTrack != null)
+            {
+                var inactiveVideoTrack = new MediaStreamTrack(SDPMediaTypesEnum.video, false, VideoStream.RemoteTrack.Capabilities, MediaStreamStatusEnum.Inactive);
+                localTracks.Add(inactiveVideoTrack);
+            }
+
+            return localTracks;
+        }
+
+        /// <summary>
+        /// Starts the RTCP session(s) that monitor this RTP session.
+        /// </summary>
+        public virtual Task Start()
+        {
+            if (!IsStarted)
+            {
+                IsStarted = true;
+
+                if (HasAudio && AudioStream.RtcpSession != null && AudioStream.LocalTrack.StreamStatus != MediaStreamStatusEnum.Inactive)
+                {
+                    // The local audio track may have been disabled if there were no matching capabilities with
+                    // the remote party.
+                    AudioStream.RtcpSession.Start();
+                }
+
+                if (HasVideo && VideoStream.RtcpSession != null && VideoStream.LocalTrack.StreamStatus != MediaStreamStatusEnum.Inactive)
+                {
+                    // The local video track may have been disabled if there were no matching capabilities with
+                    // the remote party.
+                    VideoStream.RtcpSession.Start();
+                }
+
+                OnStarted?.Invoke();
+            }
+
+            return Task.CompletedTask;
+        }
+
+        /// <summary>
+        /// Sends an audio sample to the remote peer.
+        /// </summary>
+        /// <param name="durationRtpUnits">The duration in RTP timestamp units of the audio sample. This
+        /// value is added to the previous RTP timestamp when building the RTP header.</param>
+        /// <param name="sample">The audio sample to set as the RTP packet payload.</param>
+        public void SendAudio(uint durationRtpUnits, byte[] sample)
+        {
+            AudioStream?.SendAudio(durationRtpUnits, sample);
+        }
+
+        /// <summary>
+        /// Sends a video sample to the remote peer.
+        /// </summary>
+        /// <param name="durationRtpUnits">The duration in RTP timestamp units of the video sample. This
+        /// value is added to the previous RTP timestamp when building the RTP header.</param>
+        /// <param name="sample">The video sample to set as the RTP packet payload.</param>
+        public void SendVideo(uint durationRtpUnits, byte[] sample)
+        {
+            VideoStream?.SendVideo(durationRtpUnits, sample);
+        }
+
+        /// <summary>
+        /// Sends a DTMF tone as an RTP event to the remote party.
+        /// </summary>
+        /// <param name="key">The DTMF tone to send.</param>
+        /// <param name="ct">RTP events can span multiple RTP packets. This token can
+        /// be used to cancel the send.</param>
+        public Task SendDtmf(byte key, CancellationToken ct)
+        {
+            return AudioStream?.SendDtmf(key, ct);
+        }
+
+        public Task SendDtmfEvent(RTPEvent rtpEvent, CancellationToken cancellationToken, int clockRate = RTPSession.DEFAULT_AUDIO_CLOCK_RATE, int samplePeriod = RTPSession.RTP_EVENT_DEFAULT_SAMPLE_PERIOD_MS)
+        {
+            return AudioStream?.SendDtmfEvent(rtpEvent, cancellationToken, clockRate, samplePeriod);
+        }
+
+        /// <summary>
+        /// Close the session and RTP channel.
+        /// </summary>
+        public virtual void Close(string reason)
+        {
+            if (!IsClosed)
+            {
+                IsClosed = true;
+
+                AudioStream.IsClosed = true;
+                VideoStream.IsClosed = true;
+
+                CloseRtcpSession(AudioStream, reason);
+                CloseRtcpSession(VideoStream, reason);
+
+                if (AudioStream.HasRtpChannel())
+                {
+                    var rtpChannel = AudioStream.GetRTPChannel();
+                    rtpChannel.OnRTPDataReceived -= OnReceive;
+                    rtpChannel.OnControlDataReceived -= OnReceive;
+                    rtpChannel.OnClosed -= OnRTPChannelClosed;
+                    rtpChannel.Close(reason);
+                    rtpChannel = null;
+                }
+
+                if (VideoStream.HasRtpChannel())
+                {
+                    var rtpChannel = VideoStream.GetRTPChannel();
+                    rtpChannel.OnRTPDataReceived -= OnReceive;
+                    rtpChannel.OnControlDataReceived -= OnReceive;
+                    rtpChannel.OnClosed -= OnRTPChannelClosed;
+                    rtpChannel.Close(reason);
+                    rtpChannel = null;
+                }
+
+
+                OnRtpClosed?.Invoke(reason);
+
+                OnClosed?.Invoke();
+            }
+        }
+        
+        protected void OnReceive(int localPort, IPEndPoint remoteEndPoint, byte[] buffer)
+        {
+            if (remoteEndPoint.Address.IsIPv4MappedToIPv6)
+            {
+                // Required for matching existing RTP end points (typically set from SDP) and
+                // whether or not the destination end point should be switched.
+                remoteEndPoint.Address = remoteEndPoint.Address.MapToIPv4();
+            }
+
+            // Quick sanity check on whether this is not an RTP or RTCP packet.
+            if (buffer?.Length > RTPHeader.MIN_HEADER_LEN && buffer[0] >= 128 && buffer[0] <= 191)
+            {
+                if ((rtpSessionConfig.IsSecure || rtpSessionConfig.UseSdpCryptoNegotiation) && !IsSecureContextReady())
+                {
+                    logger.LogWarning("RTP or RTCP packet received before secure context ready.");
+                }
+                else
+                {
+                    if (buffer[1] == 0xC8 /* RTCP SR */ || buffer[1] == 0xC9 /* RTCP RR */)
+                    {
+                        OnReceiveRTCPPacket(localPort, remoteEndPoint, buffer);
+                    }
+                    else
+                    {
+                        OnReceiveRTPPacket(localPort, remoteEndPoint, buffer);
+                    }
+                }
+            }
+        }
+
+        private void OnReceiveRTCPPacket(int localPort, IPEndPoint remoteEndPoint, byte[] buffer)
+        {
+            //logger.LogDebug($"RTCP packet received from {remoteEndPoint} {buffer.HexStr()}");
+
+            #region RTCP packet.
+
+            // Get the SSRC in order to be able to figure out which media type 
+            // This will let us choose the apropriate unprotect methods
+            uint ssrc;
+            if (BitConverter.IsLittleEndian)
+            {
+                ssrc = NetConvert.DoReverseEndian(BitConverter.ToUInt32(buffer, 4));
+            }
+            else
+            {
+                ssrc = BitConverter.ToUInt32(buffer, 4);
+            }
+
+            MediaStream mediaStream = GetMediaStream(ssrc);
+            if (mediaStream != null)
+            {
+                var secureContext = mediaStream.GetSecurityContext();
+                if (secureContext != null)
+                {
+                    int res = secureContext.UnprotectRtcpPacket(buffer, buffer.Length, out int outBufLen);
+                    if (res != 0)
+                    {
+                        logger.LogWarning($"SRTCP unprotect failed for {mediaStream.MediaType} track, result {res}.");
+                        return;
+                    }
+                    else
+                    {
+                        buffer = buffer.Take(outBufLen).ToArray();
+                    }
+                }
+            }
+            else
+            {
+                logger.LogWarning("Could not find appropriate remote track for SSRC for RTCP packet");
+            }
+
+            var rtcpPkt = new RTCPCompoundPacket(buffer);
+            if (rtcpPkt != null)
+            {
+                mediaStream = GetMediaStream(rtcpPkt);
+                if (rtcpPkt.Bye != null)
+                {
+                    logger.LogDebug($"RTCP BYE received for SSRC {rtcpPkt.Bye.SSRC}, reason {rtcpPkt.Bye.Reason}.");
+
+                    // In some cases, such as a SIP re-INVITE, it's possible the RTP session
+                    // will keep going with a new remote SSRC. 
+                    if (mediaStream?.RemoteTrack != null && rtcpPkt.Bye.SSRC == mediaStream.RemoteTrack.Ssrc)
+                    {
+                        mediaStream.RtcpSession?.RemoveReceptionReport(rtcpPkt.Bye.SSRC);
+                        //AudioDestinationEndPoint = null;
+                        //AudioControlDestinationEndPoint = null;
+                        mediaStream.RemoteTrack.Ssrc = 0;
+                    }
+                    else
+                    {
+                        // We close peer connection only if there is no more audio local/remote tracks
+                        if ((AudioStream.RemoteTrack == null) && (AudioStream.LocalTrack == null))
+                        {
+                            OnRtcpBye?.Invoke(rtcpPkt.Bye.Reason);
+                        }
+                    }
+                }
+                else if (!IsClosed)
+                {
+                    if (mediaStream?.RtcpSession != null)
+                    {
+                        if (mediaStream.RtcpSession.LastActivityAt == DateTime.MinValue)
+                        {
+                            // On the first received RTCP report for a session check whether the remote end point matches the
+                            // expected remote end point. If not it's "likely" that a private IP address was specified in the SDP.
+                            // Take the risk and switch the remote control end point to the one we are receiving from.
+                            if ((mediaStream.ControlDestinationEndPoint == null ||
+                                !mediaStream.ControlDestinationEndPoint.Address.Equals(remoteEndPoint.Address) ||
+                                mediaStream.ControlDestinationEndPoint.Port != remoteEndPoint.Port))
+                            {
+                                logger.LogDebug($"{mediaStream.MediaType} control end point switched from {mediaStream.ControlDestinationEndPoint} to {remoteEndPoint}.");
+                                mediaStream.ControlDestinationEndPoint = remoteEndPoint;
+                            }
+                        }
+
+                        mediaStream.RtcpSession.ReportReceived(remoteEndPoint, rtcpPkt);
+                        mediaStream.ReceiveReport(remoteEndPoint, rtcpPkt);
+                    }
+                    else if (rtcpPkt.ReceiverReport?.SSRC == RTCP_RR_NOSTREAM_SSRC)
+                    {
+                        // Ignore for the time being. Not sure what use an empty RTCP Receiver Report can provide.
+                    }
+                    else if (AudioStream.RtcpSession?.PacketsReceivedCount > 0 || VideoStream.RtcpSession?.PacketsReceivedCount > 0)
+                    {
+                        // Only give this warning if we've received at least one RTP packet.
+                        logger.LogWarning("Could not match an RTCP packet against any SSRC's in the session.");
+                        logger.LogTrace(rtcpPkt.GetDebugSummary());
+                    }
+                }
+            }
+            else
+            {
+                logger.LogWarning("Failed to parse RTCP compound report.");
+            }
+
+            #endregion
+        }
+
+        private void OnReceiveRTPPacket(int localPort, IPEndPoint remoteEndPoint, byte[] buffer)
+        {
+            if (!IsClosed)
+            {
+                var hdr = new RTPHeader(buffer);
+                hdr.ReceivedTime = DateTime.Now;
+                var avFormat = GetFormatForRtpPacket(hdr);
+
+                if (avFormat != null)
+                {
+                    if (avFormat.Value.Kind == SDPMediaTypesEnum.audio)
+                    {
+                        AudioStream.OnReceiveRTPPacket(hdr, avFormat.Value, localPort, remoteEndPoint, buffer);
+                    }
+                    else
+                    {
+                        VideoStream.OnReceiveRTPPacket(hdr, avFormat.Value, localPort, remoteEndPoint, buffer);
+                    }
+                }
+                return;
+            }
+        }
+
+        /// <summary>
+        /// Attempts to get the audio or video media format for an RTP packet.
+        /// </summary>
+        /// <param name="header">The header of the received RTP packet.</param>
+        /// <returns>The audio or video format for the received packet or null if it could not be determined.</returns>
+        private SDPAudioVideoMediaFormat? GetFormatForRtpPacket(RTPHeader header)
+        {
+            MediaStreamTrack matchingTrack = null;
+
+            var mediaStream = GetMediaStream(header.SyncSource);
+            if (mediaStream != null)
+            {
+                matchingTrack = mediaStream.RemoteTrack;
+            }
+            else 
+            {
+                matchingTrack = GetMediaStreamTrack(header.PayloadType);
+            }
+
+            if (matchingTrack != null)
+            {
+                var format = matchingTrack.GetFormatForPayloadID(header.PayloadType);
+
+                if (format != null)
+                {
+                    return format;
+                }
+                else
+                {
+                    logger.LogWarning($"An RTP packet with SSRC {header.SyncSource} matched the {matchingTrack.Kind} track but no capability exists for payload ID {header.PayloadType}.");
+                    return null;
+                }
+            }
+            else
+            {
+                logger.LogWarning($"An RTP packet with SSRC {header.SyncSource} and payload ID {header.PayloadType} was received that could not be matched to an audio or video stream.");
+                return null;
+            }
+        }
+
+        private MediaStreamTrack GetMediaStreamTrack(int payloadId)
+        {
+            MediaStreamTrack matchingTrack = null;
+
+            if (AudioStream.RemoteTrack != null && AudioStream.RemoteTrack.IsPayloadIDMatch(payloadId))
+            {
+                matchingTrack = AudioStream.RemoteTrack;
+            }
+            else if (VideoStream.RemoteTrack != null && VideoStream.RemoteTrack.IsPayloadIDMatch(payloadId))
+            {
+                matchingTrack = VideoStream.RemoteTrack;
+            }
+            else if (AudioStream.LocalTrack != null && AudioStream.LocalTrack.IsPayloadIDMatch(payloadId))
+            {
+                matchingTrack = AudioStream.LocalTrack;
+            }
+            else if (VideoStream.LocalTrack != null && VideoStream.LocalTrack.IsPayloadIDMatch(payloadId))
+            {
+                matchingTrack = VideoStream.LocalTrack;
+            }
+            return matchingTrack;
+        }
+        
+        private MediaStream GetMediaStream(uint ssrc)
+        {
+            if (AudioStream?.RemoteTrack?.IsSsrcMatch(ssrc) == true)
+            {
+                return AudioStream;
+            }
+            else if (VideoStream?.RemoteTrack?.IsSsrcMatch(ssrc) == true)
+            {
+                return VideoStream;
+            }
+            return null;
+        }
+
+        /// <summary>
+        /// Attempts to get MediaStream that matches a received RTCP report.
+        /// </summary>
+        /// <param name="rtcpPkt">The RTCP compound packet received from the remote party.</param>
+        /// <returns>If a match could be found an SSRC the MediaStream otherwise null.</returns>
+        private MediaStream GetMediaStream(RTCPCompoundPacket rtcpPkt)
+        {
+            if (rtcpPkt.SenderReport != null)
+            {
+                return GetMediaStream(rtcpPkt.SenderReport.SSRC);
+            }
+            else if (rtcpPkt.ReceiverReport != null)
+            {
+                return GetMediaStream(rtcpPkt.ReceiverReport.SSRC);
+            }
+
+            // No match on SR/RR SSRC. Check the individual reception reports for a known SSRC.
+            List<ReceptionReportSample> receptionReports = null;
+
+            if (rtcpPkt.SenderReport != null)
+            {
+                receptionReports = rtcpPkt.SenderReport.ReceptionReports;
+            }
+            else if (rtcpPkt.ReceiverReport != null)
+            {
+                receptionReports = rtcpPkt.ReceiverReport.ReceptionReports;
+            }
+
+            if (receptionReports != null && receptionReports.Count > 0)
+            {
+                foreach (var recRep in receptionReports)
+                {
+                    if (AudioStream?.LocalTrack?.Ssrc == recRep.SSRC)
+                    {
+                        return AudioStream;
+                    }
+                    else if (VideoStream?.LocalTrack?.Ssrc == recRep.SSRC)
+                        {
+                        return VideoStream;
+                    }
+                }
+            }
+
+            return null;
+        }
+
+        /// <summary>
+        /// Allows sending of RTCP feedback reports.
+        /// </summary>
+        /// <param name="mediaType">The media type of the RTCP report  being sent. Must be audio or video.</param>
+        /// <param name="feedback">The feedback report to send.</param>
+        public void SendRtcpFeedback(SDPMediaTypesEnum mediaType, RTCPFeedback feedback)
+        {
+            if (mediaType == SDPMediaTypesEnum.audio)
+            {
+                AudioStream.SendRtcpFeedback(feedback);
+            }
+            else if (mediaType == SDPMediaTypesEnum.audio)
+            {
+                VideoStream.SendRtcpFeedback(feedback);
+            }
+        }
+
+        /// <summary>
+        /// Sends the RTCP report to the remote call party.
+        /// </summary>
+        /// <param name="report">RTCP report to send.</param>
+        public void SendRtcpReport(SDPMediaTypesEnum mediaType, RTCPCompoundPacket report)
+        {
+            if (mediaType == SDPMediaTypesEnum.audio)
+            {
+                AudioStream.SendRtcpReport(report);
+            }
+            else if (mediaType == SDPMediaTypesEnum.video)
+            {
+                VideoStream.SendRtcpReport(report);
+            }
+        }
+
+        /// <summary>
+        /// Event handler for the RTP channel closure.
+        /// </summary>
+        private void OnRTPChannelClosed(string reason)
+        {
+            Close(reason);
+        }
+
+        /// <summary>
+        /// Close the session if the instance is out of scope.
+        /// </summary>
+        protected virtual void Dispose(bool disposing)
+        {
+            Close("disposed");
+        }
+
+        /// <summary>
+        /// Close the session if the instance is out of scope.
+        /// </summary>
+        public virtual void Dispose()
+        {
+            Close("disposed");
+        }
+    }
+}