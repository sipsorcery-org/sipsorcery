--- conflicted
+++ resolved
@@ -1,3100 +1,3081 @@
-﻿//-----------------------------------------------------------------------------
-// Filename: RTPSession.cs
-//
-// Description: Represents an RTP session constituted of a single media stream. The session
-// does not control the sockets as they may be shared by multiple sessions.
-//
-// Author(s):
-// Aaron Clauson (aaron@sipsorcery.com)
-//
-// History:
-// 25 Aug 2019	Aaron Clauson	    Created, Montreux, Switzerland.
-// 12 Nov 2019  Aaron Clauson       Added send event method.
-// 07 Dec 2019  Aaron Clauson       Big refactor. Brought in a lot of functions previously
-//                                  in the RTPChannel class.
-// 26 Jul 2021  Kurt Kießling       Added secure media negotiation.
-// 05 Apr 2022  Christophe Irles    Simplify file using MediaSteam, AudioStream and Video Stream
-//
-// License: 
-// BSD 3-Clause "New" or "Revised" License, see included LICENSE.md file.
-//-----------------------------------------------------------------------------
-
-using System;
-using System.Collections.Generic;
-using System.Linq;
-using System.Net;
-using System.Net.Sockets;
-using System.Text;
-using System.Threading;
-using System.Threading.Tasks;
-using Microsoft.Extensions.Logging;
-using SIPSorcery.SIP.App;
-using SIPSorcery.Sys;
-using SIPSorceryMedia.Abstractions;
-
-namespace SIPSorcery.Net
-{
-    public delegate int ProtectRtpPacket(byte[] payload, int length, out int outputBufferLength);
-
-    public enum SetDescriptionResultEnum
-    {
-        /// <summary>
-        /// At least one media stream with a compatible format was available.
-        /// </summary>
-        OK,
-
-        /// <summary>
-        /// Both parties had audio but no compatible format was available.
-        /// </summary>
-        AudioIncompatible,
-
-        /// <summary>
-        /// Both parties had video but no compatible format was available.
-        /// </summary>
-        VideoIncompatible,
-
-        /// <summary>
-        /// Both parties had text but no compatible format was available.
-        /// </summary>
-        TextIncompatible,
-
-        /// <summary>
-        /// No media tracks are available on the local session.
-        /// </summary>
-        NoLocalMedia,
-
-        /// <summary>
-        /// The remote description did not contain any media announcements.
-        /// </summary>
-        NoRemoteMedia,
-
-        /// <summary>
-        /// Indicates there was no media type match. For example only have audio locally
-        /// but video remote or vice-versa.
-        /// </summary>
-        NoMatchingMediaType,
-
-        /// <summary>
-        /// An unknown error.
-        /// </summary>
-        Error,
-
-        /// <summary>
-        /// A required DTLS fingerprint was missing from the session description.
-        /// </summary>
-        DtlsFingerprintMissing,
-
-        /// <summary>
-        /// The DTLS fingerprint was present but the format was not recognised.
-        /// </summary>
-        DtlsFingerprintInvalid,
-
-        /// <summary>
-        /// The DTLS fingerprint was provided with an unsupported digest. It won't
-        /// be possible to check that the certificate supplied during the DTLS handshake
-        /// matched the fingerprint.
-        /// </summary>
-        DtlsFingerprintDigestNotSupported,
-
-        /// <summary>
-        /// An unsupported data channel transport was requested (at the time of writing only
-        /// SCTP over DTLS is supported, no TCP option).
-        /// </summary>
-        DataChannelTransportNotSupported,
-
-        /// <summary>
-        /// An SDP offer was received when the local agent had already entered have local offer state.
-        /// </summary>
-        WrongSdpTypeOfferAfterOffer,
-
-        /// <summary>
-        /// Crypto attributes invalid or not compatible.
-        /// </summary>
-        CryptoNegotiationFailed,
-    }
-
-    /// <summary>
-    /// The RTPSession class is the primary point for interacting with the Real-Time
-    /// Protocol. It manages all the resources required for setting up and then sending
-    /// and receiving RTP packets. This class IS designed to be inherited by child 
-    /// classes and for child classes to add audio and video processing logic.
-    /// </summary>
-    /// <remarks>
-    /// The setting up of an RTP stream involved the exchange of Session Descriptions 
-    /// (SDP) with the remote party. This class has adopted the mechanism used by WebRTC.
-    /// The steps are:
-    /// 1. If acting as the initiator:
-    ///   a. Create offer,
-    ///   b. Send offer to remote party and get their answer (external to this class, requires signalling),
-    ///   c. Set remote description,
-    ///   d. Optionally perform any additional set up, such as negotiating SRTP keying material,
-    ///   e. Call Start to commence RTCP reporting.
-    /// 2. If acting as the recipient:
-    ///   a. Receive offer,
-    ///   b. Set remote description. This step MUST be done before an SDP answer can be generated.
-    ///      This step can also result in an error condition if the codecs/formats offered aren't supported,
-    ///   c. Create answer,
-    ///   d. Send answer to remote party (external to this class, requires signalling),
-    ///   e. Optionally perform any additional set up, such as negotiating SRTP keying material,
-    ///   f. Call Start to commence RTCP reporting.
-    /// </remarks>
-    public class RTPSession : IMediaSession, IDisposable
-    {
-        //Reduced to be smaller than MTU (1400) beucase header will add extra 2 butes that will fail to deliver to linux as the real size of the package will be 1402
-        protected internal const int RTP_MAX_PAYLOAD = 1200;
-
-        /// <summary>
-        /// From libsrtp: SRTP_MAX_TRAILER_LEN is the maximum length of the SRTP trailer
-        /// (authentication tag and MKI) supported by libSRTP.This value is
-        /// the maximum number of octets that will be added to an RTP packet by
-        /// srtp_protect().
-        /// 
-        /// srtp_protect():
-        /// @warning This function assumes that it can write SRTP_MAX_TRAILER_LEN
-        /// into the location in memory immediately following the RTP packet.
-        /// Callers MUST ensure that this much writeable memory is available in
-        /// the buffer that holds the RTP packet.
-        /// 
-        /// srtp_protect_rtcp():
-        /// @warning This function assumes that it can write SRTP_MAX_TRAILER_LEN+4
-        /// to the location in memory immediately following the RTCP packet.
-        /// Callers MUST ensure that this much writeable memory is available in
-        /// the buffer that holds the RTCP packet.
-        /// </summary>
-        public const int SRTP_MAX_PREFIX_LENGTH = 148;
-        protected internal const int DEFAULT_AUDIO_CLOCK_RATE = 8000;
-        public const int RTP_EVENT_DEFAULT_SAMPLE_PERIOD_MS = 50; // Default sample period for an RTP event as specified by RFC2833.
-        public const SDPMediaTypesEnum DEFAULT_MEDIA_TYPE = SDPMediaTypesEnum.audio; // If we can't match an RTP payload ID assume it's audio.
-        public const int DEFAULT_DTMF_EVENT_PAYLOAD_ID = 101;
-        public const string RTP_MEDIA_PROFILE = "RTP/AVP";
-        public const string RTP_SECUREMEDIA_PROFILE = "RTP/SAVP";
-        protected const int SDP_SESSIONID_LENGTH = 10;             // The length of the pseudo-random string to use for the session ID.
-        public const int DTMF_EVENT_DURATION = 1200;            // Default duration for a DTMF event.
-
-        /// <summary>
-        /// When there are no RTP packets being sent for an audio or video stream webrtc.lib
-        /// still sends RTCP Receiver Reports with this hard coded SSRC. No doubt it's defined
-        /// in an RFC somewhere but I wasn't able to find it from a quick search.
-        /// </summary>
-        public const uint RTCP_RR_NOSTREAM_SSRC = 4195875351U;
-
-        protected static ILogger logger = Log.Logger;
-
-        protected RtpSessionConfig rtpSessionConfig;
-
-        private bool m_acceptRtpFromAny = false;
-        private string m_sdpSessionID = null;           // Need to maintain the same SDP session ID for all offers and answers.
-        private ulong m_sdpAnnouncementVersion = 0;       // The SDP version needs to increase whenever the local SDP is modified (see https://tools.ietf.org/html/rfc6337#section-5.2.5).
-        internal int m_rtpChannelsCount = 0;            // Need to know the number of RTP Channels
-
-        // The stream used for the underlying RTP session to create a single RTP channel that will
-        // be used to multiplex all required media streams. (see addSingleTrack())
-        protected MediaStream m_primaryStream;
-
-        protected RTPChannel MultiplexRtpChannel = null;
-
-        protected List<List<SDPSsrcAttribute>> audioRemoteSDPSsrcAttributes = new List<List<SDPSsrcAttribute>>();
-        protected List<List<SDPSsrcAttribute>> videoRemoteSDPSsrcAttributes = new List<List<SDPSsrcAttribute>>();
-        protected List<List<SDPSsrcAttribute>> textRemoteSDPSsrcAttributes = new List<List<SDPSsrcAttribute>>();
-
-        /// <summary>
-        /// Track if current remote description is invalid (used in Renegotiation logic)
-        /// </summary>
-        public virtual bool RequireRenegotiation { get; protected internal set; }
-
-        /// <summary>
-        /// The primary stream for this session - can be an AudioStream or a VideoStream
-        /// </summary>
-        public MediaStream PrimaryStream
-        {
-            get
-            {
-                return m_primaryStream;
-            }
-        }
-
-        /// <summary>
-        /// The primary Audio Stream for this session
-        /// </summary>
-        public AudioStream AudioStream
-        {
-            get
-            {
-                if (AudioStreamList.Count > 0)
-                {
-                    return AudioStreamList[0];
-                }
-                return null;
-            }
-        }
-
-        /// <summary>
-        /// The primary Video Stream for this session
-        /// </summary>
-        public VideoStream VideoStream
-        {
-            get
-            {
-                if (VideoStreamList.Count > 0)
-                {
-                    return VideoStreamList[0];
-                }
-                return null;
-            }
-        }
-
-        public TextStream TextStream
-        {
-            get
-            {
-                if (TextStreamList.Count > 0)
-                {
-                    return TextStreamList[0];
-                }
-                return null;
-            }
-        }
-
-        /// <summary>
-        /// The primary local audio stream for this session. Will be null if we are not sending audio.
-        /// </summary>
-        public MediaStreamTrack AudioLocalTrack => AudioStream?.LocalTrack;
-
-        /// <summary>
-        /// The primary remote audio track for this session. Will be null if the remote party is not sending audio.
-        /// </summary>
-        public MediaStreamTrack AudioRemoteTrack => AudioStream?.RemoteTrack;
-
-        /// <summary>
-        /// The primary reporting session for the audio stream. Will be null if only video is being sent.
-        /// </summary>
-        public RTCPSession AudioRtcpSession => AudioStream?.RtcpSession;
-
-        /// <summary>
-        /// The primary Audio remote RTP end point this stream is sending media to.
-        /// </summary>
-        public IPEndPoint AudioDestinationEndPoint => AudioStream?.DestinationEndPoint;
-
-        /// <summary>
-        /// The primary Audio remote RTP control end point this stream is sending to RTCP reports for the media stream to.
-        /// </summary>
-        public IPEndPoint AudioControlDestinationEndPoint => AudioStream?.ControlDestinationEndPoint;
-
-        /// <summary>
-        /// The primary local video track for this session. Will be null if we are not sending video.
-        /// </summary>
-        public MediaStreamTrack VideoLocalTrack => VideoStream?.LocalTrack;
-
-        /// <summary>
-        /// The primary remote video track for this session. Will be null if the remote party is not sending video.
-        /// </summary>
-        public MediaStreamTrack VideoRemoteTrack => VideoStream?.RemoteTrack;
-
-        /// <summary>
-        /// The primary reporting session for the video stream. Will be null if only audio is being sent.
-        /// </summary>
-        public RTCPSession VideoRtcpSession => VideoStream?.RtcpSession;
-
-        /// <summary>
-        /// The primary Video remote RTP end point this stream is sending media to.
-        /// </summary>
-        public IPEndPoint VideoDestinationEndPoint => VideoStream?.DestinationEndPoint;
-
-        /// <summary>
-        /// The primary Video remote RTP control end point this stream is sending to RTCP reports for the media stream to.
-        /// </summary>
-        public IPEndPoint VideoControlDestinationEndPoint => VideoStream?.ControlDestinationEndPoint;
-
-        /// <summary>
-        /// The primary local Text track for this session. Will be null if we are not sending Text.
-        /// </summary>
-        public MediaStreamTrack TextLocalTrack => TextStream?.LocalTrack;
-
-        /// <summary>
-        /// The primary remote Text track for this session. Will be null if the remote party is not sending Text.
-        /// </summary>
-        public MediaStreamTrack TextRemoteTrack => TextStream?.RemoteTrack;
-
-        /// <summary>
-        /// The primary reporting session for the text stream. Will be null if only audio or video is being sent.
-        /// </summary>
-        public RTCPSession TextRtcpSession => TextStream?.RtcpSession;
-
-        /// <summary>
-        /// The primary Text remote RTP end point this stream is sending media to.
-        /// </summary>
-        public IPEndPoint TextDestinationEndPoint => TextStream?.DestinationEndPoint;
-
-        /// <summary>
-        /// The primary Text remote RTP control end point this stream is sending to RTCP reports for the media stream to.
-        /// </summary>
-        public IPEndPoint TextControlDestinationEndPoint => TextStream?.ControlDestinationEndPoint;
-
-        /// <summary>
-        /// List of all Audio Streams for this session
-        /// </summary>
-        public List<AudioStream> AudioStreamList { get; private set; } = new List<AudioStream>();
-
-        /// <summary>
-        /// List of all Video Streams for this session
-        /// </summary>
-        public List<VideoStream> VideoStreamList { get; private set; } = new List<VideoStream>();
-
-        /// <summary>
-        /// List of all Text Streams for this session
-        /// </summary>
-        public List<TextStream> TextStreamList { get; private set; } = new List<TextStream>();
-
-        /// <summary>
-        /// The SDP offered by the remote call party for this session.
-        /// </summary>
-        public SDP RemoteDescription { get; protected set; }
-
-        /// <summary>
-        /// If this session is using a secure context this flag MUST be set to indicate
-        /// the security delegate (SrtpProtect, SrtpUnprotect etc) have been set.
-        /// </summary>
-        public bool IsSecureContextReady()
-        {
-            if (HasAudio && !AudioStream.IsSecurityContextReady())
-            {
-                return false;
-            }
-
-            if (HasVideo && !VideoStream.IsSecurityContextReady())
-            {
-                return false;
-            }
-
-            if (HasText && !TextStream.IsSecurityContextReady())
-            {
-                return false;
-            }
-
-            return true;
-        }
-
-        /// <summary>
-        /// If this session is using a secure context this list MAY contain custom
-        /// Crypto Suites
-        /// </summary>
-        public List<SDPSecurityDescription.CryptoSuites> SrtpCryptoSuites { get; set; }
-
-        /// <summary>
-        /// Indicates the maximum frame size that can be reconstructed from RTP packets during the depacketisation
-        /// process.
-        /// </summary>
-        public int MaxReconstructedVideoFrameSize { get => VideoStream.MaxReconstructedVideoFrameSize; set => VideoStream.MaxReconstructedVideoFrameSize = value; }
-
-        /// <summary>
-        /// Indicates whether the session has been closed. Once a session is closed it cannot
-        /// be restarted.
-        /// </summary>
-        public bool IsClosed { get; private set; }
-
-        /// <summary>
-        /// Indicates whether the audio session has been started. Starting a audio session tells the RTP 
-        /// socket to start receiving,
-        /// </summary>
-        public bool IsAudioStarted { get; private set; }
-
-        /// <summary>
-        /// Indicates whether the video session has been started. Starting a video session tells the RTP 
-        /// socket to start receiving,
-        /// </summary>
-        public bool IsVideoStarted { get; private set; }
-
-        /// <summary>
-        /// Indicates whether the text session has been started. Starting a text session tells the RTP 
-        /// socket to start receiving,
-        /// </summary>
-        public bool IsTextStarted { get; private set; }
-
-        /// <summary>
-        /// Indicates whether this session is using audio.
-        /// </summary>
-        public bool HasAudio
-        {
-            get
-            {
-                return AudioStream?.HasAudio == true;
-            }
-        }
-
-        /// <summary>
-        /// Indicates whether this session is using video.
-        /// </summary>
-        public bool HasVideo
-        {
-            get
-            {
-                return VideoStream?.HasVideo == true;
-            }
-        }
-
-        /// <summary>
-        /// Indicates whether this session is using RTT.
-        /// </summary>
-        public bool HasText
-        {
-            get
-            {
-                return TextStream?.HasText == true;
-            }
-        }
-
-        /// <summary>
-        /// If set to true RTP will be accepted from ANY remote end point. If false
-        /// certain rules are used to determine whether RTP should be accepted for 
-        /// a particular audio or video stream. It is recommended to leave the
-        /// value to false unless a specific need exists.
-        /// </summary>
-        public bool AcceptRtpFromAny
-        {
-            get
-            {
-                return m_acceptRtpFromAny;
-            }
-
-            set
-            {
-                m_acceptRtpFromAny = value;
-                foreach (var audioStream in AudioStreamList)
-                {
-                    audioStream.AcceptRtpFromAny = value;
-                }
-                foreach (var videoStream in VideoStreamList)
-                {
-                    videoStream.AcceptRtpFromAny = value;
-                }
-                foreach (var textStream in TextStreamList)
-                {
-                    textStream.AcceptRtpFromAny = value;
-                }
-            }
-        }
-
-        /// <summary>
-        /// Set if the session has been bound to a specific IP address.
-        /// Normally not required but some esoteric call or network set ups may need.
-        /// </summary>
-        public IPAddress RtpBindAddress => rtpSessionConfig.BindAddress;
-
-        /// <summary>
-        /// Gets fired when the remote SDP is received and the set of common text formats is set. (on the primary one)
-        /// </summary>
-        public event Action<List<TextFormat>> OnTextFormatsNegotiated;
-
-        /// <summary>
-        /// Gets fired when the remote SDP is received and the set of common text formats is set. (using its index)
-        /// </summary>
-        public event Action<int, List<TextFormat>> OnTextFormatsNegotiatedByIndex;
-
-        /// <summary>
-        /// Gets fired when the remote SDP is received and the set of common audio formats is set. (on the primary one)
-        /// </summary>
-        public event Action<List<AudioFormat>> OnAudioFormatsNegotiated;
-
-        /// <summary>
-        /// Gets fired when the remote SDP is received and the set of common audio formats is set. (using its index)
-        /// </summary>
-        public event Action<int, List<AudioFormat>> OnAudioFormatsNegotiatedByIndex;
-
-        /// <summary>
-        /// Gets fired when the remote SDP is received and the set of common video formats is set. (on the primary one)
-        /// </summary>
-        public event Action<List<VideoFormat>> OnVideoFormatsNegotiated;
-
-        /// <summary>
-        /// Gets fired when the remote SDP is received and the set of common video formats is set. (using its index)
-        /// </summary>
-        public event Action<int, List<VideoFormat>> OnVideoFormatsNegotiatedByIndex;
-
-        /// <summary>
-        /// Gets fired when a full video frame is reconstructed from one or more RTP packets
-        /// received from the remote party. (on the primary one)
-        /// </summary>
-        /// <remarks>
-        ///  - Received from end point,
-        ///  - The frame timestamp,
-        ///  - The encoded video frame payload.
-        ///  - The video format of the encoded frame.
-        /// </remarks>
-        public event Action<IPEndPoint, uint, byte[], VideoFormat> OnVideoFrameReceived;
-
-        /// <summary>
-        /// Gets fired when a full video frame is reconstructed from one or more RTP packets
-        /// received from the remote party. (using its index)
-        /// </summary>
-        /// <remarks>
-        ///  - Index of the VideoStream
-        ///  - Received from end point,
-        ///  - The frame timestamp,
-        ///  - The encoded video frame payload.
-        ///  - The video format of the encoded frame.
-        /// </remarks>
-        public event Action<int, IPEndPoint, uint, byte[], VideoFormat> OnVideoFrameReceivedByIndex;
-
-        /// <summary>
-        /// Gets fired when an RTP packet is received from a remote party. (on the primary one)
-        /// Parameters are:
-        ///  - Remote endpoint packet was received from,
-        ///  - The media type the packet contains, will be audio or video,
-        ///  - The full RTP packet.
-        /// </summary>
-        public event Action<IPEndPoint, SDPMediaTypesEnum, RTPPacket> OnRtpPacketReceived;
-
-        /// <summary>
-        /// Gets fired when an RTP packet is received from a remote party (using its index).
-        /// Parameters are:
-        ///  - index of the AudioStream or VideoStream
-        ///  - Remote endpoint packet was received from,
-        ///  - The media type the packet contains, will be audio or video,
-        ///  - The full RTP packet.
-        /// </summary>
-        public event Action<int, IPEndPoint, SDPMediaTypesEnum, RTPPacket> OnRtpPacketReceivedByIndex;
-
-        /// <summary>
-        /// Gets fired when an RTP Header packet is received from a remote party. (on the primary one)
-        /// Parameters are:
-        ///  - Remote endpoint packet was received from,
-        ///  - The media type the packet contains, will be audio or video,
-        ///  - The RTP Header extension URI,
-        ///  - Object/Value of the header
-        /// </summary>
-        public event Action<IPEndPoint, SDPMediaTypesEnum, String, Object> OnRtpHeaderReceived;
-
-        /// <summary>
-        /// Gets fired when an RTP Header packet is received from a remote party.
-        /// Parameters are:
-        ///  - index of the AudioStream or VideoStream
-        ///  - Remote endpoint packet was received from,
-        ///  - The media type the packet contains, will be audio or video,
-        ///  - The RTP Header extension URI,
-        ///  - Object/Value of the header
-        /// </summary>
-        public event Action<int, IPEndPoint, SDPMediaTypesEnum, String, Object> OnRtpHeaderReceivedByIndex;
-
-        /// <summary>
-        /// Gets fired when an RTP event is detected on the remote call party's RTP stream (on the primary one).
-        /// </summary>
-        public event Action<IPEndPoint, RTPEvent, RTPHeader> OnRtpEvent;
-
-        /// <summary>
-        /// Gets fired when an RTP event is detected on the remote call party's RTP stream (using its index).
-        /// </summary>
-        public event Action<int, IPEndPoint, RTPEvent, RTPHeader> OnRtpEventByIndex;
-
-        /// <summary>
-        /// Gets fired when the RTP session and underlying channel are closed.
-        /// </summary>
-        public event Action<string> OnRtpClosed;
-
-        /// <summary>
-        /// Gets fired when an RTCP BYE packet is received from the remote party.
-        /// The string parameter contains the BYE reason. Normally a BYE
-        /// report means the RTP session is finished. But... cases have been observed where
-        /// an RTCP BYE is received when a remote party is put on hold and then the session
-        /// resumes when take off hold. It's up to the application to decide what action to
-        /// take when n RTCP BYE is received.
-        /// </summary>
-        public event Action<string> OnRtcpBye;
-
-        /// <summary>
-        /// Fires when the connection for a media type (the primary one) is classified as timed out due to not
-        /// receiving any RTP or RTCP packets within the given period.
-        /// </summary>
-        public event Action<SDPMediaTypesEnum> OnTimeout;
-
-        /// <summary>
-        /// Fires when the connection for a media type (using its index) is classified as timed out due to not
-        /// receiving any RTP or RTCP packets within the given period.
-        /// </summary>
-        public event Action<int, SDPMediaTypesEnum> OnTimeoutByIndex;
-
-        /// <summary>
-        /// Gets fired when an RTCP report is received (the primary one). This event is for diagnostics only.
-        /// </summary>
-        public event Action<IPEndPoint, SDPMediaTypesEnum, RTCPCompoundPacket> OnReceiveReport;
-
-        /// <summary>
-        /// Gets fired when an RTCP report is received (using its index). This event is for diagnostics only.
-        /// </summary>
-        public event Action<int, IPEndPoint, SDPMediaTypesEnum, RTCPCompoundPacket> OnReceiveReportByIndex;
-
-        /// <summary>
-        /// Gets fired when an RTCP report is sent (the primary one). This event is for diagnostics only.
-        /// </summary>
-        public event Action<SDPMediaTypesEnum, RTCPCompoundPacket> OnSendReport;
-
-        /// <summary>
-        /// Gets fired when an RTCP report is sent (using its nidex). This event is for diagnostics only.
-        /// </summary>
-        public event Action<int, SDPMediaTypesEnum, RTCPCompoundPacket> OnSendReportByIndex;
-
-        /// <summary>
-        /// Gets fired when the start method is called on the session. This is the point
-        /// audio and video sources should commence generating samples.
-        /// </summary>
-        public event Action OnStarted;
-
-        /// <summary>
-        /// Gets fired when the session is closed. This is the point audio and video
-        /// source should stop generating samples.
-        /// </summary>
-        public event Action OnClosed;
-
-        /// <summary>
-        /// Creates a new RTP session. The synchronisation source and sequence number are initialised to
-        /// pseudo random values.
-        /// </summary>
-        /// <param name="isRtcpMultiplexed">If true RTCP reports will be multiplexed with RTP on a single channel.
-        /// If false (standard mode) then a separate socket is used to send and receive RTCP reports.</param>
-        /// <param name="isSecure">If true indicated this session is using SRTP to encrypt and authorise
-        /// RTP and RTCP packets. No communications or reporting will commence until the 
-        /// is explicitly set as complete.</param>
-        /// <param name="isMediaMultiplexed">If true only a single RTP socket will be used for both audio
-        /// and video (standard case for WebRTC). If false two separate RTP sockets will be used for
-        /// audio and video (standard case for VoIP).</param>
-        /// <param name="bindAddress">Optional. If specified this address will be used as the bind address for any RTP
-        /// and control sockets created. Generally this address does not need to be set. The default behaviour
-        /// is to bind to [::] or 0.0.0.0,d depending on system support, which minimises network routing
-        /// causing connection issues.</param>
-        /// <param name="bindPort">Optional. If specified a single attempt will be made to bind the RTP socket
-        /// on this port. It's recommended to leave this parameter as the default of 0 to let the Operating
-        /// System select the port number.</param>
-        public RTPSession(bool isMediaMultiplexed, bool isRtcpMultiplexed, bool isSecure, IPAddress bindAddress = null, int bindPort = 0, PortRange portRange = null)
-            : this(new RtpSessionConfig
-            {
-                IsMediaMultiplexed = isMediaMultiplexed,
-                IsRtcpMultiplexed = isRtcpMultiplexed,
-                RtpSecureMediaOption = isSecure ? RtpSecureMediaOptionEnum.DtlsSrtp : RtpSecureMediaOptionEnum.None,
-                BindAddress = bindAddress,
-                BindPort = bindPort,
-                RtpPortRange = portRange
-            })
-        {
-        }
-
-        /// <summary>
-        /// Creates a new RTP session. The synchronisation source and sequence number are initialised to
-        /// pseudo random values.
-        /// </summary>
-        /// <param name="config">Contains required settings.</param>
-        public RTPSession(RtpSessionConfig config)
-        {
-            rtpSessionConfig = config;
-            m_sdpSessionID = Crypto.GetRandomInt(SDP_SESSIONID_LENGTH).ToString();
-
-            if (rtpSessionConfig.UseSdpCryptoNegotiation)
-            {
-                SrtpCryptoSuites = new List<SDPSecurityDescription.CryptoSuites>();
-                SrtpCryptoSuites.Add(SDPSecurityDescription.CryptoSuites.AES_CM_128_HMAC_SHA1_80);
-                SrtpCryptoSuites.Add(SDPSecurityDescription.CryptoSuites.AES_CM_128_HMAC_SHA1_32);
-            }
-        }
-
-        protected void ResetRemoteSDPSsrcAttributes()
-        {
-            audioRemoteSDPSsrcAttributes.Clear();
-            videoRemoteSDPSsrcAttributes.Clear();
-            textRemoteSDPSsrcAttributes.Clear();
-        }
-
-        protected void AddRemoteSDPSsrcAttributes(SDPMediaTypesEnum mediaType, List<SDPSsrcAttribute> sdpSsrcAttributes)
-        {
-            if (mediaType == SDPMediaTypesEnum.audio)
-            {
-                audioRemoteSDPSsrcAttributes.Add(sdpSsrcAttributes);
-            }
-            else if (mediaType == SDPMediaTypesEnum.video)
-            {
-                videoRemoteSDPSsrcAttributes.Add(sdpSsrcAttributes);
-            }
-            else if (mediaType == SDPMediaTypesEnum.text)
-            {
-                textRemoteSDPSsrcAttributes.Add(sdpSsrcAttributes);
-            }
-        }
-
-        protected void LogRemoteSDPSsrcAttributes()
-        {
-            string str = "Audio:[ ";
-            foreach (var audioRemoteSDPSsrcAttribute in audioRemoteSDPSsrcAttributes)
-            {
-                foreach (var attr in audioRemoteSDPSsrcAttribute)
-                {
-                    str += attr.SSRC + " - ";
-                }
-            }
-            str += "] \r\n Video: [ ";
-            foreach (var videoRemoteSDPSsrcAttribute in videoRemoteSDPSsrcAttributes)
-            {
-                str += " [";
-                foreach (var attr in videoRemoteSDPSsrcAttribute)
-                {
-                    str += attr.SSRC + " - ";
-                }
-                str += "] ";
-            }
-            str += "] \r\n Text: [ ";
-            foreach (var textRemoteSDPSsrcAttribute in textRemoteSDPSsrcAttributes)
-            {
-                str += " [";
-                foreach (var attr in textRemoteSDPSsrcAttribute)
-                {
-                    str += attr.SSRC + " - ";
-                }
-                str += "] ";
-            }
-            str += " ]";
-            logger.LogDebug($"LogRemoteSDPSsrcAttributes: {str}");
-        }
-
-        private void CreateRtcpSession(MediaStream mediaStream)
-        {
-            if (mediaStream.CreateRtcpSession())
-            {
-                mediaStream.OnTimeoutByIndex += RaiseOnTimeOut;
-                mediaStream.OnSendReportByIndex += RaiseOnSendReport;
-                mediaStream.OnRtpEventByIndex += RaisedOnRtpEvent;
-                mediaStream.OnRtpPacketReceivedByIndex += RaisedOnRtpPacketReceived;
-                mediaStream.OnRtpHeaderReceivedByIndex += RaisedOnRtpHeaderReceived;
-                mediaStream.OnReceiveReportByIndex += RaisedOnOnReceiveReport;
-                mediaStream.RtcpSession.OnReportReadyToSend += SendRtcpReport;
-
-                if (mediaStream.MediaType == SDPMediaTypesEnum.audio)
-                {
-                    var audioStream = mediaStream as AudioStream;
-                    if (audioStream != null)
-                    {
-                        audioStream.OnAudioFormatsNegotiatedByIndex += RaisedOnAudioFormatsNegotiated;
-                    }
-                }
-                else if (mediaStream.MediaType == SDPMediaTypesEnum.text)
-                {
-                    var textStream = mediaStream as TextStream;
-<<<<<<< HEAD
-                    if (textStream != null)
-=======
-                    if (textStream != null) 
->>>>>>> 0c7eb3a8
-                    {
-                        textStream.OnTextFormatsNegotiatedByIndex += RaisedOnTextFormatsNegotiated;
-                    }
-                }
-                else
-                {
-                    var videoStream = mediaStream as VideoStream;
-                    if (videoStream != null)
-                    {
-                        videoStream.OnVideoFormatsNegotiatedByIndex += RaisedOnVideoFormatsNegotiated;
-                        videoStream.OnVideoFrameReceivedByIndex += RaisedOnOnVideoFrameReceived;
-                    }
-                }
-            }
-        }
-
-        private void CloseRtcpSession(MediaStream mediaStream, string reason)
-        {
-            if (mediaStream.RtcpSession != null)
-            {
-                mediaStream.OnTimeoutByIndex -= RaiseOnTimeOut;
-                mediaStream.OnSendReportByIndex -= RaiseOnSendReport;
-                mediaStream.OnRtpEventByIndex -= RaisedOnRtpEvent;
-                mediaStream.OnRtpPacketReceivedByIndex -= RaisedOnRtpPacketReceived;
-                mediaStream.OnReceiveReportByIndex -= RaisedOnOnReceiveReport;
-
-                if (mediaStream.MediaType == SDPMediaTypesEnum.audio)
-                {
-                    var audioStream = mediaStream as AudioStream;
-                    if (audioStream != null)
-                    {
-                        audioStream.OnAudioFormatsNegotiatedByIndex -= RaisedOnAudioFormatsNegotiated;
-                    }
-                }
-                else if (mediaStream.MediaType == SDPMediaTypesEnum.text)
-                {
-                    var textStream = mediaStream as TextStream;
-                    if (textStream != null)
-                    {
-                        textStream.OnTextFormatsNegotiatedByIndex -= RaisedOnTextFormatsNegotiated;
-                    }
-                }
-                else
-                {
-                    var videoStream = mediaStream as VideoStream;
-                    if (videoStream != null)
-                    {
-                        videoStream.OnVideoFormatsNegotiatedByIndex -= RaisedOnVideoFormatsNegotiated;
-                        videoStream.OnVideoFrameReceivedByIndex -= RaisedOnOnVideoFrameReceived;
-                    }
-                }
-
-                mediaStream.RtcpSession?.Close(reason);
-                mediaStream.RtcpSession = null;
-            }
-        }
-
-        private void RaiseOnTimeOut(int index, SDPMediaTypesEnum media)
-        {
-            if (index == 0)
-            {
-                OnTimeout?.Invoke(media);
-            }
-            OnTimeoutByIndex?.Invoke(index, media);
-        }
-
-        private void RaiseOnSendReport(int index, SDPMediaTypesEnum media, RTCPCompoundPacket report)
-        {
-            if (index == 0)
-            {
-                OnSendReport?.Invoke(media, report);
-            }
-            OnSendReportByIndex?.Invoke(index, media, report);
-        }
-
-        private void RaisedOnRtpEvent(int index, IPEndPoint ipEndPoint, RTPEvent rtpEvent, RTPHeader rtpHeader)
-        {
-            if (index == 0)
-            {
-                OnRtpEvent?.Invoke(ipEndPoint, rtpEvent, rtpHeader);
-            }
-            OnRtpEventByIndex?.Invoke(index, ipEndPoint, rtpEvent, rtpHeader);
-        }
-
-        private void RaisedOnRtpPacketReceived(int index, IPEndPoint ipEndPoint, SDPMediaTypesEnum media, RTPPacket rtpPacket)
-        {
-            if (index == 0)
-            {
-                OnRtpPacketReceived?.Invoke(ipEndPoint, media, rtpPacket);
-            }
-            OnRtpPacketReceivedByIndex?.Invoke(index, ipEndPoint, media, rtpPacket);
-        }
-
-        private void RaisedOnRtpHeaderReceived(int index, IPEndPoint ipEndPoint, SDPMediaTypesEnum media, String uri, Object value)
-        {
-            if (index == 0)
-            {
-                OnRtpHeaderReceived?.Invoke(ipEndPoint, media, uri, value);
-            }
-            OnRtpHeaderReceivedByIndex?.Invoke(index, ipEndPoint, media, uri, value);
-        }
-
-        private void RaisedOnOnReceiveReport(int index, IPEndPoint ipEndPoint, SDPMediaTypesEnum media, RTCPCompoundPacket report)
-        {
-            if (index == 0)
-            {
-                OnReceiveReport?.Invoke(ipEndPoint, media, report);
-            }
-            OnReceiveReportByIndex?.Invoke(index, ipEndPoint, media, report);
-        }
-
-        private void RaisedOnAudioFormatsNegotiated(int index, List<AudioFormat> audioFormats)
-        {
-            if (index == 0)
-            {
-                OnAudioFormatsNegotiated?.Invoke(audioFormats);
-            }
-            OnAudioFormatsNegotiatedByIndex?.Invoke(index, audioFormats);
-        }
-
-        private void RaisedOnVideoFormatsNegotiated(int index, List<VideoFormat> videoFormats)
-        {
-            if (index == 0)
-            {
-                OnVideoFormatsNegotiated?.Invoke(videoFormats);
-            }
-            OnVideoFormatsNegotiatedByIndex?.Invoke(index, videoFormats);
-        }
-
-        private void RaisedOnTextFormatsNegotiated(int index, List<TextFormat> textFormats)
-        {
-            if (index == 0)
-            {
-                OnTextFormatsNegotiated?.Invoke(textFormats);
-            }
-            OnTextFormatsNegotiatedByIndex?.Invoke(index, textFormats);
-        }
-
-        private void RaisedOnOnVideoFrameReceived(int index, IPEndPoint ipEndPoint, uint timestamp, byte[] frame, VideoFormat videoFormat)
-        {
-            if (index == 0)
-            {
-                OnVideoFrameReceived?.Invoke(ipEndPoint, timestamp, frame, videoFormat);
-            }
-            OnVideoFrameReceivedByIndex?.Invoke(index, ipEndPoint, timestamp, frame, videoFormat);
-        }
-
-        /// <summary>
-        /// Generates the SDP for an offer that can be made to a remote user agent.
-        /// </summary>
-        /// <param name="connectionAddress">Optional. If specified this IP address
-        /// will be used as the address advertised in the SDP offer. If not provided
-        /// the kernel routing table will be used to determine the local IP address used
-        /// for Internet access. Any and IPv6Any are special cases. If they are set the respective
-        /// Internet facing IPv4 or IPv6 address will be used.</param>
-        /// <returns>A task that when complete contains the SDP offer.</returns>
-        public virtual SDP CreateOffer(IPAddress connectionAddress)
-        {
-            if (((AudioStream == null) || (AudioStream.LocalTrack == null)) && ((VideoStream == null) || (VideoStream.LocalTrack == null)) && ((TextStream == null) || (TextStream.LocalTrack == null)))
-            {
-                logger.LogWarning("No local media tracks available for create offer.");
-                return null;
-            }
-            else
-            {
-                List<MediaStream> mediaStreams = GetMediaStreams();
-
-                //Revert to DefaultStreamStatus
-                foreach (var mediaStream in mediaStreams)
-                {
-                    if (mediaStream.LocalTrack != null && mediaStream.LocalTrack.StreamStatus == MediaStreamStatusEnum.Inactive)
-                    {
-                        mediaStream.LocalTrack.StreamStatus = mediaStream.LocalTrack.DefaultStreamStatus;
-                    }
-                }
-
-                RequireRenegotiation = true;
-                return GetSessionDescription(mediaStreams, connectionAddress);
-            }
-        }
-
-        /// <summary>
-        /// Generates an SDP answer in response to an offer. The remote description MUST be set 
-        /// prior to calling this method.
-        /// </summary>
-        /// <param name="connectionAddress">Optional. If set this address will be used as 
-        /// the SDP Connection address. If not specified the Operating System routing table
-        /// will be used to lookup the address used to connect to the SDP connection address
-        /// from the remote offer. Any and IPv6Any are special cases. If they are set the respective
-        /// Internet facing IPv4 or IPv6 address will be used.</param>
-        /// <returns>A task that when complete contains the SDP answer.</returns>
-        /// <remarks>As specified in https://tools.ietf.org/html/rfc3264#section-6.1.
-        ///  "If the answerer has no media formats in common for a particular
-        ///   offered stream, the answerer MUST reject that media stream by setting
-        ///   the port to zero."
-        /// </remarks>
-        public virtual SDP CreateAnswer(IPAddress connectionAddress)
-        {
-            if (RemoteDescription == null)
-            {
-                throw new ApplicationException("The remote description is not set, cannot create SDP answer.");
-            }
-            else
-            {
-                var offer = RemoteDescription;
-
-                int currentAudioStreamCount = 0;
-                int currentVideoStreamCount = 0;
-                int currentTextStreamCount = 0;
-                MediaStream currentMediaStream;
-
-                List<MediaStream> mediaStreams = new List<MediaStream>();
-
-                // The order of the announcements in the answer must match the order in the offer.
-                foreach (var announcement in offer.Media)
-                {
-                    currentMediaStream = null;
-                    // Adjust the local audio tracks to only include compatible capabilities.
-                    if (announcement.Media == SDPMediaTypesEnum.audio)
-                    {
-                        currentMediaStream = GetOrCreateAudioStream(currentAudioStreamCount++);
-                    }
-                    else if (announcement.Media == SDPMediaTypesEnum.video)
-                    {
-                        currentMediaStream = GetOrCreateVideoStream(currentVideoStreamCount++);
-                    }
-                    else if (announcement.Media == SDPMediaTypesEnum.text)
-                    {
-                        currentMediaStream = GetOrCreateTextStream(currentTextStreamCount++);
-                    }
-
-                    if (currentMediaStream != null && currentMediaStream.LocalTrack != null)
-                    {
-                        mediaStreams.Add(currentMediaStream);
-                    }
-                }
-
-                if (connectionAddress == null)
-                {
-                    // No specific connection address supplied. Lookup the local address to connect to the offer address.
-                    var offerConnectionAddress = (offer.Connection?.ConnectionAddress != null) ? IPAddress.Parse(offer.Connection.ConnectionAddress) : null;
-
-                    if (offerConnectionAddress == null || offerConnectionAddress == IPAddress.Any || offerConnectionAddress == IPAddress.IPv6Any)
-                    {
-                        connectionAddress = NetServices.InternetDefaultAddress;
-                    }
-                    else
-                    {
-                        connectionAddress = NetServices.GetLocalAddressForRemote(offerConnectionAddress);
-                    }
-                }
-
-                return GetSessionDescription(mediaStreams, connectionAddress);
-            }
-        }
-
-        protected virtual AudioStream GetOrCreateAudioStream(int index)
-        {
-            if (index < AudioStreamList.Count)
-            {
-                // We ask too fast a new AudioStram ...
-                return AudioStreamList[index];
-            }
-            else if (index == AudioStreamList.Count)
-            {
-                AudioStream audioStream = new AudioStream(rtpSessionConfig, index);
-                AudioStreamList.Add(audioStream);
-                return audioStream;
-            }
-            return null;
-        }
-
-        protected virtual VideoStream GetOrCreateVideoStream(int index)
-        {
-            if (index < VideoStreamList.Count)
-            {
-                // We ask too fast a new AudioStram ...
-                return VideoStreamList[index];
-            }
-            else if (index == VideoStreamList.Count)
-            {
-                VideoStream videoStream = new VideoStream(rtpSessionConfig, index);
-                VideoStreamList.Add(videoStream);
-                return videoStream;
-            }
-            return null;
-        }
-
-        protected virtual TextStream GetOrCreateTextStream(int index)
-        {
-            if (index < TextStreamList.Count)
-            {
-<<<<<<< HEAD
-                return TextStreamList[index];
-=======
-                return TextStreamList[index];   
->>>>>>> 0c7eb3a8
-            }
-            else if (index == TextStreamList.Count)
-            {
-                TextStream textStream = new TextStream(rtpSessionConfig, index);
-                TextStreamList.Add(textStream);
-                return textStream;
-            }
-            return null;
-        }
-
-        /// <summary>
-        /// Sets the remote SDP description for this session.
-        /// </summary>
-        /// <param name="sdpType">Whether the remote SDP is an offer or answer.</param>
-        /// <param name="sessionDescription">The SDP that will be set as the remote description.</param>
-        /// <returns>If successful an OK enum result. If not an enum result indicating the failure cause.</returns>
-        public virtual SetDescriptionResultEnum SetRemoteDescription(SdpType sdpType, SDP sessionDescription)
-        {
-            if (sessionDescription == null)
-            {
-                throw new ArgumentNullException("sessionDescription", "The session description cannot be null for SetRemoteDescription.");
-            }
-
-            try
-            {
-                if (sessionDescription.Media?.Count == 0)
-                {
-                    return SetDescriptionResultEnum.NoRemoteMedia;
-                }
-                else if (sessionDescription.Media?.Count == 1)
-                {
-                    var remoteMediaType = sessionDescription.Media.First().Media;
-                    if (remoteMediaType == SDPMediaTypesEnum.audio && ((AudioStream == null) || (AudioStream.LocalTrack == null)))
-                    {
-                        return SetDescriptionResultEnum.NoMatchingMediaType;
-                    }
-                    else if (remoteMediaType == SDPMediaTypesEnum.video && ((VideoStream == null) || (VideoStream.LocalTrack == null)))
-                    {
-                        return SetDescriptionResultEnum.NoMatchingMediaType;
-                    }
-                    else if (remoteMediaType == SDPMediaTypesEnum.text && ((TextStream == null) || (TextStream.LocalTrack == null)))
-                    {
-                        return SetDescriptionResultEnum.NoMatchingMediaType;
-                    }
-                }
-
-                // Pre-flight checks have passed. Move onto matching up the local and remote media streams.
-                IPAddress connectionAddress = null;
-                if (sessionDescription.Connection != null && !string.IsNullOrEmpty(sessionDescription.Connection.ConnectionAddress))
-                {
-                    connectionAddress = IPAddress.Parse(sessionDescription.Connection.ConnectionAddress);
-                }
-
-
-                //Remove Remote Tracks before add new one (this was added to implement renegotiation logic)
-                foreach (var audioStream in AudioStreamList)
-                {
-                    audioStream.RemoteTrack = null;
-                }
-
-                foreach (var videoStream in VideoStreamList)
-                {
-                    videoStream.RemoteTrack = null;
-                }
-
-                foreach (var textStream in TextStreamList)
-                {
-                    textStream.RemoteTrack = null;
-                }
-
-                int currentAudioStreamCount = 0;
-                int currentVideoStreamCount = 0;
-                int currentTextStreamCount = 0;
-                MediaStream currentMediaStream;
-
-                foreach (var announcement in sessionDescription.Media.Where(x => x.Media == SDPMediaTypesEnum.audio || x.Media == SDPMediaTypesEnum.video || x.Media == SDPMediaTypesEnum.text))
-                {
-                    if (announcement.Media == SDPMediaTypesEnum.audio)
-                    {
-                        currentMediaStream = GetOrCreateAudioStream(currentAudioStreamCount++);
-                        if (currentMediaStream == null)
-                        {
-                            return SetDescriptionResultEnum.Error;
-                        }
-                    }
-                    else if (announcement.Media == SDPMediaTypesEnum.text)
-                    {
-                        currentMediaStream = GetOrCreateTextStream(currentTextStreamCount++);
-                        if (currentMediaStream == null)
-                        {
-                            return SetDescriptionResultEnum.Error;
-                        }
-                    }
-                    else
-                    {
-                        currentMediaStream = GetOrCreateVideoStream(currentVideoStreamCount++);
-                        if (currentMediaStream == null)
-                        {
-                            return SetDescriptionResultEnum.Error;
-                        }
-                    }
-
-                    MediaStreamStatusEnum mediaStreamStatus = announcement.MediaStreamStatus.HasValue ? announcement.MediaStreamStatus.Value : MediaStreamStatusEnum.SendRecv;
-                    var remoteTrack = new MediaStreamTrack(announcement.Media, true, announcement.MediaFormats.Values.ToList(), mediaStreamStatus, announcement.SsrcAttributes, announcement.HeaderExtensions);
-
-                    currentMediaStream.RemoteTrack = remoteTrack;
-
-                    if (rtpSessionConfig.UseSdpCryptoNegotiation)
-                    {
-                        if (announcement.Transport != RTP_SECUREMEDIA_PROFILE)
-                        {
-                            logger.LogError($"Error negotiating secure media. Invalid Transport {announcement.Transport}.");
-                            return SetDescriptionResultEnum.CryptoNegotiationFailed;
-                        }
-
-                        if (announcement.SecurityDescriptions.Count(s => SrtpCryptoSuites.Contains(s.CryptoSuite)) > 0)
-                        {
-                            // Setup the appropriate srtp handler
-                            var mediaType = announcement.Media;
-                            var srtpHandler = currentMediaStream.GetOrCreateSrtpHandler();
-                            if (!(srtpHandler.IsNegotiationComplete && srtpHandler.RemoteSecurityDescriptionUnchanged(announcement.SecurityDescriptions)))
-                            {
-                                if (!srtpHandler.SetupRemote(announcement.SecurityDescriptions, sdpType))
-                                {
-                                    logger.LogError($"Error negotiating secure media for type {mediaType}. Incompatible crypto parameter.");
-                                    return SetDescriptionResultEnum.CryptoNegotiationFailed;
-                                }
-
-                                if (srtpHandler.IsNegotiationComplete)
-                                {
-                                    currentMediaStream.SetSecurityContext(srtpHandler.ProtectRTP, srtpHandler.UnprotectRTP, srtpHandler.ProtectRTCP, srtpHandler.UnprotectRTCP);
-                                }
-                            }
-                        }
-                        // If we had no crypto but we were definetely expecting something since we had a port value
-                        else if (announcement.Port != 0)
-                        {
-                            logger.LogError("Error negotiating secure media. No compatible crypto suite.");
-                            return SetDescriptionResultEnum.CryptoNegotiationFailed;
-                        }
-                    }
-
-                    List<SDPAudioVideoMediaFormat> capabilities = null;
-                    if (currentMediaStream.LocalTrack == null)
-                    {
-                        capabilities = remoteTrack.Capabilities;
-                        var inactiveLocalTrack = new MediaStreamTrack(currentMediaStream.MediaType, false, remoteTrack.Capabilities, MediaStreamStatusEnum.Inactive);
-                        currentMediaStream.LocalTrack = inactiveLocalTrack;
-                    }
-                    else
-                    {
-                        // As proved by Azure implementation, we need to send based on capabilities of remote track. Azure return SDP with only one possible Codec (H264 107)
-                        // but we receive frames based on our LocalRemoteTracks, so it's possible to receive a frame with ID 122, for exemple, even when remote annoucement only have 107
-                        // Thats why we changed line below to keep local track capabilities untouched as we can always do it during send/receive moment
-                        capabilities = SDPAudioVideoMediaFormat.GetCompatibleFormats(currentMediaStream.RemoteTrack?.Capabilities, currentMediaStream.LocalTrack?.Capabilities);
-                        // Keep same order of LocalTrack priority to prevent incorrect sending format
-                        SDPAudioVideoMediaFormat.SortMediaCapability(capabilities, currentMediaStream.LocalTrack?.Capabilities);
-
-                        currentMediaStream.RemoteTrack.Capabilities = capabilities;
-
-                        // Adjust the local track's RTP event capability if the remote party has specified a different payload ID.
-                        var currentLocalTrackCapabilities = currentMediaStream.LocalTrack.Capabilities;
-                        SDPAudioVideoMediaFormat? localRTPEventCapabilities = null;
-                        if (currentLocalTrackCapabilities.Any(x => x.Name().ToLower() == SDP.TELEPHONE_EVENT_ATTRIBUTE))
-                        {
-                            localRTPEventCapabilities = currentLocalTrackCapabilities.First(x => x.Name().ToLower() == SDP.TELEPHONE_EVENT_ATTRIBUTE);
-                        }
-                        else
-                        {
-                            localRTPEventCapabilities = MediaStream.DefaultRTPEventFormat;
-                        }
-
-                        currentMediaStream.LocalTrack.Capabilities = capabilities.Where(x => x.Name().ToLower() != SDP.TELEPHONE_EVENT_ATTRIBUTE).ToList();
-                        if (localRTPEventCapabilities != null)
-                        {
-                            currentMediaStream.LocalTrack.Capabilities.Add(localRTPEventCapabilities.Value);
-                        }
-
-                        if (currentMediaStream.MediaType == SDPMediaTypesEnum.audio)
-                        {
-                            // Check whether RTP events can be supported and adjust our parameters to match the remote party if we can.
-                            SDPAudioVideoMediaFormat commonEventFormat = SDPAudioVideoMediaFormat.GetCommonRtpEventFormat(announcement.MediaFormats.Values.ToList(), currentMediaStream.LocalTrack.Capabilities);
-                            if (!commonEventFormat.IsEmpty())
-                            {
-                                currentMediaStream.NegotiatedRtpEventPayloadID = commonEventFormat.ID;
-                                currentMediaStream.LocalTrack.Capabilities.RemoveAll(x => x.Name().ToLower() == SDP.TELEPHONE_EVENT_ATTRIBUTE);
-                                currentMediaStream.LocalTrack.Capabilities.Add(commonEventFormat);
-                            }
-                        }
-
-                        IPEndPoint remoteRtpEP = GetAnnouncementRTPDestination(announcement, connectionAddress);
-                        SetLocalTrackStreamStatus(currentMediaStream.LocalTrack, remoteTrack.StreamStatus, remoteRtpEP);
-                        IPEndPoint remoteRtcpEP = null;
-                        if (remoteTrack.StreamStatus != MediaStreamStatusEnum.Inactive && currentMediaStream.LocalTrack.StreamStatus != MediaStreamStatusEnum.Inactive)
-                        {
-                            remoteRtcpEP = (rtpSessionConfig.IsRtcpMultiplexed) ? remoteRtpEP : new IPEndPoint(remoteRtpEP.Address, remoteRtpEP.Port + 1);
-                        }
-
-                        currentMediaStream.DestinationEndPoint = (remoteRtpEP != null && remoteRtpEP.Port != SDP.IGNORE_RTP_PORT_NUMBER) ? remoteRtpEP : currentMediaStream.DestinationEndPoint;
-                        currentMediaStream.ControlDestinationEndPoint = (remoteRtcpEP != null && remoteRtcpEP.Port != SDP.IGNORE_RTP_PORT_NUMBER) ? remoteRtcpEP : currentMediaStream.ControlDestinationEndPoint;
-                    }
-
-                    if (currentMediaStream.MediaType == SDPMediaTypesEnum.audio)
-                    {
-                        if (capabilities?.Where(x => x.Name().ToLower() != SDP.TELEPHONE_EVENT_ATTRIBUTE).Count() == 0)
-                        {
-                            return SetDescriptionResultEnum.AudioIncompatible;
-                        }
-                    }
-                    else if (currentMediaStream.MediaType == SDPMediaTypesEnum.text)
-                    {
-                        if (capabilities?.Count == 0 || (currentMediaStream.LocalTrack == null && currentMediaStream.LocalTrack != null && currentMediaStream.LocalTrack.Capabilities?.Count == 0))
-                        {
-                            return SetDescriptionResultEnum.TextIncompatible;
-                        }
-                    }
-<<<<<<< HEAD
-                    else if (currentMediaStream.RemoteTrack.Capabilities.Count != 0 && announcement.Port != 0 && (capabilities?.Count == 0 || (currentMediaStream.LocalTrack == null && currentMediaStream.LocalTrack != null && currentMediaStream.LocalTrack.Capabilities?.Count == 0)))
-=======
-                    else if (capabilities?.Count == 0 || (currentMediaStream.LocalTrack == null && currentMediaStream.LocalTrack != null && currentMediaStream.LocalTrack.Capabilities?.Count == 0))
->>>>>>> 0c7eb3a8
-                    {
-                        return SetDescriptionResultEnum.VideoIncompatible;
-                    }
-                }
-
-                //Close old RTCPSessions opened
-                foreach (var audioStream in AudioStreamList)
-                {
-                    if (audioStream.RtcpSession != null && audioStream.RemoteTrack == null && audioStream.LocalTrack == null)
-                    {
-                        audioStream.RtcpSession.Close(null);
-                    }
-                }
-
-                //Close old RTCPSessions opened
-                foreach (var videoStream in VideoStreamList)
-                {
-                    if (videoStream.RtcpSession != null && videoStream.RemoteTrack == null && videoStream.LocalTrack == null)
-                    {
-                        videoStream.RtcpSession.Close(null);
-                    }
-                }
-
-                //Close old RTCPSessions opened
-                foreach (var textStream in TextStreamList)
-                {
-                    if (textStream.RtcpSession != null && textStream.RemoteTrack == null && textStream.LocalTrack == null)
-                    {
-                        textStream.RtcpSession.Close(null);
-                    }
-                }
-
-                foreach (var audioStream in AudioStreamList)
-                {
-                    audioStream.CheckAudioFormatsNegotiation();
-                }
-
-                foreach (var videoStream in VideoStreamList)
-                {
-                    videoStream.CheckVideoFormatsNegotiation();
-                }
-
-                foreach (var textStream in TextStreamList)
-                {
-                    textStream.CheckTextFormatsNegotiation();
-                }
-
-                // If we get to here then the remote description was compatible with the local media tracks.
-                // Set the remote description and end points.
-                RequireRenegotiation = false;
-                RemoteDescription = sessionDescription;
-
-                return SetDescriptionResultEnum.OK;
-            }
-            catch (Exception excp)
-            {
-                logger.LogError($"Exception in RTPSession SetRemoteDescription. {excp.Message}.");
-                return SetDescriptionResultEnum.Error;
-            }
-        }
-
-        /// <summary>
-        /// Sets the stream status on the primary local audio or primary video media track.
-        /// </summary>
-        /// <param name="kind">The type of the media track. Must be audio or video.</param>
-        /// <param name="status">The stream status for the media track.</param>
-        public void SetMediaStreamStatus(SDPMediaTypesEnum kind, MediaStreamStatusEnum status)
-        {
-            if (kind == SDPMediaTypesEnum.audio && AudioStream.LocalTrack != null)
-            {
-                AudioStream.LocalTrack.StreamStatus = status;
-                m_sdpAnnouncementVersion++;
-            }
-            else if (kind == SDPMediaTypesEnum.video && VideoStream?.LocalTrack != null)
-            {
-                VideoStream.LocalTrack.StreamStatus = status;
-                m_sdpAnnouncementVersion++;
-            }
-            else if (kind == SDPMediaTypesEnum.text && TextStream?.LocalTrack != null)
-            {
-                TextStream.LocalTrack.StreamStatus = status;
-                m_sdpAnnouncementVersion++;
-            }
-        }
-
-        /// <summary>
-        /// Gets the RTP end point for an SDP media announcement from the remote peer.
-        /// </summary>
-        /// <param name="announcement">The media announcement to get the connection address for.</param>
-        /// <param name="connectionAddress">The remote SDP session level connection address. Will be null if not available.</param>
-        /// <returns>An IP end point for an SDP media announcement from the remote peer.</returns>
-        private IPEndPoint GetAnnouncementRTPDestination(SDPMediaAnnouncement announcement, IPAddress connectionAddress)
-        {
-            SDPMediaTypesEnum kind = announcement.Media;
-            IPEndPoint rtpEndPoint = null;
-
-            var remoteAddr = (announcement.Connection != null) ? IPAddress.Parse(announcement.Connection.ConnectionAddress) : connectionAddress;
-
-            if (remoteAddr != null)
-            {
-                if (announcement.Port < IPEndPoint.MinPort || announcement.Port > IPEndPoint.MaxPort)
-                {
-                    logger.LogWarning($"Remote {kind} announcement contained an invalid port number {announcement.Port}.");
-
-                    // Set the remote port number to "9" which means ignore and wait for it be set some other way
-                    // such as when a remote RTP packet or arrives or ICE negotiation completes.
-                    rtpEndPoint = new IPEndPoint(remoteAddr, SDP.IGNORE_RTP_PORT_NUMBER);
-                }
-                else
-                {
-                    rtpEndPoint = new IPEndPoint(remoteAddr, announcement.Port);
-                }
-            }
-
-            return rtpEndPoint;
-        }
-
-        /// <summary>
-        /// Used for child classes that require a single RTP channel for all RTP (audio and video)
-        /// and RTCP communications.
-        /// </summary>
-        protected void addSingleTrack(Boolean videoAsPrimary)
-        {
-            if (videoAsPrimary)
-            {
-                m_primaryStream = GetNextVideoStreamByLocalTrack();
-            }
-            else
-            {
-                m_primaryStream = GetNextAudioStreamByLocalTrack();
-            }
-
-            InitMediaStream(m_primaryStream);
-        }
-
-        private void InitMediaStream(MediaStream currentMediaStream)
-        {
-            var rtpChannel = CreateRtpChannel();
-            currentMediaStream.AddRtpChannel(rtpChannel);
-            CreateRtcpSession(currentMediaStream);
-        }
-
-        /// <summary>
-        /// Adds a media track to this session. A media track represents an audio or video or text
-        /// stream and can be a local (which means we're sending) or remote (which means
-        /// we're receiving).
-        /// </summary>
-        /// <param name="track">The media track to add to the session.</param>
-        public virtual void addTrack(MediaStreamTrack track)
-        {
-            if (track == null)
-            {
-                return;
-            }
-            if (track.IsRemote)
-            {
-                AddRemoteTrack(track);
-            }
-            else
-            {
-                AddLocalTrack(track);
-            }
-        }
-
-        /// <summary>
-        /// Removes a media track from this session. A media track represents an audio or video
-        /// stream and can be a local (which means we're sending) or remote (which means
-        /// we're receiving).
-        /// </summary>
-        /// <param name="track">The media track to add to the session.</param>
-        public virtual bool removeTrack(MediaStreamTrack track)
-        {
-            if (track == null)
-            {
-                return false;
-            }
-            if (track.IsRemote)
-            {
-                return RemoveRemoteTrack(track);
-            }
-            else
-            {
-                return RemoveLocalTrack(track);
-            }
-        }
-
-        /// <summary>
-        /// Removes a local media stream to this session.
-        /// </summary>
-        /// <param name="track">The local track to remove.</param>
-        private bool RemoveLocalTrack(MediaStreamTrack track)
-        {
-            // TODO - CI - Do we need to do something else ? How to remove an Audio/Video Stream ?
-
-            if (track == null)
-            {
-                return false;
-            }
-
-            if (track.Kind == SDPMediaTypesEnum.audio)
-            {
-                foreach (var audioStream in AudioStreamList)
-                {
-                    if (audioStream.LocalTrack == track)
-                    {
-                        RequireRenegotiation = true;
-                        audioStream.LocalTrack = null;
-                        return true;
-                    }
-                }
-            }
-            else if (track.Kind == SDPMediaTypesEnum.text)
-            {
-                foreach (var textStream in TextStreamList)
-                {
-                    if (textStream.LocalTrack == track)
-                    {
-                        RequireRenegotiation = true;
-                        textStream.LocalTrack = null;
-<<<<<<< HEAD
-
-                        CloseMediaStream("normal", textStream);
-                        IsVideoStarted = false;
-                        TextStreamList.Remove(textStream);
-=======
->>>>>>> 0c7eb3a8
-                        return true;
-                    }
-                }
-            }
-            else if (track.Kind == SDPMediaTypesEnum.video)
-            {
-                foreach (var videoStream in VideoStreamList)
-                {
-                    if (videoStream.LocalTrack == track)
-                    {
-                        RequireRenegotiation = true;
-                        videoStream.LocalTrack = null;
-
-                        CloseMediaStream("normal", videoStream);
-                        IsVideoStarted = false;
-                        VideoStreamList.Remove(videoStream);
-                        return true;
-                    }
-                }
-            }
-            return false;
-        }
-
-        /// <summary>
-        /// Removes a remote media stream to this session.
-        /// </summary>
-        /// <param name="track">The remote track to remove.</param>
-        private bool RemoveRemoteTrack(MediaStreamTrack track)
-        {
-            // TODO - CI - Do we need to do something else ? How to remove an Audio/Video Stream ?
-            if (track == null)
-            {
-                return false;
-            }
-
-            if (track.Kind == SDPMediaTypesEnum.audio)
-            {
-                AudioStream audioStream = null;
-
-                foreach (var checkAudioStream in AudioStreamList)
-                {
-                    if (checkAudioStream.RemoteTrack == track)
-                    {
-                        RequireRenegotiation = true;
-                        checkAudioStream.RemoteTrack = null;
-                        audioStream = checkAudioStream;
-                        break;
-                    }
-                }
-
-                if (audioStream != null)
-                {
-                    //if ( (audioStream.LocalTrack == null) && (audioStream.RemoteTrack == null) )
-                    //{
-                    //    AudioStreamList.Remove(audioStream);
-                    //}
-                    return true;
-                }
-
-            }
-            else if (track.Kind == SDPMediaTypesEnum.video)
-            {
-                VideoStream videoStream = null;
-                foreach (var checkVideoStream in VideoStreamList)
-                {
-                    if (checkVideoStream.RemoteTrack == track)
-                    {
-                        RequireRenegotiation = true;
-                        checkVideoStream.RemoteTrack = null;
-                        videoStream = checkVideoStream;
-                        break;
-                    }
-                }
-
-                if (videoStream != null)
-                {
-                    //if ( (videoStream.LocalTrack == null) && (videoStream.RemoteTrack == null) )
-                    //{
-                    //    VideoStreamList.Remove(videoStream);
-                    //}
-                    return true;
-                }
-            }
-            else if (track.Kind == SDPMediaTypesEnum.text)
-            {
-                TextStream textStream = null;
-                foreach (var checkTextStream in TextStreamList)
-                {
-                    if (checkTextStream.RemoteTrack == track)
-                    {
-                        RequireRenegotiation = true;
-                        checkTextStream.RemoteTrack = null;
-                        textStream = checkTextStream;
-                        break;
-                    }
-                }
-
-                if (textStream != null)
-                {
-                    //if ( (textStream.LocalTrack == null) && (textStream.RemoteTrack == null) )
-                    //{
-                    //    TextStreamList.Remove(textStream);
-                    //}
-                    return true;
-                }
-            }
-
-            return false;
-        }
-
-        /// <summary>
-        /// Adds a local media stream to this session. Local media tracks should be added by the
-        /// application to control what session description offers and answers can be made as
-        /// well as being used to match up with remote tracks.
-        /// </summary>
-        /// <param name="track">The local track to add.</param>
-        private void AddLocalTrack(MediaStreamTrack track)
-        {
-            MediaStream currentMediaStream;
-            if (track.Kind == SDPMediaTypesEnum.audio)
-            {
-                currentMediaStream = GetNextAudioStreamByLocalTrack();
-            }
-            else if (track.Kind == SDPMediaTypesEnum.video)
-            {
-                currentMediaStream = GetNextVideoStreamByLocalTrack();
-            }
-            else if (track.Kind == SDPMediaTypesEnum.text)
-            {
-                currentMediaStream = GetNextTextStreamByLocalTrack();
-            }
-            else
-            {
-                return;
-            }
-
-            if (track.StreamStatus == MediaStreamStatusEnum.Inactive)
-            {
-                // Inactive tracks don't use/require any local resources. Instead they are place holders
-                // so that the session description offers/answers can be balanced with the remote party.
-                // For example if the remote party offers audio and video but we only support audio we
-                // can reject the call or we can accept the audio and answer with an inactive video
-                // announcement.
-                RequireRenegotiation = true;
-                currentMediaStream.LocalTrack = track;
-            }
-            else
-            {
-                RequireRenegotiation = true;
-
-                InitMediaStream(currentMediaStream);
-                currentMediaStream.LocalTrack = track;
-            }
-        }
-
-        /// <summary>
-        /// Adds a remote media stream to this session. Typically the only way remote tracks
-        /// should get added is from setting the remote session description. Adding a remote
-        /// track does not cause the creation of any local resources.
-        /// </summary>
-        /// <param name="track">The remote track to add.</param>
-        private void AddRemoteTrack(MediaStreamTrack track)
-        {
-            MediaStream currentMediaStream;
-            if (track.Kind == SDPMediaTypesEnum.audio)
-            {
-                currentMediaStream = GetNextAudioStreamByRemoteTrack();
-            }
-            else if (track.Kind == SDPMediaTypesEnum.video)
-            {
-                currentMediaStream = GetNextVideoStreamByRemoteTrack();
-            }
-            else if (track.Kind == SDPMediaTypesEnum.text)
-            {
-                currentMediaStream = GetNextTextStreamByRemoteTrack();
-            }
-            else
-            {
-                return;
-            }
-
-            RequireRenegotiation = true;
-            currentMediaStream.RemoteTrack = track;
-
-            // Even if there's no local audio/video track an RTCP session can still be required 
-            // in case the remote party send reports (presumably in case we decide we do want
-            // to send or receive audio on this session at some later stage).
-            CreateRtcpSession(currentMediaStream);
-
-        }
-
-        protected void SetGlobalDestination(IPEndPoint rtpEndPoint, IPEndPoint rtcpEndPoint)
-        {
-            foreach (var audioStream in AudioStreamList)
-            {
-                audioStream.SetDestination(rtpEndPoint, rtcpEndPoint);
-            }
-
-            foreach (var videoStream in VideoStreamList)
-            {
-                videoStream.SetDestination(rtpEndPoint, rtcpEndPoint);
-            }
-
-            foreach (var textStream in TextStreamList)
-            {
-                textStream.SetDestination(rtpEndPoint, rtcpEndPoint);
-            }
-        }
-
-        protected void SetGlobalSecurityContext(ProtectRtpPacket protectRtp, ProtectRtpPacket unprotectRtp, ProtectRtpPacket protectRtcp, ProtectRtpPacket unprotectRtcp)
-        {
-            foreach (var audioStream in AudioStreamList)
-            {
-                audioStream.SetSecurityContext(protectRtp, unprotectRtp, protectRtcp, unprotectRtcp);
-            }
-
-            foreach (var videoStream in VideoStreamList)
-            {
-                videoStream.SetSecurityContext(protectRtp, unprotectRtp, protectRtcp, unprotectRtcp);
-            }
-
-            foreach (var textStream in TextStreamList)
-            {
-                textStream.SetSecurityContext(protectRtp, unprotectRtp, protectRtcp, unprotectRtcp);
-            }
-        }
-
-        private void InitIPEndPointAndSecurityContext(MediaStream mediaStream)
-        {
-            // Get primary AudioStream
-            if ((m_primaryStream != null) && (mediaStream != null))
-            {
-                var secureContext = m_primaryStream.GetSecurityContext();
-                if (secureContext != null)
-                {
-                    mediaStream.SetSecurityContext(secureContext.ProtectRtpPacket, secureContext.UnprotectRtpPacket, secureContext.ProtectRtcpPacket, secureContext.UnprotectRtcpPacket);
-                }
-                mediaStream.SetDestination(m_primaryStream.DestinationEndPoint, m_primaryStream.ControlDestinationEndPoint);
-            }
-        }
-
-        protected virtual TextStream GetNextTextStreamByLocalTrack()
-        {
-            int index = TextStreamList.Count;
-            if (index > 0)
-            {
-                foreach (var textStream in TextStreamList)
-                {
-                    if (textStream.LocalTrack == null)
-                    {
-                        return textStream;
-                    }
-                }
-            }
-
-            var newTextStream = GetOrCreateTextStream(index);
-            newTextStream.AcceptRtpFromAny = AcceptRtpFromAny;
-
-            if (index != 0)
-            {
-                InitIPEndPointAndSecurityContext(newTextStream);
-            }
-
-            return newTextStream;
-        }
-
-        private TextStream GetNextTextStreamByRemoteTrack()
-        {
-            int index = TextStreamList.Count;
-            if (index > 0)
-            {
-                foreach (var textStream in TextStreamList)
-                {
-                    if (textStream.RemoteTrack == null)
-                    {
-                        return textStream;
-                    }
-                }
-            }
-
-            // We need to create new TextStream
-            var newTextStream = GetOrCreateTextStream(index);
-            newTextStream.AcceptRtpFromAny = AcceptRtpFromAny;
-
-            // If it's not the first one we need to init it
-            if (index != 0)
-            {
-                InitIPEndPointAndSecurityContext(newTextStream);
-            }
-
-            return newTextStream;
-        }
-
-
-        protected virtual AudioStream GetNextAudioStreamByLocalTrack()
-        {
-            int index = AudioStreamList.Count;
-            if (index > 0)
-            {
-                foreach (var audioStream in AudioStreamList)
-                {
-                    if (audioStream.LocalTrack == null)
-                    {
-                        return audioStream;
-                    }
-                }
-            }
-
-            // We need to create new AudioStream
-            var newAudioStream = GetOrCreateAudioStream(index);
-            newAudioStream.AcceptRtpFromAny = AcceptRtpFromAny;
-
-            // If it's not the first one we need to init it
-            if (index != 0)
-            {
-                InitIPEndPointAndSecurityContext(newAudioStream);
-            }
-
-            return newAudioStream;
-        }
-
-        private AudioStream GetNextAudioStreamByRemoteTrack()
-        {
-            int index = AudioStreamList.Count;
-            if (index > 0)
-            {
-                foreach (var audioStream in AudioStreamList)
-                {
-                    if (audioStream.RemoteTrack == null)
-                    {
-                        return audioStream;
-                    }
-                }
-            }
-
-            // We need to create new AudioStream
-            var newAudioStream = GetOrCreateAudioStream(index);
-            newAudioStream.AcceptRtpFromAny = AcceptRtpFromAny;
-
-            // If it's not the first one we need to init it
-            if (index != 0)
-            {
-                InitIPEndPointAndSecurityContext(newAudioStream);
-            }
-
-            return newAudioStream;
-        }
-
-        protected virtual VideoStream GetNextVideoStreamByLocalTrack()
-        {
-            int index = VideoStreamList.Count;
-            if (index > 0)
-            {
-                foreach (var videoStream in VideoStreamList)
-                {
-                    if (videoStream.LocalTrack != null)
-                    {
-                        return videoStream;
-                    }
-                }
-            }
-
-            // We need to create new VideoStream and Init it
-            var newVideoStream = GetOrCreateVideoStream(index);
-            newVideoStream.AcceptRtpFromAny = AcceptRtpFromAny;
-
-            InitIPEndPointAndSecurityContext(newVideoStream);
-            return newVideoStream;
-        }
-
-        private VideoStream GetNextVideoStreamByRemoteTrack()
-        {
-            int index = VideoStreamList.Count;
-            if (index > 0)
-            {
-                foreach (var videoStream in VideoStreamList)
-                {
-                    if (videoStream.RemoteTrack == null)
-                    {
-                        return videoStream;
-                    }
-                }
-            }
-
-            // We need to create new VideoStream and Init it
-            var newVideoStream = GetOrCreateVideoStream(index);
-            newVideoStream.AcceptRtpFromAny = AcceptRtpFromAny;
-
-            InitIPEndPointAndSecurityContext(newVideoStream);
-            return newVideoStream;
-        }
-
-        /// <summary>
-        /// Adjust the stream status of the local media tracks based on the remote tracks.
-        /// </summary>
-        private void SetLocalTrackStreamStatus(MediaStreamTrack localTrack, MediaStreamStatusEnum remoteTrackStatus, IPEndPoint remoteRTPEndPoint)
-        {
-            if (localTrack != null)
-            {
-                if (localTrack.StreamStatus == MediaStreamStatusEnum.Inactive)
-                {
-                    localTrack.StreamStatus = localTrack.DefaultStreamStatus;
-                }
-
-                if (remoteTrackStatus == MediaStreamStatusEnum.Inactive)
-                {
-                    // The remote party does not support this media type. Set the local stream status to inactive.
-                    localTrack.StreamStatus = MediaStreamStatusEnum.Inactive;
-                }
-                else if (remoteRTPEndPoint != null)
-                {
-                    if (IPAddress.Any.Equals(remoteRTPEndPoint.Address) || IPAddress.IPv6Any.Equals(remoteRTPEndPoint.Address))
-                    {
-                        // A connection address of 0.0.0.0 or [::], which is unreachable, means the media is inactive, except
-                        // if a special port number is used (defined as "9") which indicates that the media announcement is not 
-                        // responsible for setting the remote end point for the audio stream. Instead it's most likely being set 
-                        // using ICE.
-                        if (remoteRTPEndPoint.Port != SDP.IGNORE_RTP_PORT_NUMBER)
-                        {
-                            localTrack.StreamStatus = MediaStreamStatusEnum.Inactive;
-                        }
-                    }
-                    else if (remoteRTPEndPoint.Port == 0)
-                    {
-                        localTrack.StreamStatus = MediaStreamStatusEnum.Inactive;
-                    }
-                }
-            }
-        }
-
-        /// <summary>
-        /// Generates a session description from the provided list of MediaStream.
-        /// </summary>
-        /// <param name="mediaStreamList">The list of tracks to generate the session description for.</param>
-        /// <param name="connectionAddress">Optional. If set this address will be used as 
-        /// the SDP Connection address. If not specified the Internet facing address will
-        /// be used. IPAddress.Any and IPAddress. Any and IPv6Any are special cases. If they are set the respective
-        /// Internet facing IPv4 or IPv6 address will be used.</param>
-        /// <returns>A session description payload.</returns>
-        private SDP GetSessionDescription(List<MediaStream> mediaStreamList, IPAddress connectionAddress)
-        {
-            IPAddress localAddress = connectionAddress;
-
-            if (localAddress == null || localAddress == IPAddress.Any || localAddress == IPAddress.IPv6Any)
-            {
-                if (rtpSessionConfig.BindAddress != null)
-                {
-                    localAddress = rtpSessionConfig.BindAddress;
-                }
-                else
-                {
-                    localAddress = null;
-                    foreach (var audioStream in AudioStreamList)
-                    {
-                        if (audioStream.DestinationEndPoint != null && audioStream.DestinationEndPoint.Address != null)
-                        {
-                            if (IPAddress.Any.Equals(audioStream.DestinationEndPoint.Address) || IPAddress.IPv6Any.Equals(audioStream.DestinationEndPoint.Address))
-                            {
-                                // If the remote party has set an inactive media stream via the connection address then we do the same.
-                                localAddress = audioStream.DestinationEndPoint.Address;
-                            }
-                            else
-                            {
-                                localAddress = NetServices.GetLocalAddressForRemote(audioStream.DestinationEndPoint.Address);
-                            }
-                        }
-                    }
-
-                    if (localAddress == null)
-                    {
-                        foreach (var videoStream in VideoStreamList)
-                        {
-                            if (videoStream.DestinationEndPoint != null && videoStream.DestinationEndPoint.Address != null)
-                            {
-                                if (IPAddress.Any.Equals(videoStream.DestinationEndPoint.Address) || IPAddress.IPv6Any.Equals(videoStream.DestinationEndPoint.Address))
-                                {
-                                    // If the remote party has set an inactive media stream via the connection address then we do the same.
-                                    localAddress = videoStream.DestinationEndPoint.Address;
-                                }
-                                else
-                                {
-                                    localAddress = NetServices.GetLocalAddressForRemote(videoStream.DestinationEndPoint.Address);
-                                }
-                            }
-                        }
-                    }
-
-                    if (localAddress == null)
-                    {
-                        foreach (var textStream in TextStreamList)
-                        {
-                            if (textStream.DestinationEndPoint != null && textStream.DestinationEndPoint.Address != null)
-                            {
-                                if (IPAddress.Any.Equals(textStream.DestinationEndPoint.Address) || IPAddress.IPv6Any.Equals(textStream.DestinationEndPoint.Address))
-                                {
-                                    // If the remote party has set an inactive media stream via the connection address then we do the same.
-                                    localAddress = textStream.DestinationEndPoint.Address;
-                                }
-                                else
-                                {
-                                    localAddress = NetServices.GetLocalAddressForRemote(textStream.DestinationEndPoint.Address);
-                                }
-                            }
-                        }
-                    }
-
-                    if (localAddress == null)
-                    {
-                        if (connectionAddress == IPAddress.IPv6Any && NetServices.InternetDefaultIPv6Address != null)
-                        {
-                            // If an IPv6 address has been requested AND there is a public IPv6 address available use it.
-                            localAddress = NetServices.InternetDefaultIPv6Address;
-                        }
-                        else
-                        {
-                            localAddress = NetServices.InternetDefaultAddress;
-                        }
-                    }
-                }
-            }
-
-            SDP sdp = new SDP(IPAddress.Loopback);
-            sdp.SessionId = m_sdpSessionID;
-            sdp.AnnouncementVersion = m_sdpAnnouncementVersion;
-
-            sdp.Connection = new SDPConnectionInformation(localAddress);
-
-            int mediaIndex = 0;
-            int audioMediaIndex = 0;
-            int videoMediaIndex = 0;
-            int textMediaIndex = 0;
-
-            foreach (var mediaStream in mediaStreamList)
-            {
-                int mindex = 0;
-                string midTag = "0";
-
-                if (RemoteDescription == null)
-                {
-                    mindex = mediaIndex;
-                    midTag = mediaIndex.ToString();
-                }
-                else
-                {
-                    if (mediaStream.LocalTrack.Kind == SDPMediaTypesEnum.audio)
-                    {
-                        (mindex, midTag) = RemoteDescription.GetIndexForMediaType(mediaStream.LocalTrack.Kind, audioMediaIndex);
-                        audioMediaIndex++;
-                    }
-                    else if (mediaStream.LocalTrack.Kind == SDPMediaTypesEnum.video)
-                    {
-                        (mindex, midTag) = RemoteDescription.GetIndexForMediaType(mediaStream.LocalTrack.Kind, videoMediaIndex);
-                        videoMediaIndex++;
-                    }
-                    else if (mediaStream.LocalTrack.Kind == SDPMediaTypesEnum.text)
-                    {
-                        (mindex, midTag) = RemoteDescription.GetIndexForMediaType(mediaStream.LocalTrack.Kind, textMediaIndex);
-                        textMediaIndex++;
-                    }
-                }
-                mediaIndex++;
-
-                int rtpPort = 0; // A port of zero means the media type is not supported.
-                if (mediaStream.LocalTrack.Capabilities != null && mediaStream.LocalTrack.Capabilities.Count() > 0 && mediaStream.LocalTrack.StreamStatus != MediaStreamStatusEnum.Inactive)
-                {
-                    if (rtpSessionConfig.IsMediaMultiplexed)
-                    {
-                        rtpPort = m_primaryStream.GetRTPChannel().RTPPort;
-                    }
-                    else
-                    {
-                        // If media stream does not have a Rtp channel it means this media type is not supported and rtpPort will remain zero.
-                        if (mediaStream.HasRtpChannel())
-                        {
-                            rtpPort = mediaStream.GetRTPChannel().RTPPort;
-                        }
-                    }
-                }
-
-                SDPMediaAnnouncement announcement = new SDPMediaAnnouncement(mediaStream.LocalTrack.Kind, rtpPort, mediaStream.LocalTrack.Capabilities);
-
-                announcement.Transport = rtpSessionConfig.UseSdpCryptoNegotiation ? RTP_SECUREMEDIA_PROFILE : RTP_MEDIA_PROFILE;
-                announcement.MediaStreamStatus = mediaStream.LocalTrack.StreamStatus;
-                announcement.MediaID = midTag;
-                announcement.MLineIndex = mindex;
-
-                if (mediaStream.LocalTrack.MaximumBandwidth > 0)
-                {
-                    announcement.TIASBandwidth = mediaStream.LocalTrack.MaximumBandwidth;
-                }
-
-                if (mediaStream.LocalTrack.Ssrc != 0)
-                {
-                    string trackCname = mediaStream.RtcpSession?.Cname;
-
-                    if (trackCname != null)
-                    {
-                        announcement.SsrcAttributes.Add(new SDPSsrcAttribute(mediaStream.LocalTrack.Ssrc, trackCname, null));
-                    }
-                }
-
-                if (rtpSessionConfig.UseSdpCryptoNegotiation)
-                {
-                    var sdpType = RemoteDescription == null || RequireRenegotiation ? SdpType.offer : SdpType.answer;
-                    var srtpHandler = mediaStream.GetOrCreateSrtpHandler();
-
-                    if (sdpType == SdpType.offer)
-                    {
-                        if (srtpHandler.LocalSecurityDescription == null)
-                        {
-                            // first time security negotiation in SDP offer
-                            uint tag = 1;
-                            foreach (SDPSecurityDescription.CryptoSuites cryptoSuite in SrtpCryptoSuites)
-                            {
-                                announcement.SecurityDescriptions.Add(SDPSecurityDescription.CreateNew(tag, cryptoSuite));
-                                tag++;
-                            }
-
-                            srtpHandler.SetupLocal(announcement.SecurityDescriptions, sdpType);
-                        }
-                        else
-                        {
-                            // reuse negotiated security in SDP offer
-                            announcement.SecurityDescriptions.Add(srtpHandler.LocalSecurityDescription);
-                        }
-                    }
-                    else
-                    {
-                        if (srtpHandler.LocalSecurityDescription != null)
-                        {
-                            // try to reuse security negotiation in SDP answer
-                            var sec = RemoteDescription?.Media.FirstOrDefault(a => a.MLineIndex == mindex)?.SecurityDescriptions
-                                                          .FirstOrDefault(s => s.Tag == srtpHandler.LocalSecurityDescription.Tag && s.CryptoSuite == srtpHandler.LocalSecurityDescription.CryptoSuite);
-                            if (sec == null)
-                            {
-                                throw new ApplicationException("Error reusing crypto attribute for SDP answer. No compatible offer.");
-                            }
-                            else
-                            {
-                                announcement.SecurityDescriptions.Add(srtpHandler.LocalSecurityDescription);
-                            }
-                        }
-                        else
-                        {
-                            // first time security negotiation in SDP answer
-                            var sec = RemoteDescription?.Media.FirstOrDefault(a => a.MLineIndex == mindex)?.SecurityDescriptions
-                                                              .FirstOrDefault(s => SrtpCryptoSuites.Contains(s.CryptoSuite));
-                            if (sec == null)
-                            {
-                                throw new ApplicationException("Error creating crypto attribute for SDP answer. No compatible offer.");
-                            }
-                            else
-                            {
-                                announcement.SecurityDescriptions.Add(SDPSecurityDescription.CreateNew(sec.Tag, sec.CryptoSuite));
-                                srtpHandler.SetupLocal(announcement.SecurityDescriptions, sdpType);
-                            }
-                        }
-                    }
-
-                    if (srtpHandler.IsNegotiationComplete)
-                    {
-                        mediaStream.SetSecurityContext(srtpHandler.ProtectRTP, srtpHandler.UnprotectRTP, srtpHandler.ProtectRTCP, srtpHandler.UnprotectRTCP);
-                    }
-                }
-
-                sdp.Media.Add(announcement);
-            }
-
-            return sdp;
-        }
-
-        /// <summary>
-        /// Creates a new RTP channel (which manages the UDP socket sending and receiving RTP
-        /// packets) for use with this session.
-        /// </summary>
-        /// <returns>A new RTPChannel instance.</returns>
-        protected virtual RTPChannel CreateRtpChannel()
-        {
-            if (rtpSessionConfig.IsMediaMultiplexed)
-            {
-                if (MultiplexRtpChannel != null)
-                {
-                    return MultiplexRtpChannel;
-                }
-            }
-
-            // If RTCP is multiplexed we don't need a control socket.
-            int bindPort = (rtpSessionConfig.BindPort == 0) ? 0 : rtpSessionConfig.BindPort + m_rtpChannelsCount;
-            var rtpChannel = new RTPChannel(!rtpSessionConfig.IsRtcpMultiplexed, rtpSessionConfig.BindAddress, bindPort, rtpSessionConfig.RtpPortRange);
-
-
-            if (rtpSessionConfig.IsMediaMultiplexed)
-            {
-                MultiplexRtpChannel = rtpChannel;
-            }
-
-            rtpChannel.OnRTPDataReceived += OnReceive;
-            rtpChannel.OnControlDataReceived += OnReceive; // RTCP packets could come on RTP or control socket.
-            rtpChannel.OnClosed += OnRTPChannelClosed;
-
-            // Start the RTP, and if required the Control, socket receivers and the RTCP session.
-            rtpChannel.Start();
-
-            m_rtpChannelsCount++;
-
-            return rtpChannel;
-        }
-
-        /// <summary>
-        /// Gets the media streams available in this session. Will only be audio, video or both.
-        /// media streams represent an audio or video source that we are sending to the remote party.
-        /// </summary>
-        /// <returns>A list of the local tracks that have been added to this session.</returns>
-        protected List<MediaStream> GetMediaStreams()
-        {
-
-            List<MediaStream> mediaStream = new List<MediaStream>();
-
-            foreach (var audioStream in AudioStreamList)
-            {
-                if (audioStream.LocalTrack != null)
-                {
-                    mediaStream.Add(audioStream);
-                }
-                else if (audioStream.RtcpSession != null && !audioStream.RtcpSession.IsClosed && audioStream.RemoteTrack != null)
-                {
-                    var inactiveAudioTrack = new MediaStreamTrack(audioStream.MediaType, false, audioStream.RemoteTrack.Capabilities, MediaStreamStatusEnum.Inactive);
-                    audioStream.LocalTrack = inactiveAudioTrack;
-                    mediaStream.Add(audioStream);
-                }
-            }
-
-            foreach (var videoStream in VideoStreamList)
-            {
-                if (videoStream.LocalTrack != null)
-                {
-                    mediaStream.Add(videoStream);
-                }
-                else if (videoStream.RtcpSession != null && !videoStream.RtcpSession.IsClosed && videoStream.RemoteTrack != null)
-                {
-                    var inactiveAudioTrack = new MediaStreamTrack(videoStream.MediaType, false, videoStream.RemoteTrack.Capabilities, MediaStreamStatusEnum.Inactive);
-                    videoStream.LocalTrack = inactiveAudioTrack;
-                    mediaStream.Add(videoStream);
-                }
-            }
-
-            foreach (var textstram in TextStreamList)
-            {
-                if (textstram.LocalTrack != null)
-                {
-                    mediaStream.Add(textstram);
-                }
-                else if (textstram.RtcpSession != null && !textstram.RtcpSession.IsClosed && textstram.RemoteTrack != null)
-                {
-                    var inactiveTextTrack = new MediaStreamTrack(textstram.MediaType, false, textstram.RemoteTrack.Capabilities, MediaStreamStatusEnum.Inactive);
-                    textstram.LocalTrack = inactiveTextTrack;
-                    mediaStream.Add(textstram);
-                }
-            }
-
-            return mediaStream;
-        }
-
-        /// <summary>
-        /// Starts the RTCP session(s) that monitor this RTP session.
-        /// </summary>
-        public virtual Task Start()
-        {
-            if (!IsAudioStarted)
-            {
-                foreach (var audioStream in AudioStreamList)
-                {
-                    if (audioStream.HasAudio && audioStream.RtcpSession != null && audioStream.LocalTrack.StreamStatus != MediaStreamStatusEnum.Inactive)
-                    {
-                        // The local audio track may have been disabled if there were no matching capabilities with
-                        // the remote party.
-                        audioStream.RtcpSession.Start();
-                        IsAudioStarted = true;
-                    }
-                }
-            }
-
-            if (!IsVideoStarted)
-            {
-                foreach (var videoStream in VideoStreamList)
-                {
-                    if (videoStream.HasVideo && videoStream.RtcpSession != null && videoStream.LocalTrack.StreamStatus != MediaStreamStatusEnum.Inactive)
-                    {
-                        // The local video track may have been disabled if there were no matching capabilities with
-                        // the remote party.
-                        videoStream.RtcpSession.Start();
-                        IsVideoStarted = true;
-                    }
-                }
-            }
-
-<<<<<<< HEAD
-            if (!IsTextStarted)
-            {
-=======
->>>>>>> 0c7eb3a8
-                foreach (var textStream in TextStreamList)
-                {
-                    if (textStream.HasText && textStream.RtcpSession != null && textStream.LocalTrack.StreamStatus != MediaStreamStatusEnum.Inactive)
-                    {
-<<<<<<< HEAD
-                        // The local video track may have been disabled if there were no matching capabilities with
-                        // the remote party.
-                        textStream.RtcpSession.Start();
-                        IsTextStarted = true;
-                    }
-                }
-=======
-                        // The local text track may have been disabled if there were no matching capabilities with
-                        // the remote party.
-                        textStream.RtcpSession.Start();
-                    }
-                }
-
-                OnStarted?.Invoke();
->>>>>>> 0c7eb3a8
-            }
-
-            OnStarted?.Invoke();
-            return Task.CompletedTask;
-        }
-
-        /// <summary>
-        /// Sends an audio sample to the remote peer. (on the primary one)
-        /// </summary>
-        /// <param name="durationRtpUnits">The duration in RTP timestamp units of the audio sample. This
-        /// value is added to the previous RTP timestamp when building the RTP header.</param>
-        /// <param name="sample">The audio sample to set as the RTP packet payload.</param>
-        public void SendAudio(uint durationRtpUnits, byte[] sample)
-        {
-            AudioStream?.SendAudio(durationRtpUnits, sample);
-        }
-
-        /// <summary>
-        /// Sends a video sample to the remote peer. (on the primary one)
-        /// </summary>
-        /// <param name="durationRtpUnits">The duration in RTP timestamp units of the video sample. This
-        /// value is added to the previous RTP timestamp when building the RTP header.</param>
-        /// <param name="sample">The video sample to set as the RTP packet payload.</param>
-        public void SendVideo(uint durationRtpUnits, byte[] sample)
-        {
-            VideoStream?.SendVideo(durationRtpUnits, sample);
-        }
-
-        /// <summary>
-        /// Sends a text sample to the remote peer. (on the primary one)
-        /// </summary>
-        /// <param name="sample">The text sample to set as the RTP packet payload.</param>
-        public void SendText(byte[] sample)
-        {
-            TextStream?.SendText(sample);
-        }
-
-        /// <summary>
-        /// Sends a DTMF tone as an RTP event to the remote party. (on the primary one)
-        /// </summary>
-        /// <param name="key">The DTMF tone to send.</param>
-        /// <param name="ct">RTP events can span multiple RTP packets. This token can
-        /// be used to cancel the send.</param>
-        public virtual Task SendDtmf(byte key, CancellationToken ct)
-        {
-            return AudioStream?.SendDtmf(key, ct);
-        }
-
-        public Task SendDtmfEvent(RTPEvent rtpEvent, CancellationToken cancellationToken, int clockRate = RTPSession.DEFAULT_AUDIO_CLOCK_RATE, int samplePeriod = RTPSession.RTP_EVENT_DEFAULT_SAMPLE_PERIOD_MS)
-        {
-            return AudioStream?.SendDtmfEvent(rtpEvent, cancellationToken, clockRate, samplePeriod);
-        }
-
-        /// <summary>
-        /// Close the session and RTP channel.
-        /// </summary>
-        public virtual void Close(string reason)
-        {
-            if (!IsClosed)
-            {
-                IsClosed = true;
-
-                foreach (var audioStream in AudioStreamList)
-                {
-                    if (audioStream != null)
-                    {
-                        CloseMediaStream(reason, audioStream);
-                    }
-                }
-
-                foreach (var videoStream in VideoStreamList)
-                {
-                    if (videoStream != null)
-                    {
-                        CloseMediaStream(reason, videoStream);
-                    }
-                }
-
-                foreach (var textStream in TextStreamList)
-                {
-                    if (textStream != null)
-                    {
-                        CloseMediaStream(reason, textStream);
-                    }
-                }
-
-                foreach (var textStream in TextStreamList)
-                {
-                    if (textStream != null)
-                    {
-                        textStream.IsClosed = true;
-                        CloseRtcpSession(textStream, reason);
-
-                        if (textStream.HasRtpChannel())
-                        {
-                            var rtpChannel = textStream.GetRTPChannel();
-                            rtpChannel.OnRTPDataReceived -= OnReceive;
-                            rtpChannel.OnControlDataReceived -= OnReceive;
-                            rtpChannel.OnClosed -= OnRTPChannelClosed;
-                            rtpChannel.Close(reason);
-                        }
-                    }
-                }
-
-                OnRtpClosed?.Invoke(reason);
-                OnClosed?.Invoke();
-            }
-        }
-
-        private void CloseMediaStream(string reason, MediaStream mediaStream)
-        {
-            mediaStream.IsClosed = true;
-            CloseRtcpSession(mediaStream, reason);
-
-            if (mediaStream.HasRtpChannel())
-            {
-                var rtpChannel = mediaStream.GetRTPChannel();
-                rtpChannel.OnRTPDataReceived -= OnReceive;
-                rtpChannel.OnControlDataReceived -= OnReceive;
-                rtpChannel.OnClosed -= OnRTPChannelClosed;
-                rtpChannel.Close(reason);
-            }
-        }
-
-        protected void OnReceive(int localPort, IPEndPoint remoteEndPoint, byte[] buffer)
-        {
-            if (remoteEndPoint.Address.IsIPv4MappedToIPv6)
-            {
-                // Required for matching existing RTP end points (typically set from SDP) and
-                // whether or not the destination end point should be switched.
-                remoteEndPoint.Address = remoteEndPoint.Address.MapToIPv4();
-            }
-
-            // Quick sanity check on whether this is not an RTP or RTCP packet.
-            if (buffer?.Length > RTPHeader.MIN_HEADER_LEN && buffer[0] >= 128 && buffer[0] <= 191)
-            {
-                if ((rtpSessionConfig.IsSecure || rtpSessionConfig.UseSdpCryptoNegotiation) && !IsSecureContextReady())
-                {
-                    logger.LogWarning("RTP or RTCP packet received before secure context ready.");
-                }
-                else
-                {
-                    if (Enum.IsDefined(typeof(RTCPReportTypesEnum), buffer[1]))
-                    {
-                        // Only call OnReceiveRTCPPacket for supported RTCPCompoundPacket types
-                        if (buffer[1] == (byte)RTCPReportTypesEnum.SR ||
-                            buffer[1] == (byte)RTCPReportTypesEnum.RR ||
-                            buffer[1] == (byte)RTCPReportTypesEnum.SDES ||
-                            buffer[1] == (byte)RTCPReportTypesEnum.BYE ||
-                            buffer[1] == (byte)RTCPReportTypesEnum.PSFB ||
-                            buffer[1] == (byte)RTCPReportTypesEnum.RTPFB)
-                        {
-                            OnReceiveRTCPPacket(localPort, remoteEndPoint, buffer);
-                        }
-                    }
-                    else
-                    {
-                        OnReceiveRTPPacket(localPort, remoteEndPoint, buffer);
-                    }
-                }
-            }
-        }
-
-        private void OnReceiveRTCPPacket(int localPort, IPEndPoint remoteEndPoint, byte[] buffer)
-        {
-            //logger.LogDebug($"RTCP packet received from {remoteEndPoint} {buffer.HexStr()}");
-
-            #region RTCP packet.
-
-            // Get the SSRC in order to be able to figure out which media type 
-            // This will let us choose the apropriate unprotect methods
-            uint ssrc;
-            if (BitConverter.IsLittleEndian)
-            {
-                ssrc = NetConvert.DoReverseEndian(BitConverter.ToUInt32(buffer, 4));
-            }
-            else
-            {
-                ssrc = BitConverter.ToUInt32(buffer, 4);
-            }
-
-            MediaStream mediaStream = GetMediaStream(ssrc);
-            if (mediaStream != null)
-            {
-                var secureContext = mediaStream.GetSecurityContext();
-                if (secureContext != null)
-                {
-                    int res = secureContext.UnprotectRtcpPacket(buffer, buffer.Length, out int outBufLen);
-                    if (res != 0)
-                    {
-                        logger.LogWarning($"SRTCP unprotect failed for {mediaStream.MediaType} track, result {res}.");
-                        return;
-                    }
-                    else
-                    {
-                        buffer = buffer.Take(outBufLen).ToArray();
-                    }
-                }
-            }
-            else
-            {
-                logger.LogWarning($"Could not find appropriate remote track for SSRC for RTCP packet - Ssrc:{ssrc}");
-            }
-
-            var rtcpPkt = new RTCPCompoundPacket(buffer);
-            if (rtcpPkt != null)
-            {
-                mediaStream = GetMediaStream(rtcpPkt);
-                if (rtcpPkt.Bye != null)
-                {
-                    logger.LogDebug($"RTCP BYE received for SSRC {rtcpPkt.Bye.SSRC}, reason {rtcpPkt.Bye.Reason}.");
-
-                    // In some cases, such as a SIP re-INVITE, it's possible the RTP session
-                    // will keep going with a new remote SSRC. 
-                    if (mediaStream?.RemoteTrack != null && rtcpPkt.Bye.SSRC == mediaStream.RemoteTrack.Ssrc)
-                    {
-                        mediaStream.RtcpSession?.RemoveReceptionReport(rtcpPkt.Bye.SSRC);
-                        //AudioDestinationEndPoint = null;
-                        //AudioControlDestinationEndPoint = null;
-                        mediaStream.RemoteTrack.Ssrc = 0;
-                    }
-                    else
-                    {
-                        // We close peer connection only if there is no more local/remote tracks on the primary stream
-                        if ((m_primaryStream?.RemoteTrack == null) && (m_primaryStream?.LocalTrack == null))
-                        {
-                            OnRtcpBye?.Invoke(rtcpPkt.Bye.Reason);
-                        }
-                    }
-                }
-                else if (!IsClosed)
-                {
-                    if (mediaStream?.RtcpSession != null)
-                    {
-                        if (mediaStream.RtcpSession.LastActivityAt == DateTime.MinValue)
-                        {
-                            // On the first received RTCP report for a session check whether the remote end point matches the
-                            // expected remote end point. If not it's "likely" that a private IP address was specified in the SDP.
-                            // Take the risk and switch the remote control end point to the one we are receiving from.
-                            if ((mediaStream.ControlDestinationEndPoint == null ||
-                                !mediaStream.ControlDestinationEndPoint.Address.Equals(remoteEndPoint.Address) ||
-                                mediaStream.ControlDestinationEndPoint.Port != remoteEndPoint.Port))
-                            {
-                                logger.LogDebug($"{mediaStream.MediaType} control end point switched from {mediaStream.ControlDestinationEndPoint} to {remoteEndPoint}.");
-                                mediaStream.ControlDestinationEndPoint = remoteEndPoint;
-                            }
-                        }
-
-                        mediaStream.RtcpSession.ReportReceived(remoteEndPoint, rtcpPkt);
-                        mediaStream.RaiseOnReceiveReportByIndex(remoteEndPoint, rtcpPkt);
-                    }
-                    else if (rtcpPkt.ReceiverReport?.SSRC == RTCP_RR_NOSTREAM_SSRC)
-                    {
-                        // Ignore for the time being. Not sure what use an empty RTCP Receiver Report can provide.
-                    }
-                    else if (AudioStream?.RtcpSession?.PacketsReceivedCount > 0 || VideoStream?.RtcpSession?.PacketsReceivedCount > 0 || TextStream?.RtcpSession?.PacketsReceivedCount > 0)
-                    {
-                        // Only give this warning if we've received at least one RTP packet.
-                        //logger.LogWarning("Could not match an RTCP packet against any SSRC's in the session.");
-                        //logger.LogTrace(rtcpPkt.GetDebugSummary());
-                    }
-                }
-            }
-            else
-            {
-                logger.LogWarning("Failed to parse RTCP compound report.");
-            }
-
-            #endregion
-        }
-
-        private void OnReceiveRTPPacket(int localPort, IPEndPoint remoteEndPoint, byte[] buffer)
-        {
-            if (!IsClosed)
-            {
-                var hdr = new RTPHeader(buffer);
-
-                MediaStream mediaStream = GetMediaStream(hdr.SyncSource);
-
-                if ((mediaStream == null) && (AudioStreamList.Count < 2) && (VideoStreamList.Count < 2) && (TextStreamList.Count < 2))
-                {
-                    mediaStream = GetMediaStreamFromPayloadType(hdr.PayloadType);
-                }
-
-                if (mediaStream == null)
-                {
-                    logger.LogWarning($"An RTP packet with SSRC {hdr.SyncSource} and payload ID {hdr.PayloadType} was received that could not be matched to an audio or video stream.");
-                    return;
-                }
-
-                hdr.ReceivedTime = DateTime.Now;
-                if (mediaStream.MediaType == SDPMediaTypesEnum.audio)
-                {
-                    mediaStream.OnReceiveRTPPacket(hdr, localPort, remoteEndPoint, buffer, null);
-                }
-                else if (mediaStream.MediaType == SDPMediaTypesEnum.video)
-                {
-                    mediaStream.OnReceiveRTPPacket(hdr, localPort, remoteEndPoint, buffer, mediaStream as VideoStream);
-                }
-                else if (mediaStream.MediaType == SDPMediaTypesEnum.text)
-                {
-                    mediaStream.OnReceiveRTPPacket(hdr, localPort, remoteEndPoint, buffer, null);
-                }
-            }
-        }
-
-        private MediaStreamTrack GetMediaStreamTrackFromPayloadType(int payloadId)
-        {
-            foreach (var audioStream in AudioStreamList)
-            {
-                if (audioStream.RemoteTrack != null && audioStream.RemoteTrack.IsPayloadIDMatch(payloadId))
-                {
-                    return audioStream.RemoteTrack;
-                }
-                else if (audioStream.LocalTrack != null && audioStream.LocalTrack.IsPayloadIDMatch(payloadId))
-                {
-                    return audioStream.LocalTrack;
-                }
-            }
-
-            foreach (var videoStream in VideoStreamList)
-            {
-                if (videoStream.RemoteTrack != null && videoStream.RemoteTrack.IsPayloadIDMatch(payloadId))
-                {
-                    return videoStream.RemoteTrack;
-                }
-                else if (videoStream.LocalTrack != null && videoStream.LocalTrack.IsPayloadIDMatch(payloadId))
-                {
-                    return videoStream.LocalTrack;
-                }
-            }
-
-            foreach (var textStream in TextStreamList)
-            {
-                if (textStream.RemoteTrack != null && textStream.RemoteTrack.IsPayloadIDMatch(payloadId))
-                {
-                    return textStream.RemoteTrack;
-                }
-                else if (textStream.LocalTrack != null && textStream.LocalTrack.IsPayloadIDMatch(payloadId))
-                {
-                    return textStream.LocalTrack;
-                }
-            }
-
-            return null;
-        }
-
-        private MediaStream GetMediaStreamFromPayloadType(int payloadId)
-        {
-            foreach (var audioStream in AudioStreamList)
-            {
-                if (audioStream.RemoteTrack != null && audioStream.RemoteTrack.IsPayloadIDMatch(payloadId))
-                {
-                    return audioStream;
-                }
-                else if (audioStream.LocalTrack != null && audioStream.LocalTrack.IsPayloadIDMatch(payloadId))
-                {
-                    return audioStream;
-                }
-            }
-
-            foreach (var videoStream in VideoStreamList)
-            {
-                if (videoStream.RemoteTrack != null && videoStream.RemoteTrack.IsPayloadIDMatch(payloadId))
-                {
-                    return videoStream;
-                }
-                else if (videoStream.LocalTrack != null && videoStream.LocalTrack.IsPayloadIDMatch(payloadId))
-                {
-                    return videoStream;
-                }
-            }
-
-            foreach (var textStream in TextStreamList)
-            {
-                if (textStream.RemoteTrack != null && textStream.RemoteTrack.IsPayloadIDMatch(payloadId))
-                {
-                    return textStream;
-                }
-                else if (textStream.LocalTrack != null && textStream.LocalTrack.IsPayloadIDMatch(payloadId))
-                {
-                    return textStream;
-                }
-            }
-
-            return null;
-        }
-
-        private MediaStream GetMediaStream(uint ssrc)
-        {
-            foreach (var audioStream in AudioStreamList)
-            {
-                if (audioStream?.RemoteTrack?.IsSsrcMatch(ssrc) == true)
-                {
-                    return audioStream;
-                }
-                else if (audioStream?.LocalTrack?.IsSsrcMatch(ssrc) == true)
-                {
-                    return audioStream;
-                }
-            }
-
-            foreach (var videoStream in VideoStreamList)
-            {
-                if (videoStream?.RemoteTrack?.IsSsrcMatch(ssrc) == true)
-                {
-                    return videoStream;
-                }
-                else if (videoStream?.LocalTrack?.IsSsrcMatch(ssrc) == true)
-                {
-                    return videoStream;
-                }
-            }
-
-            foreach (var textStream in TextStreamList)
-            {
-                if (textStream?.RemoteTrack?.IsSsrcMatch(ssrc) == true)
-<<<<<<< HEAD
-                {
-                    return textStream;
-                }
-                else if (textStream?.LocalTrack?.IsSsrcMatch(ssrc) == true)
-                {
-                    return textStream;
-                }
-            }
-=======
-                {
-                    return textStream;
-                }
-                else if (textStream?.LocalTrack?.IsSsrcMatch(ssrc) == true)
-                {
-                    return textStream;
-                }
-            }
-
-            var stream = GetMediaStreamRemoteSDPSsrcAttributes(ssrc);
-            if (stream != null)
-            {
-                return stream;
-            }
->>>>>>> 0c7eb3a8
-
-            return (HasAudio, HasVideo, HasText) switch
-                {
-                (true, false, false) => AudioStream,
-                (false, true, false) => VideoStream,
-                (false, false, true) => TextStream,
-                _ => null
-            };
-        }
-
-        private MediaStream GetMediaStreamRemoteSDPSsrcAttributes(uint ssrc)
-        {
-            if (ssrc < 200)
-            {
-                return null;
-            }
-
-            bool found = false;
-            int index;
-
-            // Loop au audioRemoteSDPSsrcAttributes 
-            for (index = 0; index < audioRemoteSDPSsrcAttributes.Count; index++)
-            {
-                foreach (var ssrcAttributes in audioRemoteSDPSsrcAttributes[index])
-                {
-                    if (ssrcAttributes.SSRC == ssrc)
-                    {
-                        found = true;
-                        break;
-                    }
-                }
-                if (found)
-                {
-                    break;
-                }
-            }
-
-            // Get related AudioStream if found
-            if (found && (AudioStreamList.Count > index))
-            {
-                var audioStream = AudioStreamList[index];
-                //if (audioStream?.RemoteTrack != null)
-                //{
-                //    audioStream.RemoteTrack.Ssrc = ssrc;
-                //}
-                return audioStream;
-            }
-
-            // Loop au videoRemoteSDPSsrcAttributes 
-            found = false;
-            for (index = 0; index < videoRemoteSDPSsrcAttributes.Count; index++)
-            {
-                foreach (var ssrcAttributes in videoRemoteSDPSsrcAttributes[index])
-                {
-                    if (ssrcAttributes.SSRC == ssrc)
-                    {
-                        found = true;
-                        break;
-                    }
-                }
-                if (found)
-                {
-                    break;
-                }
-            }
-
-            // Get related VideoStreamList if found
-            if (found && (VideoStreamList.Count > index))
-            {
-                var videoStream = VideoStreamList[index];
-                //if (videoStream?.RemoteTrack != null)
-                //{
-                //    videoStream.RemoteTrack.Ssrc = ssrc;
-                //}
-                return videoStream;
-            }
-
-            // Loop au textRemoteSDPSsrcAttributes 
-            found = false;
-            for (index = 0; index < textRemoteSDPSsrcAttributes.Count; index++)
-            {
-                foreach (var ssrcAttributes in textRemoteSDPSsrcAttributes[index])
-                {
-                    if (ssrcAttributes.SSRC == ssrc)
-                    {
-                        found = true;
-                        break;
-                    }
-                }
-                if (found)
-                {
-                    break;
-                }
-            }
-
-            // Get related TextStreamList if found
-            if (found && (TextStreamList.Count > index))
-            {
-                var textStream = TextStreamList[index];
-                return textStream;
-            }
-
-            return null;
-        }
-
-        /// <summary>
-        /// Attempts to get MediaStream that matches a received RTCP report.
-        /// </summary>
-        /// <param name="rtcpPkt">The RTCP compound packet received from the remote party.</param>
-        /// <returns>If a match could be found an SSRC the MediaStream otherwise null.</returns>
-        private MediaStream GetMediaStream(RTCPCompoundPacket rtcpPkt)
-        {
-            if (rtcpPkt.SenderReport != null)
-            {
-                return GetMediaStream(rtcpPkt.SenderReport.SSRC);
-            }
-            else if (rtcpPkt.ReceiverReport != null)
-            {
-                return GetMediaStream(rtcpPkt.ReceiverReport.SSRC);
-            }
-            else if (rtcpPkt.Feedback != null)
-            {
-                return GetMediaStream(rtcpPkt.Feedback.SenderSSRC);
-            }
-
-            // No match on SR/RR SSRC. Check the individual reception reports for a known SSRC.
-            List<ReceptionReportSample> receptionReports = null;
-
-            if (rtcpPkt.SenderReport != null)
-            {
-                receptionReports = rtcpPkt.SenderReport.ReceptionReports;
-            }
-            else if (rtcpPkt.ReceiverReport != null)
-            {
-                receptionReports = rtcpPkt.ReceiverReport.ReceptionReports;
-            }
-
-            if (receptionReports != null && receptionReports.Count > 0)
-            {
-                foreach (var recRep in receptionReports)
-                {
-                    var mediaStream = GetMediaStream(recRep.SSRC);
-                    if (mediaStream != null)
-                    {
-                        return mediaStream;
-                    }
-                }
-            }
-
-            return null;
-        }
-
-        /// <summary>
-        /// Allows additional control for sending raw RTP payloads (on the primary one). No framing or other processing is carried out.
-        /// </summary>
-        /// <param name="mediaType">The media type of the RTP packet being sent. Must be audio or video.</param>
-        /// <param name="payload">The RTP packet payload.</param>
-        /// <param name="timestamp">The timestamp to set on the RTP header.</param>
-        /// <param name="markerBit">The value to set on the RTP header marker bit, should be 0 or 1.</param>
-        /// <param name="payloadTypeID">The payload ID to set in the RTP header.</param>
-        /// <param name="seqNum">The sequence number of the packet.</param>
-        public void SendRtpRaw(SDPMediaTypesEnum mediaType, byte[] payload, uint timestamp, int markerBit, int payloadTypeID, ushort seqNum)
-        {
-            if (mediaType == SDPMediaTypesEnum.audio)
-            {
-                AudioStream.SendRtpRaw(payload, timestamp, markerBit, payloadTypeID, seqNum);
-            }
-            else if (mediaType == SDPMediaTypesEnum.video)
-            {
-                VideoStream?.SendRtpRaw(payload, timestamp, markerBit, payloadTypeID, seqNum);
-            }
-            else if (mediaType == SDPMediaTypesEnum.text)
-            {
-                TextStream?.SendRtpRaw(payload, timestamp, markerBit, payloadTypeID, seqNum);
-            }
-        }
-
-        /// <summary>
-        /// Allows additional control for sending raw RTP payloads (on the primary one). No framing or other processing is carried out.
-        /// </summary>
-        /// <param name="mediaType">The media type of the RTP packet being sent. Must be audio or video.</param>
-        /// <param name="payload">The RTP packet payload.</param>
-        /// <param name="timestamp">The timestamp to set on the RTP header.</param>
-        /// <param name="markerBit">The value to set on the RTP header marker bit, should be 0 or 1.</param>
-        /// <param name="payloadTypeID">The payload ID to set in the RTP header.</param>
-        public void SendRtpRaw(SDPMediaTypesEnum mediaType, byte[] payload, uint timestamp, int markerBit, int payloadTypeID)
-        {
-            if (mediaType == SDPMediaTypesEnum.audio)
-            {
-                AudioStream.SendRtpRaw(payload, timestamp, markerBit, payloadTypeID);
-            }
-            else if (mediaType == SDPMediaTypesEnum.video)
-            {
-                VideoStream?.SendRtpRaw(payload, timestamp, markerBit, payloadTypeID);
-            }
-        }
-        /// <summary>
-        /// Allows additional control for sending raw RTCP payloads (on the primary one).
-        /// </summary>
-        /// <param name="mediaType">The media type of the RTCP packet being sent. Must be audio or video.</param>
-        /// <param name="payload">The RTCP packet payload.</param>
-        public void SendRtcpRaw(SDPMediaTypesEnum mediaType, byte[] payload)
-        {
-            if (mediaType == SDPMediaTypesEnum.audio)
-            {
-                AudioStream.SendRtcpRaw(payload);
-            }
-            else if (mediaType == SDPMediaTypesEnum.video)
-            {
-                VideoStream?.SendRtcpRaw(payload);
-            }
-            else if (mediaType == SDPMediaTypesEnum.text)
-            {
-                TextStream?.SendRtcpRaw(payload);
-            }
-        }
-
-        /// <summary>
-        /// Sets the remote end points for a media type supported by this RTP session. (on the primary one)
-        /// </summary>
-        /// <param name="mediaType">The media type, must be audio or video, to set the remote end point for.</param>
-        /// <param name="rtpEndPoint">The remote end point for RTP packets corresponding to the media type.</param>
-        /// <param name="rtcpEndPoint">The remote end point for RTCP packets corresponding to the media type.</param>
-        public void SetDestination(SDPMediaTypesEnum mediaType, IPEndPoint rtpEndPoint, IPEndPoint rtcpEndPoint)
-        {
-            if (rtpSessionConfig.IsMediaMultiplexed)
-            {
-                SetGlobalDestination(rtpEndPoint, rtcpEndPoint);
-            }
-            else
-            {
-                if (mediaType == SDPMediaTypesEnum.audio)
-                {
-                    AudioStream.SetDestination(rtpEndPoint, rtcpEndPoint);
-                }
-                else if (mediaType == SDPMediaTypesEnum.video)
-                {
-                    VideoStream?.SetDestination(rtpEndPoint, rtcpEndPoint);
-                }
-                else if (mediaType == SDPMediaTypesEnum.text)
-                {
-                    TextStream?.SetDestination(rtpEndPoint, rtcpEndPoint);
-                }
-            }
-        }
-
-        /// <summary>
-        /// Allows sending of RTCP feedback reports (on the primary one)
-        /// </summary>
-        /// <param name="mediaType">The media type of the RTCP report  being sent. Must be audio or video.</param>
-        /// <param name="feedback">The feedback report to send.</param>
-        public void SendRtcpFeedback(SDPMediaTypesEnum mediaType, RTCPFeedback feedback)
-        {
-            if (mediaType == SDPMediaTypesEnum.audio)
-            {
-                AudioStream.SendRtcpFeedback(feedback);
-            }
-            else if (mediaType == SDPMediaTypesEnum.video)
-            {
-                VideoStream?.SendRtcpFeedback(feedback);
-            }
-            else if (mediaType == SDPMediaTypesEnum.text)
-            {
-                TextStream?.SendRtcpFeedback(feedback);
-            }
-        }
-
-        /// <summary>
-        /// Sends the RTCP report to the remote call party. (on the primary one)
-        /// </summary>
-        /// <param name="report">RTCP report to send.</param>
-        public void SendRtcpReport(SDPMediaTypesEnum mediaType, RTCPCompoundPacket report)
-        {
-            if (mediaType == SDPMediaTypesEnum.audio)
-            {
-                AudioStream.SendRtcpReport(report);
-            }
-            else if (mediaType == SDPMediaTypesEnum.video)
-            {
-                VideoStream?.SendRtcpReport(report);
-            }
-            else if (mediaType == SDPMediaTypesEnum.text)
-            {
-                TextStream?.SendRtcpReport(report);
-            }
-        }
-
-        /// <summary>
-        /// Event handler for the RTP channel closure.
-        /// </summary>
-        private void OnRTPChannelClosed(string reason)
-        {
-            Close(reason);
-        }
-
-        /// <summary>
-        /// Close the session if the instance is out of scope.
-        /// </summary>
-        protected virtual void Dispose(bool disposing)
-        {
-            Close("disposed");
-        }
-
-        /// <summary>
-        /// Close the session if the instance is out of scope.
-        /// </summary>
-        public virtual void Dispose()
-        {
-            Close("disposed");
-        }
-    }
-}
+﻿//-----------------------------------------------------------------------------
+// Filename: RTPSession.cs
+//
+// Description: Represents an RTP session constituted of a single media stream. The session
+// does not control the sockets as they may be shared by multiple sessions.
+//
+// Author(s):
+// Aaron Clauson (aaron@sipsorcery.com)
+//
+// History:
+// 25 Aug 2019	Aaron Clauson	    Created, Montreux, Switzerland.
+// 12 Nov 2019  Aaron Clauson       Added send event method.
+// 07 Dec 2019  Aaron Clauson       Big refactor. Brought in a lot of functions previously
+//                                  in the RTPChannel class.
+// 26 Jul 2021  Kurt Kießling       Added secure media negotiation.
+// 05 Apr 2022  Christophe Irles    Simplify file using MediaSteam, AudioStream and Video Stream
+//
+// License: 
+// BSD 3-Clause "New" or "Revised" License, see included LICENSE.md file.
+//-----------------------------------------------------------------------------
+
+using System;
+using System.Collections.Generic;
+using System.Linq;
+using System.Net;
+using System.Net.Sockets;
+using System.Text;
+using System.Threading;
+using System.Threading.Tasks;
+using Microsoft.Extensions.Logging;
+using SIPSorcery.SIP.App;
+using SIPSorcery.Sys;
+using SIPSorceryMedia.Abstractions;
+
+namespace SIPSorcery.Net
+{
+    public delegate int ProtectRtpPacket(byte[] payload, int length, out int outputBufferLength);
+
+    public enum SetDescriptionResultEnum
+    {
+        /// <summary>
+        /// At least one media stream with a compatible format was available.
+        /// </summary>
+        OK,
+
+        /// <summary>
+        /// Both parties had audio but no compatible format was available.
+        /// </summary>
+        AudioIncompatible,
+
+        /// <summary>
+        /// Both parties had video but no compatible format was available.
+        /// </summary>
+        VideoIncompatible,
+
+        /// <summary>
+        /// Both parties had text but no compatible format was available.
+        /// </summary>
+        TextIncompatible,
+
+        /// <summary>
+        /// No media tracks are available on the local session.
+        /// </summary>
+        NoLocalMedia,
+
+        /// <summary>
+        /// The remote description did not contain any media announcements.
+        /// </summary>
+        NoRemoteMedia,
+
+        /// <summary>
+        /// Indicates there was no media type match. For example only have audio locally
+        /// but video remote or vice-versa.
+        /// </summary>
+        NoMatchingMediaType,
+
+        /// <summary>
+        /// An unknown error.
+        /// </summary>
+        Error,
+
+        /// <summary>
+        /// A required DTLS fingerprint was missing from the session description.
+        /// </summary>
+        DtlsFingerprintMissing,
+
+        /// <summary>
+        /// The DTLS fingerprint was present but the format was not recognised.
+        /// </summary>
+        DtlsFingerprintInvalid,
+
+        /// <summary>
+        /// The DTLS fingerprint was provided with an unsupported digest. It won't
+        /// be possible to check that the certificate supplied during the DTLS handshake
+        /// matched the fingerprint.
+        /// </summary>
+        DtlsFingerprintDigestNotSupported,
+
+        /// <summary>
+        /// An unsupported data channel transport was requested (at the time of writing only
+        /// SCTP over DTLS is supported, no TCP option).
+        /// </summary>
+        DataChannelTransportNotSupported,
+
+        /// <summary>
+        /// An SDP offer was received when the local agent had already entered have local offer state.
+        /// </summary>
+        WrongSdpTypeOfferAfterOffer,
+
+        /// <summary>
+        /// Crypto attributes invalid or not compatible.
+        /// </summary>
+        CryptoNegotiationFailed,
+    }
+
+    /// <summary>
+    /// The RTPSession class is the primary point for interacting with the Real-Time
+    /// Protocol. It manages all the resources required for setting up and then sending
+    /// and receiving RTP packets. This class IS designed to be inherited by child 
+    /// classes and for child classes to add audio and video processing logic.
+    /// </summary>
+    /// <remarks>
+    /// The setting up of an RTP stream involved the exchange of Session Descriptions 
+    /// (SDP) with the remote party. This class has adopted the mechanism used by WebRTC.
+    /// The steps are:
+    /// 1. If acting as the initiator:
+    ///   a. Create offer,
+    ///   b. Send offer to remote party and get their answer (external to this class, requires signalling),
+    ///   c. Set remote description,
+    ///   d. Optionally perform any additional set up, such as negotiating SRTP keying material,
+    ///   e. Call Start to commence RTCP reporting.
+    /// 2. If acting as the recipient:
+    ///   a. Receive offer,
+    ///   b. Set remote description. This step MUST be done before an SDP answer can be generated.
+    ///      This step can also result in an error condition if the codecs/formats offered aren't supported,
+    ///   c. Create answer,
+    ///   d. Send answer to remote party (external to this class, requires signalling),
+    ///   e. Optionally perform any additional set up, such as negotiating SRTP keying material,
+    ///   f. Call Start to commence RTCP reporting.
+    /// </remarks>
+    public class RTPSession : IMediaSession, IDisposable
+    {
+        //Reduced to be smaller than MTU (1400) beucase header will add extra 2 butes that will fail to deliver to linux as the real size of the package will be 1402
+        protected internal const int RTP_MAX_PAYLOAD = 1200;
+
+        /// <summary>
+        /// From libsrtp: SRTP_MAX_TRAILER_LEN is the maximum length of the SRTP trailer
+        /// (authentication tag and MKI) supported by libSRTP.This value is
+        /// the maximum number of octets that will be added to an RTP packet by
+        /// srtp_protect().
+        /// 
+        /// srtp_protect():
+        /// @warning This function assumes that it can write SRTP_MAX_TRAILER_LEN
+        /// into the location in memory immediately following the RTP packet.
+        /// Callers MUST ensure that this much writeable memory is available in
+        /// the buffer that holds the RTP packet.
+        /// 
+        /// srtp_protect_rtcp():
+        /// @warning This function assumes that it can write SRTP_MAX_TRAILER_LEN+4
+        /// to the location in memory immediately following the RTCP packet.
+        /// Callers MUST ensure that this much writeable memory is available in
+        /// the buffer that holds the RTCP packet.
+        /// </summary>
+        public const int SRTP_MAX_PREFIX_LENGTH = 148;
+        protected internal const int DEFAULT_AUDIO_CLOCK_RATE = 8000;
+        public const int RTP_EVENT_DEFAULT_SAMPLE_PERIOD_MS = 50; // Default sample period for an RTP event as specified by RFC2833.
+        public const SDPMediaTypesEnum DEFAULT_MEDIA_TYPE = SDPMediaTypesEnum.audio; // If we can't match an RTP payload ID assume it's audio.
+        public const int DEFAULT_DTMF_EVENT_PAYLOAD_ID = 101;
+        public const string RTP_MEDIA_PROFILE = "RTP/AVP";
+        public const string RTP_SECUREMEDIA_PROFILE = "RTP/SAVP";
+        protected const int SDP_SESSIONID_LENGTH = 10;             // The length of the pseudo-random string to use for the session ID.
+        public const int DTMF_EVENT_DURATION = 1200;            // Default duration for a DTMF event.
+
+        /// <summary>
+        /// When there are no RTP packets being sent for an audio or video stream webrtc.lib
+        /// still sends RTCP Receiver Reports with this hard coded SSRC. No doubt it's defined
+        /// in an RFC somewhere but I wasn't able to find it from a quick search.
+        /// </summary>
+        public const uint RTCP_RR_NOSTREAM_SSRC = 4195875351U;
+
+        protected static ILogger logger = Log.Logger;
+
+        protected RtpSessionConfig rtpSessionConfig;
+
+        private bool m_acceptRtpFromAny = false;
+        private string m_sdpSessionID = null;           // Need to maintain the same SDP session ID for all offers and answers.
+        private ulong m_sdpAnnouncementVersion = 0;       // The SDP version needs to increase whenever the local SDP is modified (see https://tools.ietf.org/html/rfc6337#section-5.2.5).
+        internal int m_rtpChannelsCount = 0;            // Need to know the number of RTP Channels
+
+        // The stream used for the underlying RTP session to create a single RTP channel that will
+        // be used to multiplex all required media streams. (see addSingleTrack())
+        protected MediaStream m_primaryStream;
+
+        protected RTPChannel MultiplexRtpChannel = null;
+
+        protected List<List<SDPSsrcAttribute>> audioRemoteSDPSsrcAttributes = new List<List<SDPSsrcAttribute>>();
+        protected List<List<SDPSsrcAttribute>> videoRemoteSDPSsrcAttributes = new List<List<SDPSsrcAttribute>>();
+        protected List<List<SDPSsrcAttribute>> textRemoteSDPSsrcAttributes = new List<List<SDPSsrcAttribute>>();
+
+        /// <summary>
+        /// Track if current remote description is invalid (used in Renegotiation logic)
+        /// </summary>
+        public virtual bool RequireRenegotiation { get; protected internal set; }
+
+        /// <summary>
+        /// The primary stream for this session - can be an AudioStream or a VideoStream
+        /// </summary>
+        public MediaStream PrimaryStream
+        {
+            get
+            {
+                return m_primaryStream;
+            }
+        }
+
+        /// <summary>
+        /// The primary Audio Stream for this session
+        /// </summary>
+        public AudioStream AudioStream
+        {
+            get
+            {
+                if (AudioStreamList.Count > 0)
+                {
+                    return AudioStreamList[0];
+                }
+                return null;
+            }
+        }
+
+        /// <summary>
+        /// The primary Video Stream for this session
+        /// </summary>
+        public VideoStream VideoStream
+        {
+            get
+            {
+                if (VideoStreamList.Count > 0)
+                {
+                    return VideoStreamList[0];
+                }
+                return null;
+            }
+        }
+
+        public TextStream TextStream
+        {
+            get
+            {
+                if (TextStreamList.Count > 0)
+                {
+                    return TextStreamList[0];
+                }
+                return null;
+            }
+        }
+
+        /// <summary>
+        /// The primary local audio stream for this session. Will be null if we are not sending audio.
+        /// </summary>
+        public MediaStreamTrack AudioLocalTrack => AudioStream?.LocalTrack;
+
+        /// <summary>
+        /// The primary remote audio track for this session. Will be null if the remote party is not sending audio.
+        /// </summary>
+        public MediaStreamTrack AudioRemoteTrack => AudioStream?.RemoteTrack;
+
+        /// <summary>
+        /// The primary reporting session for the audio stream. Will be null if only video is being sent.
+        /// </summary>
+        public RTCPSession AudioRtcpSession => AudioStream?.RtcpSession;
+
+        /// <summary>
+        /// The primary Audio remote RTP end point this stream is sending media to.
+        /// </summary>
+        public IPEndPoint AudioDestinationEndPoint => AudioStream?.DestinationEndPoint;
+
+        /// <summary>
+        /// The primary Audio remote RTP control end point this stream is sending to RTCP reports for the media stream to.
+        /// </summary>
+        public IPEndPoint AudioControlDestinationEndPoint => AudioStream?.ControlDestinationEndPoint;
+
+        /// <summary>
+        /// The primary local video track for this session. Will be null if we are not sending video.
+        /// </summary>
+        public MediaStreamTrack VideoLocalTrack => VideoStream?.LocalTrack;
+
+        /// <summary>
+        /// The primary remote video track for this session. Will be null if the remote party is not sending video.
+        /// </summary>
+        public MediaStreamTrack VideoRemoteTrack => VideoStream?.RemoteTrack;
+
+        /// <summary>
+        /// The primary reporting session for the video stream. Will be null if only audio is being sent.
+        /// </summary>
+        public RTCPSession VideoRtcpSession => VideoStream?.RtcpSession;
+
+        /// <summary>
+        /// The primary Video remote RTP end point this stream is sending media to.
+        /// </summary>
+        public IPEndPoint VideoDestinationEndPoint => VideoStream?.DestinationEndPoint;
+
+        /// <summary>
+        /// The primary Video remote RTP control end point this stream is sending to RTCP reports for the media stream to.
+        /// </summary>
+        public IPEndPoint VideoControlDestinationEndPoint => VideoStream?.ControlDestinationEndPoint;
+
+        /// <summary>
+        /// The primary local Text track for this session. Will be null if we are not sending Text.
+        /// </summary>
+        public MediaStreamTrack TextLocalTrack => TextStream?.LocalTrack;
+
+        /// <summary>
+        /// The primary remote Text track for this session. Will be null if the remote party is not sending Text.
+        /// </summary>
+        public MediaStreamTrack TextRemoteTrack => TextStream?.RemoteTrack;
+
+        /// <summary>
+        /// The primary reporting session for the text stream. Will be null if only audio or video is being sent.
+        /// </summary>
+        public RTCPSession TextRtcpSession => TextStream?.RtcpSession;
+
+        /// <summary>
+        /// The primary Text remote RTP end point this stream is sending media to.
+        /// </summary>
+        public IPEndPoint TextDestinationEndPoint => TextStream?.DestinationEndPoint;
+
+        /// <summary>
+        /// The primary Text remote RTP control end point this stream is sending to RTCP reports for the media stream to.
+        /// </summary>
+        public IPEndPoint TextControlDestinationEndPoint => TextStream?.ControlDestinationEndPoint;
+
+        /// <summary>
+        /// List of all Audio Streams for this session
+        /// </summary>
+        public List<AudioStream> AudioStreamList { get; private set; } = new List<AudioStream>();
+
+        /// <summary>
+        /// List of all Video Streams for this session
+        /// </summary>
+        public List<VideoStream> VideoStreamList { get; private set; } = new List<VideoStream>();
+
+        /// <summary>
+        /// List of all Text Streams for this session
+        /// </summary>
+        public List<TextStream> TextStreamList { get; private set; } = new List<TextStream>();
+
+        /// <summary>
+        /// The SDP offered by the remote call party for this session.
+        /// </summary>
+        public SDP RemoteDescription { get; protected set; }
+
+        /// <summary>
+        /// If this session is using a secure context this flag MUST be set to indicate
+        /// the security delegate (SrtpProtect, SrtpUnprotect etc) have been set.
+        /// </summary>
+        public bool IsSecureContextReady()
+        {
+            if (HasAudio && !AudioStream.IsSecurityContextReady())
+            {
+                return false;
+            }
+
+            if (HasVideo && !VideoStream.IsSecurityContextReady())
+            {
+                return false;
+            }
+
+            if (HasText && !TextStream.IsSecurityContextReady())
+            {
+                return false;
+            }
+
+            return true;
+        }
+
+        /// <summary>
+        /// If this session is using a secure context this list MAY contain custom
+        /// Crypto Suites
+        /// </summary>
+        public List<SDPSecurityDescription.CryptoSuites> SrtpCryptoSuites { get; set; }
+
+        /// <summary>
+        /// Indicates the maximum frame size that can be reconstructed from RTP packets during the depacketisation
+        /// process.
+        /// </summary>
+        public int MaxReconstructedVideoFrameSize { get => VideoStream.MaxReconstructedVideoFrameSize; set => VideoStream.MaxReconstructedVideoFrameSize = value; }
+
+        /// <summary>
+        /// Indicates whether the session has been closed. Once a session is closed it cannot
+        /// be restarted.
+        /// </summary>
+        public bool IsClosed { get; private set; }
+
+        /// <summary>
+        /// Indicates whether the audio session has been started. Starting a audio session tells the RTP 
+        /// socket to start receiving,
+        /// </summary>
+        public bool IsAudioStarted { get; private set; }
+
+        /// <summary>
+        /// Indicates whether the video session has been started. Starting a video session tells the RTP 
+        /// socket to start receiving,
+        /// </summary>
+        public bool IsVideoStarted { get; private set; }
+
+        /// <summary>
+        /// Indicates whether the text session has been started. Starting a text session tells the RTP 
+        /// socket to start receiving,
+        /// </summary>
+        public bool IsTextStarted { get; private set; }
+
+        /// <summary>
+        /// Indicates whether this session is using audio.
+        /// </summary>
+        public bool HasAudio
+        {
+            get
+            {
+                return AudioStream?.HasAudio == true;
+            }
+        }
+
+        /// <summary>
+        /// Indicates whether this session is using video.
+        /// </summary>
+        public bool HasVideo
+        {
+            get
+            {
+                return VideoStream?.HasVideo == true;
+            }
+        }
+
+        /// <summary>
+        /// Indicates whether this session is using RTT.
+        /// </summary>
+        public bool HasText
+        {
+            get
+            {
+                return TextStream?.HasText == true;
+            }
+        }
+
+        /// <summary>
+        /// If set to true RTP will be accepted from ANY remote end point. If false
+        /// certain rules are used to determine whether RTP should be accepted for 
+        /// a particular audio or video stream. It is recommended to leave the
+        /// value to false unless a specific need exists.
+        /// </summary>
+        public bool AcceptRtpFromAny
+        {
+            get
+            {
+                return m_acceptRtpFromAny;
+            }
+
+            set
+            {
+                m_acceptRtpFromAny = value;
+                foreach (var audioStream in AudioStreamList)
+                {
+                    audioStream.AcceptRtpFromAny = value;
+                }
+                foreach (var videoStream in VideoStreamList)
+                {
+                    videoStream.AcceptRtpFromAny = value;
+                }
+                foreach (var textStream in TextStreamList)
+                {
+                    textStream.AcceptRtpFromAny = value;
+                }
+            }
+        }
+
+        /// <summary>
+        /// Set if the session has been bound to a specific IP address.
+        /// Normally not required but some esoteric call or network set ups may need.
+        /// </summary>
+        public IPAddress RtpBindAddress => rtpSessionConfig.BindAddress;
+
+        /// <summary>
+        /// Gets fired when the remote SDP is received and the set of common text formats is set. (on the primary one)
+        /// </summary>
+        public event Action<List<TextFormat>> OnTextFormatsNegotiated;
+
+        /// <summary>
+        /// Gets fired when the remote SDP is received and the set of common text formats is set. (using its index)
+        /// </summary>
+        public event Action<int, List<TextFormat>> OnTextFormatsNegotiatedByIndex;
+
+        /// <summary>
+        /// Gets fired when the remote SDP is received and the set of common audio formats is set. (on the primary one)
+        /// </summary>
+        public event Action<List<AudioFormat>> OnAudioFormatsNegotiated;
+
+        /// <summary>
+        /// Gets fired when the remote SDP is received and the set of common audio formats is set. (using its index)
+        /// </summary>
+        public event Action<int, List<AudioFormat>> OnAudioFormatsNegotiatedByIndex;
+
+        /// <summary>
+        /// Gets fired when the remote SDP is received and the set of common video formats is set. (on the primary one)
+        /// </summary>
+        public event Action<List<VideoFormat>> OnVideoFormatsNegotiated;
+
+        /// <summary>
+        /// Gets fired when the remote SDP is received and the set of common video formats is set. (using its index)
+        /// </summary>
+        public event Action<int, List<VideoFormat>> OnVideoFormatsNegotiatedByIndex;
+
+        /// <summary>
+        /// Gets fired when a full video frame is reconstructed from one or more RTP packets
+        /// received from the remote party. (on the primary one)
+        /// </summary>
+        /// <remarks>
+        ///  - Received from end point,
+        ///  - The frame timestamp,
+        ///  - The encoded video frame payload.
+        ///  - The video format of the encoded frame.
+        /// </remarks>
+        public event Action<IPEndPoint, uint, byte[], VideoFormat> OnVideoFrameReceived;
+
+        /// <summary>
+        /// Gets fired when a full video frame is reconstructed from one or more RTP packets
+        /// received from the remote party. (using its index)
+        /// </summary>
+        /// <remarks>
+        ///  - Index of the VideoStream
+        ///  - Received from end point,
+        ///  - The frame timestamp,
+        ///  - The encoded video frame payload.
+        ///  - The video format of the encoded frame.
+        /// </remarks>
+        public event Action<int, IPEndPoint, uint, byte[], VideoFormat> OnVideoFrameReceivedByIndex;
+
+        /// <summary>
+        /// Gets fired when an RTP packet is received from a remote party. (on the primary one)
+        /// Parameters are:
+        ///  - Remote endpoint packet was received from,
+        ///  - The media type the packet contains, will be audio or video,
+        ///  - The full RTP packet.
+        /// </summary>
+        public event Action<IPEndPoint, SDPMediaTypesEnum, RTPPacket> OnRtpPacketReceived;
+
+        /// <summary>
+        /// Gets fired when an RTP packet is received from a remote party (using its index).
+        /// Parameters are:
+        ///  - index of the AudioStream or VideoStream
+        ///  - Remote endpoint packet was received from,
+        ///  - The media type the packet contains, will be audio or video,
+        ///  - The full RTP packet.
+        /// </summary>
+        public event Action<int, IPEndPoint, SDPMediaTypesEnum, RTPPacket> OnRtpPacketReceivedByIndex;
+
+        /// <summary>
+        /// Gets fired when an RTP Header packet is received from a remote party. (on the primary one)
+        /// Parameters are:
+        ///  - Remote endpoint packet was received from,
+        ///  - The media type the packet contains, will be audio or video,
+        ///  - The RTP Header extension URI,
+        ///  - Object/Value of the header
+        /// </summary>
+        public event Action<IPEndPoint, SDPMediaTypesEnum, String, Object> OnRtpHeaderReceived;
+
+        /// <summary>
+        /// Gets fired when an RTP Header packet is received from a remote party.
+        /// Parameters are:
+        ///  - index of the AudioStream or VideoStream
+        ///  - Remote endpoint packet was received from,
+        ///  - The media type the packet contains, will be audio or video,
+        ///  - The RTP Header extension URI,
+        ///  - Object/Value of the header
+        /// </summary>
+        public event Action<int, IPEndPoint, SDPMediaTypesEnum, String, Object> OnRtpHeaderReceivedByIndex;
+
+        /// <summary>
+        /// Gets fired when an RTP event is detected on the remote call party's RTP stream (on the primary one).
+        /// </summary>
+        public event Action<IPEndPoint, RTPEvent, RTPHeader> OnRtpEvent;
+
+        /// <summary>
+        /// Gets fired when an RTP event is detected on the remote call party's RTP stream (using its index).
+        /// </summary>
+        public event Action<int, IPEndPoint, RTPEvent, RTPHeader> OnRtpEventByIndex;
+
+        /// <summary>
+        /// Gets fired when the RTP session and underlying channel are closed.
+        /// </summary>
+        public event Action<string> OnRtpClosed;
+
+        /// <summary>
+        /// Gets fired when an RTCP BYE packet is received from the remote party.
+        /// The string parameter contains the BYE reason. Normally a BYE
+        /// report means the RTP session is finished. But... cases have been observed where
+        /// an RTCP BYE is received when a remote party is put on hold and then the session
+        /// resumes when take off hold. It's up to the application to decide what action to
+        /// take when n RTCP BYE is received.
+        /// </summary>
+        public event Action<string> OnRtcpBye;
+
+        /// <summary>
+        /// Fires when the connection for a media type (the primary one) is classified as timed out due to not
+        /// receiving any RTP or RTCP packets within the given period.
+        /// </summary>
+        public event Action<SDPMediaTypesEnum> OnTimeout;
+
+        /// <summary>
+        /// Fires when the connection for a media type (using its index) is classified as timed out due to not
+        /// receiving any RTP or RTCP packets within the given period.
+        /// </summary>
+        public event Action<int, SDPMediaTypesEnum> OnTimeoutByIndex;
+
+        /// <summary>
+        /// Gets fired when an RTCP report is received (the primary one). This event is for diagnostics only.
+        /// </summary>
+        public event Action<IPEndPoint, SDPMediaTypesEnum, RTCPCompoundPacket> OnReceiveReport;
+
+        /// <summary>
+        /// Gets fired when an RTCP report is received (using its index). This event is for diagnostics only.
+        /// </summary>
+        public event Action<int, IPEndPoint, SDPMediaTypesEnum, RTCPCompoundPacket> OnReceiveReportByIndex;
+
+        /// <summary>
+        /// Gets fired when an RTCP report is sent (the primary one). This event is for diagnostics only.
+        /// </summary>
+        public event Action<SDPMediaTypesEnum, RTCPCompoundPacket> OnSendReport;
+
+        /// <summary>
+        /// Gets fired when an RTCP report is sent (using its nidex). This event is for diagnostics only.
+        /// </summary>
+        public event Action<int, SDPMediaTypesEnum, RTCPCompoundPacket> OnSendReportByIndex;
+
+        /// <summary>
+        /// Gets fired when the start method is called on the session. This is the point
+        /// audio and video sources should commence generating samples.
+        /// </summary>
+        public event Action OnStarted;
+
+        /// <summary>
+        /// Gets fired when the session is closed. This is the point audio and video
+        /// source should stop generating samples.
+        /// </summary>
+        public event Action OnClosed;
+
+        /// <summary>
+        /// Creates a new RTP session. The synchronisation source and sequence number are initialised to
+        /// pseudo random values.
+        /// </summary>
+        /// <param name="isRtcpMultiplexed">If true RTCP reports will be multiplexed with RTP on a single channel.
+        /// If false (standard mode) then a separate socket is used to send and receive RTCP reports.</param>
+        /// <param name="isSecure">If true indicated this session is using SRTP to encrypt and authorise
+        /// RTP and RTCP packets. No communications or reporting will commence until the 
+        /// is explicitly set as complete.</param>
+        /// <param name="isMediaMultiplexed">If true only a single RTP socket will be used for both audio
+        /// and video (standard case for WebRTC). If false two separate RTP sockets will be used for
+        /// audio and video (standard case for VoIP).</param>
+        /// <param name="bindAddress">Optional. If specified this address will be used as the bind address for any RTP
+        /// and control sockets created. Generally this address does not need to be set. The default behaviour
+        /// is to bind to [::] or 0.0.0.0,d depending on system support, which minimises network routing
+        /// causing connection issues.</param>
+        /// <param name="bindPort">Optional. If specified a single attempt will be made to bind the RTP socket
+        /// on this port. It's recommended to leave this parameter as the default of 0 to let the Operating
+        /// System select the port number.</param>
+        public RTPSession(bool isMediaMultiplexed, bool isRtcpMultiplexed, bool isSecure, IPAddress bindAddress = null, int bindPort = 0, PortRange portRange = null)
+            : this(new RtpSessionConfig
+            {
+                IsMediaMultiplexed = isMediaMultiplexed,
+                IsRtcpMultiplexed = isRtcpMultiplexed,
+                RtpSecureMediaOption = isSecure ? RtpSecureMediaOptionEnum.DtlsSrtp : RtpSecureMediaOptionEnum.None,
+                BindAddress = bindAddress,
+                BindPort = bindPort,
+                RtpPortRange = portRange
+            })
+        {
+        }
+
+        /// <summary>
+        /// Creates a new RTP session. The synchronisation source and sequence number are initialised to
+        /// pseudo random values.
+        /// </summary>
+        /// <param name="config">Contains required settings.</param>
+        public RTPSession(RtpSessionConfig config)
+        {
+            rtpSessionConfig = config;
+            m_sdpSessionID = Crypto.GetRandomInt(SDP_SESSIONID_LENGTH).ToString();
+
+            if (rtpSessionConfig.UseSdpCryptoNegotiation)
+            {
+                SrtpCryptoSuites = new List<SDPSecurityDescription.CryptoSuites>();
+                SrtpCryptoSuites.Add(SDPSecurityDescription.CryptoSuites.AES_CM_128_HMAC_SHA1_80);
+                SrtpCryptoSuites.Add(SDPSecurityDescription.CryptoSuites.AES_CM_128_HMAC_SHA1_32);
+            }
+        }
+
+        protected void ResetRemoteSDPSsrcAttributes()
+        {
+            audioRemoteSDPSsrcAttributes.Clear();
+            videoRemoteSDPSsrcAttributes.Clear();
+            textRemoteSDPSsrcAttributes.Clear();
+        }
+
+        protected void AddRemoteSDPSsrcAttributes(SDPMediaTypesEnum mediaType, List<SDPSsrcAttribute> sdpSsrcAttributes)
+        {
+            if (mediaType == SDPMediaTypesEnum.audio)
+            {
+                audioRemoteSDPSsrcAttributes.Add(sdpSsrcAttributes);
+            }
+            else if (mediaType == SDPMediaTypesEnum.video)
+            {
+                videoRemoteSDPSsrcAttributes.Add(sdpSsrcAttributes);
+            }
+            else if (mediaType == SDPMediaTypesEnum.text)
+            {
+                textRemoteSDPSsrcAttributes.Add(sdpSsrcAttributes);
+            }
+        }
+
+        protected void LogRemoteSDPSsrcAttributes()
+        {
+            string str = "Audio:[ ";
+            foreach (var audioRemoteSDPSsrcAttribute in audioRemoteSDPSsrcAttributes)
+            {
+                foreach (var attr in audioRemoteSDPSsrcAttribute)
+                {
+                    str += attr.SSRC + " - ";
+                }
+            }
+            str += "] \r\n Video: [ ";
+            foreach (var videoRemoteSDPSsrcAttribute in videoRemoteSDPSsrcAttributes)
+            {
+                str += " [";
+                foreach (var attr in videoRemoteSDPSsrcAttribute)
+                {
+                    str += attr.SSRC + " - ";
+                }
+                str += "] ";
+            }
+            str += "] \r\n Text: [ ";
+            foreach (var textRemoteSDPSsrcAttribute in textRemoteSDPSsrcAttributes)
+            {
+                str += " [";
+                foreach (var attr in textRemoteSDPSsrcAttribute)
+                {
+                    str += attr.SSRC + " - ";
+                }
+                str += "] ";
+            }
+            str += " ]";
+            logger.LogDebug($"LogRemoteSDPSsrcAttributes: {str}");
+        }
+
+        private void CreateRtcpSession(MediaStream mediaStream)
+        {
+            if (mediaStream.CreateRtcpSession())
+            {
+                mediaStream.OnTimeoutByIndex += RaiseOnTimeOut;
+                mediaStream.OnSendReportByIndex += RaiseOnSendReport;
+                mediaStream.OnRtpEventByIndex += RaisedOnRtpEvent;
+                mediaStream.OnRtpPacketReceivedByIndex += RaisedOnRtpPacketReceived;
+                mediaStream.OnRtpHeaderReceivedByIndex += RaisedOnRtpHeaderReceived;
+                mediaStream.OnReceiveReportByIndex += RaisedOnOnReceiveReport;
+                mediaStream.RtcpSession.OnReportReadyToSend += SendRtcpReport;
+
+                if (mediaStream.MediaType == SDPMediaTypesEnum.audio)
+                {
+                    var audioStream = mediaStream as AudioStream;
+                    if (audioStream != null)
+                    {
+                        audioStream.OnAudioFormatsNegotiatedByIndex += RaisedOnAudioFormatsNegotiated;
+                    }
+                }
+                else if (mediaStream.MediaType == SDPMediaTypesEnum.text)
+                {
+                    var textStream = mediaStream as TextStream;
+                    if (textStream != null)
+                    {
+                        textStream.OnTextFormatsNegotiatedByIndex += RaisedOnTextFormatsNegotiated;
+                    }
+                }
+                else
+                {
+                    var videoStream = mediaStream as VideoStream;
+                    if (videoStream != null)
+                    {
+                        videoStream.OnVideoFormatsNegotiatedByIndex += RaisedOnVideoFormatsNegotiated;
+                        videoStream.OnVideoFrameReceivedByIndex += RaisedOnOnVideoFrameReceived;
+                    }
+                }
+            }
+        }
+
+        private void CloseRtcpSession(MediaStream mediaStream, string reason)
+        {
+            if (mediaStream.RtcpSession != null)
+            {
+                mediaStream.OnTimeoutByIndex -= RaiseOnTimeOut;
+                mediaStream.OnSendReportByIndex -= RaiseOnSendReport;
+                mediaStream.OnRtpEventByIndex -= RaisedOnRtpEvent;
+                mediaStream.OnRtpPacketReceivedByIndex -= RaisedOnRtpPacketReceived;
+                mediaStream.OnReceiveReportByIndex -= RaisedOnOnReceiveReport;
+
+                if (mediaStream.MediaType == SDPMediaTypesEnum.audio)
+                {
+                    var audioStream = mediaStream as AudioStream;
+                    if (audioStream != null)
+                    {
+                        audioStream.OnAudioFormatsNegotiatedByIndex -= RaisedOnAudioFormatsNegotiated;
+                    }
+                }
+                else if (mediaStream.MediaType == SDPMediaTypesEnum.text)
+                {
+                    var textStream = mediaStream as TextStream;
+                    if (textStream != null)
+                    {
+                        textStream.OnTextFormatsNegotiatedByIndex -= RaisedOnTextFormatsNegotiated;
+                    }
+                }
+                else
+                {
+                    var videoStream = mediaStream as VideoStream;
+                    if (videoStream != null)
+                    {
+                        videoStream.OnVideoFormatsNegotiatedByIndex -= RaisedOnVideoFormatsNegotiated;
+                        videoStream.OnVideoFrameReceivedByIndex -= RaisedOnOnVideoFrameReceived;
+                    }
+                }
+
+                mediaStream.RtcpSession?.Close(reason);
+                mediaStream.RtcpSession = null;
+            }
+        }
+
+        private void RaiseOnTimeOut(int index, SDPMediaTypesEnum media)
+        {
+            if (index == 0)
+            {
+                OnTimeout?.Invoke(media);
+            }
+            OnTimeoutByIndex?.Invoke(index, media);
+        }
+
+        private void RaiseOnSendReport(int index, SDPMediaTypesEnum media, RTCPCompoundPacket report)
+        {
+            if (index == 0)
+            {
+                OnSendReport?.Invoke(media, report);
+            }
+            OnSendReportByIndex?.Invoke(index, media, report);
+        }
+
+        private void RaisedOnRtpEvent(int index, IPEndPoint ipEndPoint, RTPEvent rtpEvent, RTPHeader rtpHeader)
+        {
+            if (index == 0)
+            {
+                OnRtpEvent?.Invoke(ipEndPoint, rtpEvent, rtpHeader);
+            }
+            OnRtpEventByIndex?.Invoke(index, ipEndPoint, rtpEvent, rtpHeader);
+        }
+
+        private void RaisedOnRtpPacketReceived(int index, IPEndPoint ipEndPoint, SDPMediaTypesEnum media, RTPPacket rtpPacket)
+        {
+            if (index == 0)
+            {
+                OnRtpPacketReceived?.Invoke(ipEndPoint, media, rtpPacket);
+            }
+            OnRtpPacketReceivedByIndex?.Invoke(index, ipEndPoint, media, rtpPacket);
+        }
+
+        private void RaisedOnRtpHeaderReceived(int index, IPEndPoint ipEndPoint, SDPMediaTypesEnum media, String uri, Object value)
+        {
+            if (index == 0)
+            {
+                OnRtpHeaderReceived?.Invoke(ipEndPoint, media, uri, value);
+            }
+            OnRtpHeaderReceivedByIndex?.Invoke(index, ipEndPoint, media, uri, value);
+        }
+
+        private void RaisedOnOnReceiveReport(int index, IPEndPoint ipEndPoint, SDPMediaTypesEnum media, RTCPCompoundPacket report)
+        {
+            if (index == 0)
+            {
+                OnReceiveReport?.Invoke(ipEndPoint, media, report);
+            }
+            OnReceiveReportByIndex?.Invoke(index, ipEndPoint, media, report);
+        }
+
+        private void RaisedOnAudioFormatsNegotiated(int index, List<AudioFormat> audioFormats)
+        {
+            if (index == 0)
+            {
+                OnAudioFormatsNegotiated?.Invoke(audioFormats);
+            }
+            OnAudioFormatsNegotiatedByIndex?.Invoke(index, audioFormats);
+        }
+
+        private void RaisedOnVideoFormatsNegotiated(int index, List<VideoFormat> videoFormats)
+        {
+            if (index == 0)
+            {
+                OnVideoFormatsNegotiated?.Invoke(videoFormats);
+            }
+            OnVideoFormatsNegotiatedByIndex?.Invoke(index, videoFormats);
+        }
+
+        private void RaisedOnTextFormatsNegotiated(int index, List<TextFormat> textFormats)
+        {
+            if (index == 0)
+            {
+                OnTextFormatsNegotiated?.Invoke(textFormats);
+            }
+            OnTextFormatsNegotiatedByIndex?.Invoke(index, textFormats);
+        }
+
+        private void RaisedOnOnVideoFrameReceived(int index, IPEndPoint ipEndPoint, uint timestamp, byte[] frame, VideoFormat videoFormat)
+        {
+            if (index == 0)
+            {
+                OnVideoFrameReceived?.Invoke(ipEndPoint, timestamp, frame, videoFormat);
+            }
+            OnVideoFrameReceivedByIndex?.Invoke(index, ipEndPoint, timestamp, frame, videoFormat);
+        }
+
+        /// <summary>
+        /// Generates the SDP for an offer that can be made to a remote user agent.
+        /// </summary>
+        /// <param name="connectionAddress">Optional. If specified this IP address
+        /// will be used as the address advertised in the SDP offer. If not provided
+        /// the kernel routing table will be used to determine the local IP address used
+        /// for Internet access. Any and IPv6Any are special cases. If they are set the respective
+        /// Internet facing IPv4 or IPv6 address will be used.</param>
+        /// <returns>A task that when complete contains the SDP offer.</returns>
+        public virtual SDP CreateOffer(IPAddress connectionAddress)
+        {
+            if (((AudioStream == null) || (AudioStream.LocalTrack == null)) && ((VideoStream == null) || (VideoStream.LocalTrack == null)) && ((TextStream == null) || (TextStream.LocalTrack == null)))
+            {
+                logger.LogWarning("No local media tracks available for create offer.");
+                return null;
+            }
+            else
+            {
+                List<MediaStream> mediaStreams = GetMediaStreams();
+
+                //Revert to DefaultStreamStatus
+                foreach (var mediaStream in mediaStreams)
+                {
+                    if (mediaStream.LocalTrack != null && mediaStream.LocalTrack.StreamStatus == MediaStreamStatusEnum.Inactive)
+                    {
+                        mediaStream.LocalTrack.StreamStatus = mediaStream.LocalTrack.DefaultStreamStatus;
+                    }
+                }
+
+                RequireRenegotiation = true;
+                return GetSessionDescription(mediaStreams, connectionAddress);
+            }
+        }
+
+        /// <summary>
+        /// Generates an SDP answer in response to an offer. The remote description MUST be set 
+        /// prior to calling this method.
+        /// </summary>
+        /// <param name="connectionAddress">Optional. If set this address will be used as 
+        /// the SDP Connection address. If not specified the Operating System routing table
+        /// will be used to lookup the address used to connect to the SDP connection address
+        /// from the remote offer. Any and IPv6Any are special cases. If they are set the respective
+        /// Internet facing IPv4 or IPv6 address will be used.</param>
+        /// <returns>A task that when complete contains the SDP answer.</returns>
+        /// <remarks>As specified in https://tools.ietf.org/html/rfc3264#section-6.1.
+        ///  "If the answerer has no media formats in common for a particular
+        ///   offered stream, the answerer MUST reject that media stream by setting
+        ///   the port to zero."
+        /// </remarks>
+        public virtual SDP CreateAnswer(IPAddress connectionAddress)
+        {
+            if (RemoteDescription == null)
+            {
+                throw new ApplicationException("The remote description is not set, cannot create SDP answer.");
+            }
+            else
+            {
+                var offer = RemoteDescription;
+
+                int currentAudioStreamCount = 0;
+                int currentVideoStreamCount = 0;
+                int currentTextStreamCount = 0;
+                MediaStream currentMediaStream;
+
+                List<MediaStream> mediaStreams = new List<MediaStream>();
+
+                // The order of the announcements in the answer must match the order in the offer.
+                foreach (var announcement in offer.Media)
+                {
+                    currentMediaStream = null;
+                    // Adjust the local audio tracks to only include compatible capabilities.
+                    if (announcement.Media == SDPMediaTypesEnum.audio)
+                    {
+                        currentMediaStream = GetOrCreateAudioStream(currentAudioStreamCount++);
+                    }
+                    else if (announcement.Media == SDPMediaTypesEnum.video)
+                    {
+                        currentMediaStream = GetOrCreateVideoStream(currentVideoStreamCount++);
+                    }
+                    else if (announcement.Media == SDPMediaTypesEnum.text)
+                    {
+                        currentMediaStream = GetOrCreateTextStream(currentTextStreamCount++);
+                    }
+
+                    if (currentMediaStream != null && currentMediaStream.LocalTrack != null)
+                    {
+                        mediaStreams.Add(currentMediaStream);
+                    }
+                }
+
+                if (connectionAddress == null)
+                {
+                    // No specific connection address supplied. Lookup the local address to connect to the offer address.
+                    var offerConnectionAddress = (offer.Connection?.ConnectionAddress != null) ? IPAddress.Parse(offer.Connection.ConnectionAddress) : null;
+
+                    if (offerConnectionAddress == null || offerConnectionAddress == IPAddress.Any || offerConnectionAddress == IPAddress.IPv6Any)
+                    {
+                        connectionAddress = NetServices.InternetDefaultAddress;
+                    }
+                    else
+                    {
+                        connectionAddress = NetServices.GetLocalAddressForRemote(offerConnectionAddress);
+                    }
+                }
+
+                return GetSessionDescription(mediaStreams, connectionAddress);
+            }
+        }
+
+        protected virtual AudioStream GetOrCreateAudioStream(int index)
+        {
+            if (index < AudioStreamList.Count)
+            {
+                // We ask too fast a new AudioStram ...
+                return AudioStreamList[index];
+            }
+            else if (index == AudioStreamList.Count)
+            {
+                AudioStream audioStream = new AudioStream(rtpSessionConfig, index);
+                AudioStreamList.Add(audioStream);
+                return audioStream;
+            }
+            return null;
+        }
+
+        protected virtual VideoStream GetOrCreateVideoStream(int index)
+        {
+            if (index < VideoStreamList.Count)
+            {
+                // We ask too fast a new AudioStram ...
+                return VideoStreamList[index];
+            }
+            else if (index == VideoStreamList.Count)
+            {
+                VideoStream videoStream = new VideoStream(rtpSessionConfig, index);
+                VideoStreamList.Add(videoStream);
+                return videoStream;
+            }
+            return null;
+        }
+
+        protected virtual TextStream GetOrCreateTextStream(int index)
+        {
+            if (index < TextStreamList.Count)
+            {
+                return TextStreamList[index];
+            }
+            else if (index == TextStreamList.Count)
+            {
+                TextStream textStream = new TextStream(rtpSessionConfig, index);
+                TextStreamList.Add(textStream);
+                return textStream;
+            }
+            return null;
+        }
+
+        /// <summary>
+        /// Sets the remote SDP description for this session.
+        /// </summary>
+        /// <param name="sdpType">Whether the remote SDP is an offer or answer.</param>
+        /// <param name="sessionDescription">The SDP that will be set as the remote description.</param>
+        /// <returns>If successful an OK enum result. If not an enum result indicating the failure cause.</returns>
+        public virtual SetDescriptionResultEnum SetRemoteDescription(SdpType sdpType, SDP sessionDescription)
+        {
+            if (sessionDescription == null)
+            {
+                throw new ArgumentNullException("sessionDescription", "The session description cannot be null for SetRemoteDescription.");
+            }
+
+            try
+            {
+                if (sessionDescription.Media?.Count == 0)
+                {
+                    return SetDescriptionResultEnum.NoRemoteMedia;
+                }
+                else if (sessionDescription.Media?.Count == 1)
+                {
+                    var remoteMediaType = sessionDescription.Media.First().Media;
+                    if (remoteMediaType == SDPMediaTypesEnum.audio && ((AudioStream == null) || (AudioStream.LocalTrack == null)))
+                    {
+                        return SetDescriptionResultEnum.NoMatchingMediaType;
+                    }
+                    else if (remoteMediaType == SDPMediaTypesEnum.video && ((VideoStream == null) || (VideoStream.LocalTrack == null)))
+                    {
+                        return SetDescriptionResultEnum.NoMatchingMediaType;
+                    }
+                    else if (remoteMediaType == SDPMediaTypesEnum.text && ((TextStream == null) || (TextStream.LocalTrack == null)))
+                    {
+                        return SetDescriptionResultEnum.NoMatchingMediaType;
+                    }
+                }
+
+                // Pre-flight checks have passed. Move onto matching up the local and remote media streams.
+                IPAddress connectionAddress = null;
+                if (sessionDescription.Connection != null && !string.IsNullOrEmpty(sessionDescription.Connection.ConnectionAddress))
+                {
+                    connectionAddress = IPAddress.Parse(sessionDescription.Connection.ConnectionAddress);
+                }
+
+
+                //Remove Remote Tracks before add new one (this was added to implement renegotiation logic)
+                foreach (var audioStream in AudioStreamList)
+                {
+                    audioStream.RemoteTrack = null;
+                }
+
+                foreach (var videoStream in VideoStreamList)
+                {
+                    videoStream.RemoteTrack = null;
+                }
+
+                foreach (var textStream in TextStreamList)
+                {
+                    textStream.RemoteTrack = null;
+                }
+
+                int currentAudioStreamCount = 0;
+                int currentVideoStreamCount = 0;
+                int currentTextStreamCount = 0;
+                MediaStream currentMediaStream;
+
+                foreach (var announcement in sessionDescription.Media.Where(x => x.Media == SDPMediaTypesEnum.audio || x.Media == SDPMediaTypesEnum.video || x.Media == SDPMediaTypesEnum.text))
+                {
+                    if (announcement.Media == SDPMediaTypesEnum.audio)
+                    {
+                        currentMediaStream = GetOrCreateAudioStream(currentAudioStreamCount++);
+                        if (currentMediaStream == null)
+                        {
+                            return SetDescriptionResultEnum.Error;
+                        }
+                    }
+                    else if (announcement.Media == SDPMediaTypesEnum.text)
+                    {
+                        currentMediaStream = GetOrCreateTextStream(currentTextStreamCount++);
+                        if (currentMediaStream == null)
+                        {
+                            return SetDescriptionResultEnum.Error;
+                        }
+                    }
+                    else
+                    {
+                        currentMediaStream = GetOrCreateVideoStream(currentVideoStreamCount++);
+                        if (currentMediaStream == null)
+                        {
+                            return SetDescriptionResultEnum.Error;
+                        }
+                    }
+
+                    MediaStreamStatusEnum mediaStreamStatus = announcement.MediaStreamStatus.HasValue ? announcement.MediaStreamStatus.Value : MediaStreamStatusEnum.SendRecv;
+                    var remoteTrack = new MediaStreamTrack(announcement.Media, true, announcement.MediaFormats.Values.ToList(), mediaStreamStatus, announcement.SsrcAttributes, announcement.HeaderExtensions);
+
+                    currentMediaStream.RemoteTrack = remoteTrack;
+
+                    if (rtpSessionConfig.UseSdpCryptoNegotiation)
+                    {
+                        if (announcement.Transport != RTP_SECUREMEDIA_PROFILE)
+                        {
+                            logger.LogError($"Error negotiating secure media. Invalid Transport {announcement.Transport}.");
+                            return SetDescriptionResultEnum.CryptoNegotiationFailed;
+                        }
+
+                        if (announcement.SecurityDescriptions.Count(s => SrtpCryptoSuites.Contains(s.CryptoSuite)) > 0)
+                        {
+                            // Setup the appropriate srtp handler
+                            var mediaType = announcement.Media;
+                            var srtpHandler = currentMediaStream.GetOrCreateSrtpHandler();
+                            if (!(srtpHandler.IsNegotiationComplete && srtpHandler.RemoteSecurityDescriptionUnchanged(announcement.SecurityDescriptions)))
+                            {
+                                if (!srtpHandler.SetupRemote(announcement.SecurityDescriptions, sdpType))
+                                {
+                                    logger.LogError($"Error negotiating secure media for type {mediaType}. Incompatible crypto parameter.");
+                                    return SetDescriptionResultEnum.CryptoNegotiationFailed;
+                                }
+
+                                if (srtpHandler.IsNegotiationComplete)
+                                {
+                                    currentMediaStream.SetSecurityContext(srtpHandler.ProtectRTP, srtpHandler.UnprotectRTP, srtpHandler.ProtectRTCP, srtpHandler.UnprotectRTCP);
+                                }
+                            }
+                        }
+                        // If we had no crypto but we were definetely expecting something since we had a port value
+                        else if (announcement.Port != 0)
+                        {
+                            logger.LogError("Error negotiating secure media. No compatible crypto suite.");
+                            return SetDescriptionResultEnum.CryptoNegotiationFailed;
+                        }
+                    }
+
+                    List<SDPAudioVideoMediaFormat> capabilities = null;
+                    if (currentMediaStream.LocalTrack == null)
+                    {
+                        capabilities = remoteTrack.Capabilities;
+                        var inactiveLocalTrack = new MediaStreamTrack(currentMediaStream.MediaType, false, remoteTrack.Capabilities, MediaStreamStatusEnum.Inactive);
+                        currentMediaStream.LocalTrack = inactiveLocalTrack;
+                    }
+                    else
+                    {
+                        // As proved by Azure implementation, we need to send based on capabilities of remote track. Azure return SDP with only one possible Codec (H264 107)
+                        // but we receive frames based on our LocalRemoteTracks, so it's possible to receive a frame with ID 122, for exemple, even when remote annoucement only have 107
+                        // Thats why we changed line below to keep local track capabilities untouched as we can always do it during send/receive moment
+                        capabilities = SDPAudioVideoMediaFormat.GetCompatibleFormats(currentMediaStream.RemoteTrack?.Capabilities, currentMediaStream.LocalTrack?.Capabilities);
+                        // Keep same order of LocalTrack priority to prevent incorrect sending format
+                        SDPAudioVideoMediaFormat.SortMediaCapability(capabilities, currentMediaStream.LocalTrack?.Capabilities);
+
+                        currentMediaStream.RemoteTrack.Capabilities = capabilities;
+
+                        // Adjust the local track's RTP event capability if the remote party has specified a different payload ID.
+                        var currentLocalTrackCapabilities = currentMediaStream.LocalTrack.Capabilities;
+                        SDPAudioVideoMediaFormat? localRTPEventCapabilities = null;
+                        if (currentLocalTrackCapabilities.Any(x => x.Name().ToLower() == SDP.TELEPHONE_EVENT_ATTRIBUTE))
+                        {
+                            localRTPEventCapabilities = currentLocalTrackCapabilities.First(x => x.Name().ToLower() == SDP.TELEPHONE_EVENT_ATTRIBUTE);
+                        }
+                        else
+                        {
+                            localRTPEventCapabilities = MediaStream.DefaultRTPEventFormat;
+                        }
+
+                        currentMediaStream.LocalTrack.Capabilities = capabilities.Where(x => x.Name().ToLower() != SDP.TELEPHONE_EVENT_ATTRIBUTE).ToList();
+                        if (localRTPEventCapabilities != null)
+                        {
+                            currentMediaStream.LocalTrack.Capabilities.Add(localRTPEventCapabilities.Value);
+                        }
+
+                        if (currentMediaStream.MediaType == SDPMediaTypesEnum.audio)
+                        {
+                            // Check whether RTP events can be supported and adjust our parameters to match the remote party if we can.
+                            SDPAudioVideoMediaFormat commonEventFormat = SDPAudioVideoMediaFormat.GetCommonRtpEventFormat(announcement.MediaFormats.Values.ToList(), currentMediaStream.LocalTrack.Capabilities);
+                            if (!commonEventFormat.IsEmpty())
+                            {
+                                currentMediaStream.NegotiatedRtpEventPayloadID = commonEventFormat.ID;
+                                currentMediaStream.LocalTrack.Capabilities.RemoveAll(x => x.Name().ToLower() == SDP.TELEPHONE_EVENT_ATTRIBUTE);
+                                currentMediaStream.LocalTrack.Capabilities.Add(commonEventFormat);
+                            }
+                        }
+
+                        IPEndPoint remoteRtpEP = GetAnnouncementRTPDestination(announcement, connectionAddress);
+                        SetLocalTrackStreamStatus(currentMediaStream.LocalTrack, remoteTrack.StreamStatus, remoteRtpEP);
+                        IPEndPoint remoteRtcpEP = null;
+                        if (remoteTrack.StreamStatus != MediaStreamStatusEnum.Inactive && currentMediaStream.LocalTrack.StreamStatus != MediaStreamStatusEnum.Inactive)
+                        {
+                            remoteRtcpEP = (rtpSessionConfig.IsRtcpMultiplexed) ? remoteRtpEP : new IPEndPoint(remoteRtpEP.Address, remoteRtpEP.Port + 1);
+                        }
+
+                        currentMediaStream.DestinationEndPoint = (remoteRtpEP != null && remoteRtpEP.Port != SDP.IGNORE_RTP_PORT_NUMBER) ? remoteRtpEP : currentMediaStream.DestinationEndPoint;
+                        currentMediaStream.ControlDestinationEndPoint = (remoteRtcpEP != null && remoteRtcpEP.Port != SDP.IGNORE_RTP_PORT_NUMBER) ? remoteRtcpEP : currentMediaStream.ControlDestinationEndPoint;
+                    }
+
+                    if (currentMediaStream.MediaType == SDPMediaTypesEnum.audio)
+                    {
+                        if (capabilities?.Where(x => x.Name().ToLower() != SDP.TELEPHONE_EVENT_ATTRIBUTE).Count() == 0)
+                        {
+                            return SetDescriptionResultEnum.AudioIncompatible;
+                        }
+                    }
+                    else if (currentMediaStream.MediaType == SDPMediaTypesEnum.text)
+                    {
+                        if (capabilities?.Count == 0 || (currentMediaStream.LocalTrack == null && currentMediaStream.LocalTrack != null && currentMediaStream.LocalTrack.Capabilities?.Count == 0))
+                        {
+                            return SetDescriptionResultEnum.TextIncompatible;
+                        }
+                    }
+                    else if (currentMediaStream.RemoteTrack.Capabilities.Count != 0 && announcement.Port != 0 && (capabilities?.Count == 0 || (currentMediaStream.LocalTrack == null && currentMediaStream.LocalTrack != null && currentMediaStream.LocalTrack.Capabilities?.Count == 0)))
+                    {
+                        return SetDescriptionResultEnum.VideoIncompatible;
+                    }
+                }
+
+                //Close old RTCPSessions opened
+                foreach (var audioStream in AudioStreamList)
+                {
+                    if (audioStream.RtcpSession != null && audioStream.RemoteTrack == null && audioStream.LocalTrack == null)
+                    {
+                        audioStream.RtcpSession.Close(null);
+                    }
+                }
+
+                //Close old RTCPSessions opened
+                foreach (var videoStream in VideoStreamList)
+                {
+                    if (videoStream.RtcpSession != null && videoStream.RemoteTrack == null && videoStream.LocalTrack == null)
+                    {
+                        videoStream.RtcpSession.Close(null);
+                    }
+                }
+
+                //Close old RTCPSessions opened
+                foreach (var textStream in TextStreamList)
+                {
+                    if (textStream.RtcpSession != null && textStream.RemoteTrack == null && textStream.LocalTrack == null)
+                    {
+                        textStream.RtcpSession.Close(null);
+                    }
+                }
+
+                foreach (var audioStream in AudioStreamList)
+                {
+                    audioStream.CheckAudioFormatsNegotiation();
+                }
+
+                foreach (var videoStream in VideoStreamList)
+                {
+                    videoStream.CheckVideoFormatsNegotiation();
+                }
+
+                foreach (var textStream in TextStreamList)
+                {
+                    textStream.CheckTextFormatsNegotiation();
+                }
+
+                // If we get to here then the remote description was compatible with the local media tracks.
+                // Set the remote description and end points.
+                RequireRenegotiation = false;
+                RemoteDescription = sessionDescription;
+
+                return SetDescriptionResultEnum.OK;
+            }
+            catch (Exception excp)
+            {
+                logger.LogError($"Exception in RTPSession SetRemoteDescription. {excp.Message}.");
+                return SetDescriptionResultEnum.Error;
+            }
+        }
+
+        /// <summary>
+        /// Sets the stream status on the primary local audio or primary video media track.
+        /// </summary>
+        /// <param name="kind">The type of the media track. Must be audio or video.</param>
+        /// <param name="status">The stream status for the media track.</param>
+        public void SetMediaStreamStatus(SDPMediaTypesEnum kind, MediaStreamStatusEnum status)
+        {
+            if (kind == SDPMediaTypesEnum.audio && AudioStream.LocalTrack != null)
+            {
+                AudioStream.LocalTrack.StreamStatus = status;
+                m_sdpAnnouncementVersion++;
+            }
+            else if (kind == SDPMediaTypesEnum.video && VideoStream?.LocalTrack != null)
+            {
+                VideoStream.LocalTrack.StreamStatus = status;
+                m_sdpAnnouncementVersion++;
+            }
+            else if (kind == SDPMediaTypesEnum.text && TextStream?.LocalTrack != null)
+            {
+                TextStream.LocalTrack.StreamStatus = status;
+                m_sdpAnnouncementVersion++;
+            }
+        }
+
+        /// <summary>
+        /// Gets the RTP end point for an SDP media announcement from the remote peer.
+        /// </summary>
+        /// <param name="announcement">The media announcement to get the connection address for.</param>
+        /// <param name="connectionAddress">The remote SDP session level connection address. Will be null if not available.</param>
+        /// <returns>An IP end point for an SDP media announcement from the remote peer.</returns>
+        private IPEndPoint GetAnnouncementRTPDestination(SDPMediaAnnouncement announcement, IPAddress connectionAddress)
+        {
+            SDPMediaTypesEnum kind = announcement.Media;
+            IPEndPoint rtpEndPoint = null;
+
+            var remoteAddr = (announcement.Connection != null) ? IPAddress.Parse(announcement.Connection.ConnectionAddress) : connectionAddress;
+
+            if (remoteAddr != null)
+            {
+                if (announcement.Port < IPEndPoint.MinPort || announcement.Port > IPEndPoint.MaxPort)
+                {
+                    logger.LogWarning($"Remote {kind} announcement contained an invalid port number {announcement.Port}.");
+
+                    // Set the remote port number to "9" which means ignore and wait for it be set some other way
+                    // such as when a remote RTP packet or arrives or ICE negotiation completes.
+                    rtpEndPoint = new IPEndPoint(remoteAddr, SDP.IGNORE_RTP_PORT_NUMBER);
+                }
+                else
+                {
+                    rtpEndPoint = new IPEndPoint(remoteAddr, announcement.Port);
+                }
+            }
+
+            return rtpEndPoint;
+        }
+
+        /// <summary>
+        /// Used for child classes that require a single RTP channel for all RTP (audio and video)
+        /// and RTCP communications.
+        /// </summary>
+        protected void addSingleTrack(Boolean videoAsPrimary)
+        {
+            if (videoAsPrimary)
+            {
+                m_primaryStream = GetNextVideoStreamByLocalTrack();
+            }
+            else
+            {
+                m_primaryStream = GetNextAudioStreamByLocalTrack();
+            }
+
+            InitMediaStream(m_primaryStream);
+        }
+
+        private void InitMediaStream(MediaStream currentMediaStream)
+        {
+            var rtpChannel = CreateRtpChannel();
+            currentMediaStream.AddRtpChannel(rtpChannel);
+            CreateRtcpSession(currentMediaStream);
+        }
+
+        /// <summary>
+        /// Adds a media track to this session. A media track represents an audio or video or text
+        /// stream and can be a local (which means we're sending) or remote (which means
+        /// we're receiving).
+        /// </summary>
+        /// <param name="track">The media track to add to the session.</param>
+        public virtual void addTrack(MediaStreamTrack track)
+        {
+            if (track == null)
+            {
+                return;
+            }
+            if (track.IsRemote)
+            {
+                AddRemoteTrack(track);
+            }
+            else
+            {
+                AddLocalTrack(track);
+            }
+        }
+
+        /// <summary>
+        /// Removes a media track from this session. A media track represents an audio or video
+        /// stream and can be a local (which means we're sending) or remote (which means
+        /// we're receiving).
+        /// </summary>
+        /// <param name="track">The media track to add to the session.</param>
+        public virtual bool removeTrack(MediaStreamTrack track)
+        {
+            if (track == null)
+            {
+                return false;
+            }
+            if (track.IsRemote)
+            {
+                return RemoveRemoteTrack(track);
+            }
+            else
+            {
+                return RemoveLocalTrack(track);
+            }
+        }
+
+        /// <summary>
+        /// Removes a local media stream to this session.
+        /// </summary>
+        /// <param name="track">The local track to remove.</param>
+        private bool RemoveLocalTrack(MediaStreamTrack track)
+        {
+            // TODO - CI - Do we need to do something else ? How to remove an Audio/Video Stream ?
+
+            if (track == null)
+            {
+                return false;
+            }
+
+            if (track.Kind == SDPMediaTypesEnum.audio)
+            {
+                foreach (var audioStream in AudioStreamList)
+                {
+                    if (audioStream.LocalTrack == track)
+                    {
+                        RequireRenegotiation = true;
+                        audioStream.LocalTrack = null;
+                        return true;
+                    }
+                }
+            }
+            else if (track.Kind == SDPMediaTypesEnum.text)
+            {
+                foreach (var textStream in TextStreamList)
+                {
+                    if (textStream.LocalTrack == track)
+                    {
+                        RequireRenegotiation = true;
+                        textStream.LocalTrack = null;
+
+                        CloseMediaStream("normal", textStream);
+                        IsVideoStarted = false;
+                        TextStreamList.Remove(textStream);
+                        return true;
+                    }
+                }
+            }
+            else if (track.Kind == SDPMediaTypesEnum.video)
+            {
+                foreach (var videoStream in VideoStreamList)
+                {
+                    if (videoStream.LocalTrack == track)
+                    {
+                        RequireRenegotiation = true;
+                        videoStream.LocalTrack = null;
+
+                        CloseMediaStream("normal", videoStream);
+                        IsVideoStarted = false;
+                        VideoStreamList.Remove(videoStream);
+                        return true;
+                    }
+                }
+            }
+            return false;
+        }
+
+        /// <summary>
+        /// Removes a remote media stream to this session.
+        /// </summary>
+        /// <param name="track">The remote track to remove.</param>
+        private bool RemoveRemoteTrack(MediaStreamTrack track)
+        {
+            // TODO - CI - Do we need to do something else ? How to remove an Audio/Video Stream ?
+            if (track == null)
+            {
+                return false;
+            }
+
+            if (track.Kind == SDPMediaTypesEnum.audio)
+            {
+                AudioStream audioStream = null;
+
+                foreach (var checkAudioStream in AudioStreamList)
+                {
+                    if (checkAudioStream.RemoteTrack == track)
+                    {
+                        RequireRenegotiation = true;
+                        checkAudioStream.RemoteTrack = null;
+                        audioStream = checkAudioStream;
+                        break;
+                    }
+                }
+
+                if (audioStream != null)
+                {
+                    //if ( (audioStream.LocalTrack == null) && (audioStream.RemoteTrack == null) )
+                    //{
+                    //    AudioStreamList.Remove(audioStream);
+                    //}
+                    return true;
+                }
+
+            }
+            else if (track.Kind == SDPMediaTypesEnum.video)
+            {
+                VideoStream videoStream = null;
+                foreach (var checkVideoStream in VideoStreamList)
+                {
+                    if (checkVideoStream.RemoteTrack == track)
+                    {
+                        RequireRenegotiation = true;
+                        checkVideoStream.RemoteTrack = null;
+                        videoStream = checkVideoStream;
+                        break;
+                    }
+                }
+
+                if (videoStream != null)
+                {
+                    //if ( (videoStream.LocalTrack == null) && (videoStream.RemoteTrack == null) )
+                    //{
+                    //    VideoStreamList.Remove(videoStream);
+                    //}
+                    return true;
+                }
+            }
+            else if (track.Kind == SDPMediaTypesEnum.text)
+            {
+                TextStream textStream = null;
+                foreach (var checkTextStream in TextStreamList)
+                {
+                    if (checkTextStream.RemoteTrack == track)
+                    {
+                        RequireRenegotiation = true;
+                        checkTextStream.RemoteTrack = null;
+                        textStream = checkTextStream;
+                        break;
+                    }
+                }
+
+                if (textStream != null)
+                {
+                    //if ( (textStream.LocalTrack == null) && (textStream.RemoteTrack == null) )
+                    //{
+                    //    TextStreamList.Remove(textStream);
+                    //}
+                    return true;
+                }
+            }
+
+            return false;
+        }
+
+        /// <summary>
+        /// Adds a local media stream to this session. Local media tracks should be added by the
+        /// application to control what session description offers and answers can be made as
+        /// well as being used to match up with remote tracks.
+        /// </summary>
+        /// <param name="track">The local track to add.</param>
+        private void AddLocalTrack(MediaStreamTrack track)
+        {
+            MediaStream currentMediaStream;
+            if (track.Kind == SDPMediaTypesEnum.audio)
+            {
+                currentMediaStream = GetNextAudioStreamByLocalTrack();
+            }
+            else if (track.Kind == SDPMediaTypesEnum.video)
+            {
+                currentMediaStream = GetNextVideoStreamByLocalTrack();
+            }
+            else if (track.Kind == SDPMediaTypesEnum.text)
+            {
+                currentMediaStream = GetNextTextStreamByLocalTrack();
+            }
+            else
+            {
+                return;
+            }
+
+            if (track.StreamStatus == MediaStreamStatusEnum.Inactive)
+            {
+                // Inactive tracks don't use/require any local resources. Instead they are place holders
+                // so that the session description offers/answers can be balanced with the remote party.
+                // For example if the remote party offers audio and video but we only support audio we
+                // can reject the call or we can accept the audio and answer with an inactive video
+                // announcement.
+                RequireRenegotiation = true;
+                currentMediaStream.LocalTrack = track;
+            }
+            else
+            {
+                RequireRenegotiation = true;
+
+                InitMediaStream(currentMediaStream);
+                currentMediaStream.LocalTrack = track;
+            }
+        }
+
+        /// <summary>
+        /// Adds a remote media stream to this session. Typically the only way remote tracks
+        /// should get added is from setting the remote session description. Adding a remote
+        /// track does not cause the creation of any local resources.
+        /// </summary>
+        /// <param name="track">The remote track to add.</param>
+        private void AddRemoteTrack(MediaStreamTrack track)
+        {
+            MediaStream currentMediaStream;
+            if (track.Kind == SDPMediaTypesEnum.audio)
+            {
+                currentMediaStream = GetNextAudioStreamByRemoteTrack();
+            }
+            else if (track.Kind == SDPMediaTypesEnum.video)
+            {
+                currentMediaStream = GetNextVideoStreamByRemoteTrack();
+            }
+            else if (track.Kind == SDPMediaTypesEnum.text)
+            {
+                currentMediaStream = GetNextTextStreamByRemoteTrack();
+            }
+            else
+            {
+                return;
+            }
+
+            RequireRenegotiation = true;
+            currentMediaStream.RemoteTrack = track;
+
+            // Even if there's no local audio/video track an RTCP session can still be required 
+            // in case the remote party send reports (presumably in case we decide we do want
+            // to send or receive audio on this session at some later stage).
+            CreateRtcpSession(currentMediaStream);
+
+        }
+
+        protected void SetGlobalDestination(IPEndPoint rtpEndPoint, IPEndPoint rtcpEndPoint)
+        {
+            foreach (var audioStream in AudioStreamList)
+            {
+                audioStream.SetDestination(rtpEndPoint, rtcpEndPoint);
+            }
+
+            foreach (var videoStream in VideoStreamList)
+            {
+                videoStream.SetDestination(rtpEndPoint, rtcpEndPoint);
+            }
+
+            foreach (var textStream in TextStreamList)
+            {
+                textStream.SetDestination(rtpEndPoint, rtcpEndPoint);
+            }
+        }
+
+        protected void SetGlobalSecurityContext(ProtectRtpPacket protectRtp, ProtectRtpPacket unprotectRtp, ProtectRtpPacket protectRtcp, ProtectRtpPacket unprotectRtcp)
+        {
+            foreach (var audioStream in AudioStreamList)
+            {
+                audioStream.SetSecurityContext(protectRtp, unprotectRtp, protectRtcp, unprotectRtcp);
+            }
+
+            foreach (var videoStream in VideoStreamList)
+            {
+                videoStream.SetSecurityContext(protectRtp, unprotectRtp, protectRtcp, unprotectRtcp);
+            }
+
+            foreach (var textStream in TextStreamList)
+            {
+                textStream.SetSecurityContext(protectRtp, unprotectRtp, protectRtcp, unprotectRtcp);
+            }
+        }
+
+        private void InitIPEndPointAndSecurityContext(MediaStream mediaStream)
+        {
+            // Get primary AudioStream
+            if ((m_primaryStream != null) && (mediaStream != null))
+            {
+                var secureContext = m_primaryStream.GetSecurityContext();
+                if (secureContext != null)
+                {
+                    mediaStream.SetSecurityContext(secureContext.ProtectRtpPacket, secureContext.UnprotectRtpPacket, secureContext.ProtectRtcpPacket, secureContext.UnprotectRtcpPacket);
+                }
+                mediaStream.SetDestination(m_primaryStream.DestinationEndPoint, m_primaryStream.ControlDestinationEndPoint);
+            }
+        }
+
+        protected virtual TextStream GetNextTextStreamByLocalTrack()
+        {
+            int index = TextStreamList.Count;
+            if (index > 0)
+            {
+                foreach (var textStream in TextStreamList)
+                {
+                    if (textStream.LocalTrack == null)
+                    {
+                        return textStream;
+                    }
+                }
+            }
+
+            var newTextStream = GetOrCreateTextStream(index);
+            newTextStream.AcceptRtpFromAny = AcceptRtpFromAny;
+
+            if (index != 0)
+            {
+                InitIPEndPointAndSecurityContext(newTextStream);
+            }
+
+            return newTextStream;
+        }
+
+        private TextStream GetNextTextStreamByRemoteTrack()
+        {
+            int index = TextStreamList.Count;
+            if (index > 0)
+            {
+                foreach (var textStream in TextStreamList)
+                {
+                    if (textStream.RemoteTrack == null)
+                    {
+                        return textStream;
+                    }
+                }
+            }
+
+            // We need to create new TextStream
+            var newTextStream = GetOrCreateTextStream(index);
+            newTextStream.AcceptRtpFromAny = AcceptRtpFromAny;
+
+            // If it's not the first one we need to init it
+            if (index != 0)
+            {
+                InitIPEndPointAndSecurityContext(newTextStream);
+            }
+
+            return newTextStream;
+        }
+
+        protected virtual AudioStream GetNextAudioStreamByLocalTrack()
+        {
+            int index = AudioStreamList.Count;
+            if (index > 0)
+            {
+                foreach (var audioStream in AudioStreamList)
+                {
+                    if (audioStream.LocalTrack == null)
+                    {
+                        return audioStream;
+                    }
+                }
+            }
+
+            // We need to create new AudioStream
+            var newAudioStream = GetOrCreateAudioStream(index);
+            newAudioStream.AcceptRtpFromAny = AcceptRtpFromAny;
+
+            // If it's not the first one we need to init it
+            if (index != 0)
+            {
+                InitIPEndPointAndSecurityContext(newAudioStream);
+            }
+
+            return newAudioStream;
+        }
+
+        private AudioStream GetNextAudioStreamByRemoteTrack()
+        {
+            int index = AudioStreamList.Count;
+            if (index > 0)
+            {
+                foreach (var audioStream in AudioStreamList)
+                {
+                    if (audioStream.RemoteTrack == null)
+                    {
+                        return audioStream;
+                    }
+                }
+            }
+
+            // We need to create new AudioStream
+            var newAudioStream = GetOrCreateAudioStream(index);
+            newAudioStream.AcceptRtpFromAny = AcceptRtpFromAny;
+
+            // If it's not the first one we need to init it
+            if (index != 0)
+            {
+                InitIPEndPointAndSecurityContext(newAudioStream);
+            }
+
+            return newAudioStream;
+        }
+
+        protected virtual VideoStream GetNextVideoStreamByLocalTrack()
+        {
+            int index = VideoStreamList.Count;
+            if (index > 0)
+            {
+                foreach (var videoStream in VideoStreamList)
+                {
+                    if (videoStream.LocalTrack != null)
+                    {
+                        return videoStream;
+                    }
+                }
+            }
+
+            // We need to create new VideoStream and Init it
+            var newVideoStream = GetOrCreateVideoStream(index);
+            newVideoStream.AcceptRtpFromAny = AcceptRtpFromAny;
+
+            InitIPEndPointAndSecurityContext(newVideoStream);
+            return newVideoStream;
+        }
+
+        private VideoStream GetNextVideoStreamByRemoteTrack()
+        {
+            int index = VideoStreamList.Count;
+            if (index > 0)
+            {
+                foreach (var videoStream in VideoStreamList)
+                {
+                    if (videoStream.RemoteTrack == null)
+                    {
+                        return videoStream;
+                    }
+                }
+            }
+
+            // We need to create new VideoStream and Init it
+            var newVideoStream = GetOrCreateVideoStream(index);
+            newVideoStream.AcceptRtpFromAny = AcceptRtpFromAny;
+
+            InitIPEndPointAndSecurityContext(newVideoStream);
+            return newVideoStream;
+        }
+
+        /// <summary>
+        /// Adjust the stream status of the local media tracks based on the remote tracks.
+        /// </summary>
+        private void SetLocalTrackStreamStatus(MediaStreamTrack localTrack, MediaStreamStatusEnum remoteTrackStatus, IPEndPoint remoteRTPEndPoint)
+        {
+            if (localTrack != null)
+            {
+                if (localTrack.StreamStatus == MediaStreamStatusEnum.Inactive)
+                {
+                    localTrack.StreamStatus = localTrack.DefaultStreamStatus;
+                }
+
+                if (remoteTrackStatus == MediaStreamStatusEnum.Inactive)
+                {
+                    // The remote party does not support this media type. Set the local stream status to inactive.
+                    localTrack.StreamStatus = MediaStreamStatusEnum.Inactive;
+                }
+                else if (remoteRTPEndPoint != null)
+                {
+                    if (IPAddress.Any.Equals(remoteRTPEndPoint.Address) || IPAddress.IPv6Any.Equals(remoteRTPEndPoint.Address))
+                    {
+                        // A connection address of 0.0.0.0 or [::], which is unreachable, means the media is inactive, except
+                        // if a special port number is used (defined as "9") which indicates that the media announcement is not 
+                        // responsible for setting the remote end point for the audio stream. Instead it's most likely being set 
+                        // using ICE.
+                        if (remoteRTPEndPoint.Port != SDP.IGNORE_RTP_PORT_NUMBER)
+                        {
+                            localTrack.StreamStatus = MediaStreamStatusEnum.Inactive;
+                        }
+                    }
+                    else if (remoteRTPEndPoint.Port == 0)
+                    {
+                        localTrack.StreamStatus = MediaStreamStatusEnum.Inactive;
+                    }
+                }
+            }
+        }
+
+        /// <summary>
+        /// Generates a session description from the provided list of MediaStream.
+        /// </summary>
+        /// <param name="mediaStreamList">The list of tracks to generate the session description for.</param>
+        /// <param name="connectionAddress">Optional. If set this address will be used as 
+        /// the SDP Connection address. If not specified the Internet facing address will
+        /// be used. IPAddress.Any and IPAddress. Any and IPv6Any are special cases. If they are set the respective
+        /// Internet facing IPv4 or IPv6 address will be used.</param>
+        /// <returns>A session description payload.</returns>
+        private SDP GetSessionDescription(List<MediaStream> mediaStreamList, IPAddress connectionAddress)
+        {
+            IPAddress localAddress = connectionAddress;
+
+            if (localAddress == null || localAddress == IPAddress.Any || localAddress == IPAddress.IPv6Any)
+            {
+                if (rtpSessionConfig.BindAddress != null)
+                {
+                    localAddress = rtpSessionConfig.BindAddress;
+                }
+                else
+                {
+                    localAddress = null;
+                    foreach (var audioStream in AudioStreamList)
+                    {
+                        if (audioStream.DestinationEndPoint != null && audioStream.DestinationEndPoint.Address != null)
+                        {
+                            if (IPAddress.Any.Equals(audioStream.DestinationEndPoint.Address) || IPAddress.IPv6Any.Equals(audioStream.DestinationEndPoint.Address))
+                            {
+                                // If the remote party has set an inactive media stream via the connection address then we do the same.
+                                localAddress = audioStream.DestinationEndPoint.Address;
+                            }
+                            else
+                            {
+                                localAddress = NetServices.GetLocalAddressForRemote(audioStream.DestinationEndPoint.Address);
+                            }
+                        }
+                    }
+
+                    if (localAddress == null)
+                    {
+                        foreach (var videoStream in VideoStreamList)
+                        {
+                            if (videoStream.DestinationEndPoint != null && videoStream.DestinationEndPoint.Address != null)
+                            {
+                                if (IPAddress.Any.Equals(videoStream.DestinationEndPoint.Address) || IPAddress.IPv6Any.Equals(videoStream.DestinationEndPoint.Address))
+                                {
+                                    // If the remote party has set an inactive media stream via the connection address then we do the same.
+                                    localAddress = videoStream.DestinationEndPoint.Address;
+                                }
+                                else
+                                {
+                                    localAddress = NetServices.GetLocalAddressForRemote(videoStream.DestinationEndPoint.Address);
+                                }
+                            }
+                        }
+                    }
+
+                    if (localAddress == null)
+                    {
+                        foreach (var textStream in TextStreamList)
+                        {
+                            if (textStream.DestinationEndPoint != null && textStream.DestinationEndPoint.Address != null)
+                            {
+                                if (IPAddress.Any.Equals(textStream.DestinationEndPoint.Address) || IPAddress.IPv6Any.Equals(textStream.DestinationEndPoint.Address))
+                                {
+                                    // If the remote party has set an inactive media stream via the connection address then we do the same.
+                                    localAddress = textStream.DestinationEndPoint.Address;
+                                }
+                                else
+                                {
+                                    localAddress = NetServices.GetLocalAddressForRemote(textStream.DestinationEndPoint.Address);
+                                }
+                            }
+                        }
+                    }
+
+                    if (localAddress == null)
+                    {
+                        foreach (var textStream in TextStreamList)
+                        {
+                            if (textStream.DestinationEndPoint != null && textStream.DestinationEndPoint.Address != null)
+                            {
+                                if (IPAddress.Any.Equals(textStream.DestinationEndPoint.Address) || IPAddress.IPv6Any.Equals(textStream.DestinationEndPoint.Address))
+                                {
+                                    // If the remote party has set an inactive media stream via the connection address then we do the same.
+                                    localAddress = textStream.DestinationEndPoint.Address;
+                                }
+                                else
+                                {
+                                    localAddress = NetServices.GetLocalAddressForRemote(textStream.DestinationEndPoint.Address);
+                                }
+                            }
+                        }
+                    }
+
+                    if (localAddress == null)
+                    {
+                        if (connectionAddress == IPAddress.IPv6Any && NetServices.InternetDefaultIPv6Address != null)
+                        {
+                            // If an IPv6 address has been requested AND there is a public IPv6 address available use it.
+                            localAddress = NetServices.InternetDefaultIPv6Address;
+                        }
+                        else
+                        {
+                            localAddress = NetServices.InternetDefaultAddress;
+                        }
+                    }
+                }
+            }
+
+            SDP sdp = new SDP(IPAddress.Loopback);
+            sdp.SessionId = m_sdpSessionID;
+            sdp.AnnouncementVersion = m_sdpAnnouncementVersion;
+
+            sdp.Connection = new SDPConnectionInformation(localAddress);
+
+            int mediaIndex = 0;
+            int audioMediaIndex = 0;
+            int videoMediaIndex = 0;
+            int textMediaIndex = 0;
+
+            foreach (var mediaStream in mediaStreamList)
+            {
+                int mindex = 0;
+                string midTag = "0";
+
+                if (RemoteDescription == null)
+                {
+                    mindex = mediaIndex;
+                    midTag = mediaIndex.ToString();
+                }
+                else
+                {
+                    if (mediaStream.LocalTrack.Kind == SDPMediaTypesEnum.audio)
+                    {
+                        (mindex, midTag) = RemoteDescription.GetIndexForMediaType(mediaStream.LocalTrack.Kind, audioMediaIndex);
+                        audioMediaIndex++;
+                    }
+                    else if (mediaStream.LocalTrack.Kind == SDPMediaTypesEnum.video)
+                    {
+                        (mindex, midTag) = RemoteDescription.GetIndexForMediaType(mediaStream.LocalTrack.Kind, videoMediaIndex);
+                        videoMediaIndex++;
+                    }
+                    else if (mediaStream.LocalTrack.Kind == SDPMediaTypesEnum.text)
+                    {
+                        (mindex, midTag) = RemoteDescription.GetIndexForMediaType(mediaStream.LocalTrack.Kind, textMediaIndex);
+                        textMediaIndex++;
+                    }
+                }
+                mediaIndex++;
+
+                int rtpPort = 0; // A port of zero means the media type is not supported.
+                if (mediaStream.LocalTrack.Capabilities != null && mediaStream.LocalTrack.Capabilities.Count() > 0 && mediaStream.LocalTrack.StreamStatus != MediaStreamStatusEnum.Inactive)
+                {
+                    if (rtpSessionConfig.IsMediaMultiplexed)
+                    {
+                        rtpPort = m_primaryStream.GetRTPChannel().RTPPort;
+                    }
+                    else
+                    {
+                        // If media stream does not have a Rtp channel it means this media type is not supported and rtpPort will remain zero.
+                        if (mediaStream.HasRtpChannel())
+                        {
+                            rtpPort = mediaStream.GetRTPChannel().RTPPort;
+                        }
+                    }
+                }
+
+                SDPMediaAnnouncement announcement = new SDPMediaAnnouncement(mediaStream.LocalTrack.Kind, rtpPort, mediaStream.LocalTrack.Capabilities);
+
+                announcement.Transport = rtpSessionConfig.UseSdpCryptoNegotiation ? RTP_SECUREMEDIA_PROFILE : RTP_MEDIA_PROFILE;
+                announcement.MediaStreamStatus = mediaStream.LocalTrack.StreamStatus;
+                announcement.MediaID = midTag;
+                announcement.MLineIndex = mindex;
+
+                if (mediaStream.LocalTrack.MaximumBandwidth > 0)
+                {
+                    announcement.TIASBandwidth = mediaStream.LocalTrack.MaximumBandwidth;
+                }
+
+                if (mediaStream.LocalTrack.Ssrc != 0)
+                {
+                    string trackCname = mediaStream.RtcpSession?.Cname;
+
+                    if (trackCname != null)
+                    {
+                        announcement.SsrcAttributes.Add(new SDPSsrcAttribute(mediaStream.LocalTrack.Ssrc, trackCname, null));
+                    }
+                }
+
+                if (rtpSessionConfig.UseSdpCryptoNegotiation)
+                {
+                    var sdpType = RemoteDescription == null || RequireRenegotiation ? SdpType.offer : SdpType.answer;
+                    var srtpHandler = mediaStream.GetOrCreateSrtpHandler();
+
+                    if (sdpType == SdpType.offer)
+                    {
+                        if (srtpHandler.LocalSecurityDescription == null)
+                        {
+                            // first time security negotiation in SDP offer
+                            uint tag = 1;
+                            foreach (SDPSecurityDescription.CryptoSuites cryptoSuite in SrtpCryptoSuites)
+                            {
+                                announcement.SecurityDescriptions.Add(SDPSecurityDescription.CreateNew(tag, cryptoSuite));
+                                tag++;
+                            }
+
+                            srtpHandler.SetupLocal(announcement.SecurityDescriptions, sdpType);
+                        }
+                        else
+                        {
+                            // reuse negotiated security in SDP offer
+                            announcement.SecurityDescriptions.Add(srtpHandler.LocalSecurityDescription);
+                        }
+                    }
+                    else
+                    {
+                        if (srtpHandler.LocalSecurityDescription != null)
+                        {
+                            // try to reuse security negotiation in SDP answer
+                            var sec = RemoteDescription?.Media.FirstOrDefault(a => a.MLineIndex == mindex)?.SecurityDescriptions
+                                                          .FirstOrDefault(s => s.Tag == srtpHandler.LocalSecurityDescription.Tag && s.CryptoSuite == srtpHandler.LocalSecurityDescription.CryptoSuite);
+                            if (sec == null)
+                            {
+                                throw new ApplicationException("Error reusing crypto attribute for SDP answer. No compatible offer.");
+                            }
+                            else
+                            {
+                                announcement.SecurityDescriptions.Add(srtpHandler.LocalSecurityDescription);
+                            }
+                        }
+                        else
+                        {
+                            // first time security negotiation in SDP answer
+                            var sec = RemoteDescription?.Media.FirstOrDefault(a => a.MLineIndex == mindex)?.SecurityDescriptions
+                                                              .FirstOrDefault(s => SrtpCryptoSuites.Contains(s.CryptoSuite));
+                            if (sec == null)
+                            {
+                                throw new ApplicationException("Error creating crypto attribute for SDP answer. No compatible offer.");
+                            }
+                            else
+                            {
+                                announcement.SecurityDescriptions.Add(SDPSecurityDescription.CreateNew(sec.Tag, sec.CryptoSuite));
+                                srtpHandler.SetupLocal(announcement.SecurityDescriptions, sdpType);
+                            }
+                        }
+                    }
+
+                    if (srtpHandler.IsNegotiationComplete)
+                    {
+                        mediaStream.SetSecurityContext(srtpHandler.ProtectRTP, srtpHandler.UnprotectRTP, srtpHandler.ProtectRTCP, srtpHandler.UnprotectRTCP);
+                    }
+                }
+
+                sdp.Media.Add(announcement);
+            }
+
+            return sdp;
+        }
+
+        /// <summary>
+        /// Creates a new RTP channel (which manages the UDP socket sending and receiving RTP
+        /// packets) for use with this session.
+        /// </summary>
+        /// <returns>A new RTPChannel instance.</returns>
+        protected virtual RTPChannel CreateRtpChannel()
+        {
+            if (rtpSessionConfig.IsMediaMultiplexed)
+            {
+                if (MultiplexRtpChannel != null)
+                {
+                    return MultiplexRtpChannel;
+                }
+            }
+
+            // If RTCP is multiplexed we don't need a control socket.
+            int bindPort = (rtpSessionConfig.BindPort == 0) ? 0 : rtpSessionConfig.BindPort + m_rtpChannelsCount;
+            var rtpChannel = new RTPChannel(!rtpSessionConfig.IsRtcpMultiplexed, rtpSessionConfig.BindAddress, bindPort, rtpSessionConfig.RtpPortRange);
+
+
+            if (rtpSessionConfig.IsMediaMultiplexed)
+            {
+                MultiplexRtpChannel = rtpChannel;
+            }
+
+            rtpChannel.OnRTPDataReceived += OnReceive;
+            rtpChannel.OnControlDataReceived += OnReceive; // RTCP packets could come on RTP or control socket.
+            rtpChannel.OnClosed += OnRTPChannelClosed;
+
+            // Start the RTP, and if required the Control, socket receivers and the RTCP session.
+            rtpChannel.Start();
+
+            m_rtpChannelsCount++;
+
+            return rtpChannel;
+        }
+
+        /// <summary>
+        /// Gets the media streams available in this session. Will only be audio, video or both.
+        /// media streams represent an audio or video source that we are sending to the remote party.
+        /// </summary>
+        /// <returns>A list of the local tracks that have been added to this session.</returns>
+        protected List<MediaStream> GetMediaStreams()
+        {
+
+            List<MediaStream> mediaStream = new List<MediaStream>();
+
+            foreach (var audioStream in AudioStreamList)
+            {
+                if (audioStream.LocalTrack != null)
+                {
+                    mediaStream.Add(audioStream);
+                }
+                else if (audioStream.RtcpSession != null && !audioStream.RtcpSession.IsClosed && audioStream.RemoteTrack != null)
+                {
+                    var inactiveAudioTrack = new MediaStreamTrack(audioStream.MediaType, false, audioStream.RemoteTrack.Capabilities, MediaStreamStatusEnum.Inactive);
+                    audioStream.LocalTrack = inactiveAudioTrack;
+                    mediaStream.Add(audioStream);
+                }
+            }
+
+            foreach (var videoStream in VideoStreamList)
+            {
+                if (videoStream.LocalTrack != null)
+                {
+                    mediaStream.Add(videoStream);
+                }
+                else if (videoStream.RtcpSession != null && !videoStream.RtcpSession.IsClosed && videoStream.RemoteTrack != null)
+                {
+                    var inactiveAudioTrack = new MediaStreamTrack(videoStream.MediaType, false, videoStream.RemoteTrack.Capabilities, MediaStreamStatusEnum.Inactive);
+                    videoStream.LocalTrack = inactiveAudioTrack;
+                    mediaStream.Add(videoStream);
+                }
+            }
+
+            foreach (var textstram in TextStreamList)
+            {
+                if (textstram.LocalTrack != null)
+                {
+                    mediaStream.Add(textstram);
+                }
+                else if (textstram.RtcpSession != null && !textstram.RtcpSession.IsClosed && textstram.RemoteTrack != null)
+                {
+                    var inactiveTextTrack = new MediaStreamTrack(textstram.MediaType, false, textstram.RemoteTrack.Capabilities, MediaStreamStatusEnum.Inactive);
+                    textstram.LocalTrack = inactiveTextTrack;
+                    mediaStream.Add(textstram);
+                }
+            }
+
+            foreach (var textstram in TextStreamList)
+            {
+                if (textstram.LocalTrack != null)
+                {
+                    mediaStream.Add(textstram);
+                }
+                else if (textstram.RtcpSession != null && !textstram.RtcpSession.IsClosed && textstram.RemoteTrack != null)
+                {
+                    var inactiveTextTrack = new MediaStreamTrack(textstram.MediaType, false, textstram.RemoteTrack.Capabilities, MediaStreamStatusEnum.Inactive);
+                    textstram.LocalTrack = inactiveTextTrack;
+                    mediaStream.Add(textstram);
+                }
+            }
+
+            return mediaStream;
+        }
+
+        /// <summary>
+        /// Starts the RTCP session(s) that monitor this RTP session.
+        /// </summary>
+        public virtual Task Start()
+        {
+            if (!IsAudioStarted)
+            {
+                foreach (var audioStream in AudioStreamList)
+                {
+                    if (audioStream.HasAudio && audioStream.RtcpSession != null && audioStream.LocalTrack.StreamStatus != MediaStreamStatusEnum.Inactive)
+                    {
+                        // The local audio track may have been disabled if there were no matching capabilities with
+                        // the remote party.
+                        audioStream.RtcpSession.Start();
+                        IsAudioStarted = true;
+                    }
+                }
+            }
+
+            if (!IsVideoStarted)
+            {
+                foreach (var videoStream in VideoStreamList)
+                {
+                    if (videoStream.HasVideo && videoStream.RtcpSession != null && videoStream.LocalTrack.StreamStatus != MediaStreamStatusEnum.Inactive)
+                    {
+                        // The local video track may have been disabled if there were no matching capabilities with
+                        // the remote party.
+                        videoStream.RtcpSession.Start();
+                        IsVideoStarted = true;
+                    }
+                }
+            }
+
+            if (!IsTextStarted)
+            {
+                foreach (var textStream in TextStreamList)
+                {
+                    if (textStream.HasText && textStream.RtcpSession != null && textStream.LocalTrack.StreamStatus != MediaStreamStatusEnum.Inactive)
+                    {
+                        // The local video track may have been disabled if there were no matching capabilities with
+                        // the remote party.
+                        textStream.RtcpSession.Start();
+                        IsTextStarted = true;
+                    }
+                }
+            }
+
+            OnStarted?.Invoke();
+            return Task.CompletedTask;
+        }
+
+        /// <summary>
+        /// Sends an audio sample to the remote peer. (on the primary one)
+        /// </summary>
+        /// <param name="durationRtpUnits">The duration in RTP timestamp units of the audio sample. This
+        /// value is added to the previous RTP timestamp when building the RTP header.</param>
+        /// <param name="sample">The audio sample to set as the RTP packet payload.</param>
+        public void SendAudio(uint durationRtpUnits, byte[] sample)
+        {
+            AudioStream?.SendAudio(durationRtpUnits, sample);
+        }
+
+        /// <summary>
+        /// Sends a video sample to the remote peer. (on the primary one)
+        /// </summary>
+        /// <param name="durationRtpUnits">The duration in RTP timestamp units of the video sample. This
+        /// value is added to the previous RTP timestamp when building the RTP header.</param>
+        /// <param name="sample">The video sample to set as the RTP packet payload.</param>
+        public void SendVideo(uint durationRtpUnits, byte[] sample)
+        {
+            VideoStream?.SendVideo(durationRtpUnits, sample);
+        }
+
+        /// <summary>
+        /// Sends a text sample to the remote peer. (on the primary one)
+        /// </summary>
+        /// <param name="sample">The text sample to set as the RTP packet payload.</param>
+        public void SendText(byte[] sample)
+        {
+            TextStream?.SendText(sample);
+        }
+
+        /// <summary>
+        /// Sends a DTMF tone as an RTP event to the remote party. (on the primary one)
+        /// </summary>
+        /// <param name="key">The DTMF tone to send.</param>
+        /// <param name="ct">RTP events can span multiple RTP packets. This token can
+        /// be used to cancel the send.</param>
+        public virtual Task SendDtmf(byte key, CancellationToken ct)
+        {
+            return AudioStream?.SendDtmf(key, ct);
+        }
+
+        public Task SendDtmfEvent(RTPEvent rtpEvent, CancellationToken cancellationToken, int clockRate = RTPSession.DEFAULT_AUDIO_CLOCK_RATE, int samplePeriod = RTPSession.RTP_EVENT_DEFAULT_SAMPLE_PERIOD_MS)
+        {
+            return AudioStream?.SendDtmfEvent(rtpEvent, cancellationToken, clockRate, samplePeriod);
+        }
+
+        /// <summary>
+        /// Close the session and RTP channel.
+        /// </summary>
+        public virtual void Close(string reason)
+        {
+            if (!IsClosed)
+            {
+                IsClosed = true;
+
+                foreach (var audioStream in AudioStreamList)
+                {
+                    if (audioStream != null)
+                    {
+                        CloseMediaStream(reason, audioStream);
+                    }
+                }
+
+                foreach (var videoStream in VideoStreamList)
+                {
+                    if (videoStream != null)
+                    {
+                        CloseMediaStream(reason, videoStream);
+                    }
+                }
+
+                foreach (var textStream in TextStreamList)
+                {
+                    if (textStream != null)
+                    {
+                        CloseMediaStream(reason, textStream);
+                    }
+                }
+
+                foreach (var textStream in TextStreamList)
+                {
+                    if (textStream != null)
+                    {
+                        textStream.IsClosed = true;
+                        CloseRtcpSession(textStream, reason);
+
+                        if (textStream.HasRtpChannel())
+                        {
+                            var rtpChannel = textStream.GetRTPChannel();
+                            rtpChannel.OnRTPDataReceived -= OnReceive;
+                            rtpChannel.OnControlDataReceived -= OnReceive;
+                            rtpChannel.OnClosed -= OnRTPChannelClosed;
+                            rtpChannel.Close(reason);
+                        }
+                    }
+                }
+
+                OnRtpClosed?.Invoke(reason);
+                OnClosed?.Invoke();
+            }
+        }
+
+        private void CloseMediaStream(string reason, MediaStream mediaStream)
+        {
+            mediaStream.IsClosed = true;
+            CloseRtcpSession(mediaStream, reason);
+
+            if (mediaStream.HasRtpChannel())
+            {
+                var rtpChannel = mediaStream.GetRTPChannel();
+                rtpChannel.OnRTPDataReceived -= OnReceive;
+                rtpChannel.OnControlDataReceived -= OnReceive;
+                rtpChannel.OnClosed -= OnRTPChannelClosed;
+                rtpChannel.Close(reason);
+            }
+        }
+
+        protected void OnReceive(int localPort, IPEndPoint remoteEndPoint, byte[] buffer)
+        {
+            if (remoteEndPoint.Address.IsIPv4MappedToIPv6)
+            {
+                // Required for matching existing RTP end points (typically set from SDP) and
+                // whether or not the destination end point should be switched.
+                remoteEndPoint.Address = remoteEndPoint.Address.MapToIPv4();
+            }
+
+            // Quick sanity check on whether this is not an RTP or RTCP packet.
+            if (buffer?.Length > RTPHeader.MIN_HEADER_LEN && buffer[0] >= 128 && buffer[0] <= 191)
+            {
+                if ((rtpSessionConfig.IsSecure || rtpSessionConfig.UseSdpCryptoNegotiation) && !IsSecureContextReady())
+                {
+                    logger.LogWarning("RTP or RTCP packet received before secure context ready.");
+                }
+                else
+                {
+                    if (Enum.IsDefined(typeof(RTCPReportTypesEnum), buffer[1]))
+                    {
+                        // Only call OnReceiveRTCPPacket for supported RTCPCompoundPacket types
+                        if (buffer[1] == (byte)RTCPReportTypesEnum.SR ||
+                            buffer[1] == (byte)RTCPReportTypesEnum.RR ||
+                            buffer[1] == (byte)RTCPReportTypesEnum.SDES ||
+                            buffer[1] == (byte)RTCPReportTypesEnum.BYE ||
+                            buffer[1] == (byte)RTCPReportTypesEnum.PSFB ||
+                            buffer[1] == (byte)RTCPReportTypesEnum.RTPFB)
+                        {
+                            OnReceiveRTCPPacket(localPort, remoteEndPoint, buffer);
+                        }
+                    }
+                    else
+                    {
+                        OnReceiveRTPPacket(localPort, remoteEndPoint, buffer);
+                    }
+                }
+            }
+        }
+
+        private void OnReceiveRTCPPacket(int localPort, IPEndPoint remoteEndPoint, byte[] buffer)
+        {
+            //logger.LogDebug($"RTCP packet received from {remoteEndPoint} {buffer.HexStr()}");
+
+            #region RTCP packet.
+
+            // Get the SSRC in order to be able to figure out which media type 
+            // This will let us choose the apropriate unprotect methods
+            uint ssrc;
+            if (BitConverter.IsLittleEndian)
+            {
+                ssrc = NetConvert.DoReverseEndian(BitConverter.ToUInt32(buffer, 4));
+            }
+            else
+            {
+                ssrc = BitConverter.ToUInt32(buffer, 4);
+            }
+
+            MediaStream mediaStream = GetMediaStream(ssrc);
+            if (mediaStream != null)
+            {
+                var secureContext = mediaStream.GetSecurityContext();
+                if (secureContext != null)
+                {
+                    int res = secureContext.UnprotectRtcpPacket(buffer, buffer.Length, out int outBufLen);
+                    if (res != 0)
+                    {
+                        logger.LogWarning($"SRTCP unprotect failed for {mediaStream.MediaType} track, result {res}.");
+                        return;
+                    }
+                    else
+                    {
+                        buffer = buffer.Take(outBufLen).ToArray();
+                    }
+                }
+            }
+            else
+            {
+                logger.LogWarning($"Could not find appropriate remote track for SSRC for RTCP packet - Ssrc:{ssrc}");
+            }
+
+            var rtcpPkt = new RTCPCompoundPacket(buffer);
+            if (rtcpPkt != null)
+            {
+                mediaStream = GetMediaStream(rtcpPkt);
+                if (rtcpPkt.Bye != null)
+                {
+                    logger.LogDebug($"RTCP BYE received for SSRC {rtcpPkt.Bye.SSRC}, reason {rtcpPkt.Bye.Reason}.");
+
+                    // In some cases, such as a SIP re-INVITE, it's possible the RTP session
+                    // will keep going with a new remote SSRC. 
+                    if (mediaStream?.RemoteTrack != null && rtcpPkt.Bye.SSRC == mediaStream.RemoteTrack.Ssrc)
+                    {
+                        mediaStream.RtcpSession?.RemoveReceptionReport(rtcpPkt.Bye.SSRC);
+                        //AudioDestinationEndPoint = null;
+                        //AudioControlDestinationEndPoint = null;
+                        mediaStream.RemoteTrack.Ssrc = 0;
+                    }
+                    else
+                    {
+                        // We close peer connection only if there is no more local/remote tracks on the primary stream
+                        if ((m_primaryStream?.RemoteTrack == null) && (m_primaryStream?.LocalTrack == null))
+                        {
+                            OnRtcpBye?.Invoke(rtcpPkt.Bye.Reason);
+                        }
+                    }
+                }
+                else if (!IsClosed)
+                {
+                    if (mediaStream?.RtcpSession != null)
+                    {
+                        if (mediaStream.RtcpSession.LastActivityAt == DateTime.MinValue)
+                        {
+                            // On the first received RTCP report for a session check whether the remote end point matches the
+                            // expected remote end point. If not it's "likely" that a private IP address was specified in the SDP.
+                            // Take the risk and switch the remote control end point to the one we are receiving from.
+                            if ((mediaStream.ControlDestinationEndPoint == null ||
+                                !mediaStream.ControlDestinationEndPoint.Address.Equals(remoteEndPoint.Address) ||
+                                mediaStream.ControlDestinationEndPoint.Port != remoteEndPoint.Port))
+                            {
+                                logger.LogDebug($"{mediaStream.MediaType} control end point switched from {mediaStream.ControlDestinationEndPoint} to {remoteEndPoint}.");
+                                mediaStream.ControlDestinationEndPoint = remoteEndPoint;
+                            }
+                        }
+
+                        mediaStream.RtcpSession.ReportReceived(remoteEndPoint, rtcpPkt);
+                        mediaStream.RaiseOnReceiveReportByIndex(remoteEndPoint, rtcpPkt);
+                    }
+                    else if (rtcpPkt.ReceiverReport?.SSRC == RTCP_RR_NOSTREAM_SSRC)
+                    {
+                        // Ignore for the time being. Not sure what use an empty RTCP Receiver Report can provide.
+                    }
+                    else if (AudioStream?.RtcpSession?.PacketsReceivedCount > 0 || VideoStream?.RtcpSession?.PacketsReceivedCount > 0 || TextStream?.RtcpSession?.PacketsReceivedCount > 0)
+                    {
+                        // Only give this warning if we've received at least one RTP packet.
+                        //logger.LogWarning("Could not match an RTCP packet against any SSRC's in the session.");
+                        //logger.LogTrace(rtcpPkt.GetDebugSummary());
+                    }
+                }
+            }
+            else
+            {
+                logger.LogWarning("Failed to parse RTCP compound report.");
+            }
+
+            #endregion
+        }
+
+        private void OnReceiveRTPPacket(int localPort, IPEndPoint remoteEndPoint, byte[] buffer)
+        {
+            if (!IsClosed)
+            {
+                var hdr = new RTPHeader(buffer);
+
+                MediaStream mediaStream = GetMediaStream(hdr.SyncSource);
+
+                if ((mediaStream == null) && (AudioStreamList.Count < 2) && (VideoStreamList.Count < 2) && (TextStreamList.Count < 2))
+                {
+                    mediaStream = GetMediaStreamFromPayloadType(hdr.PayloadType);
+                }
+
+                if (mediaStream == null)
+                {
+                    logger.LogWarning($"An RTP packet with SSRC {hdr.SyncSource} and payload ID {hdr.PayloadType} was received that could not be matched to an audio or video stream.");
+                    return;
+                }
+
+                hdr.ReceivedTime = DateTime.Now;
+                if (mediaStream.MediaType == SDPMediaTypesEnum.audio)
+                {
+                    mediaStream.OnReceiveRTPPacket(hdr, localPort, remoteEndPoint, buffer, null);
+                }
+                else if (mediaStream.MediaType == SDPMediaTypesEnum.video)
+                {
+                    mediaStream.OnReceiveRTPPacket(hdr, localPort, remoteEndPoint, buffer, mediaStream as VideoStream);
+                }
+                else if (mediaStream.MediaType == SDPMediaTypesEnum.text)
+                {
+                    mediaStream.OnReceiveRTPPacket(hdr, localPort, remoteEndPoint, buffer, null);
+                }
+            }
+        }
+
+        private MediaStreamTrack GetMediaStreamTrackFromPayloadType(int payloadId)
+        {
+            foreach (var audioStream in AudioStreamList)
+            {
+                if (audioStream.RemoteTrack != null && audioStream.RemoteTrack.IsPayloadIDMatch(payloadId))
+                {
+                    return audioStream.RemoteTrack;
+                }
+                else if (audioStream.LocalTrack != null && audioStream.LocalTrack.IsPayloadIDMatch(payloadId))
+                {
+                    return audioStream.LocalTrack;
+                }
+            }
+
+            foreach (var videoStream in VideoStreamList)
+            {
+                if (videoStream.RemoteTrack != null && videoStream.RemoteTrack.IsPayloadIDMatch(payloadId))
+                {
+                    return videoStream.RemoteTrack;
+                }
+                else if (videoStream.LocalTrack != null && videoStream.LocalTrack.IsPayloadIDMatch(payloadId))
+                {
+                    return videoStream.LocalTrack;
+                }
+            }
+
+            foreach (var textStream in TextStreamList)
+            {
+                if (textStream.RemoteTrack != null && textStream.RemoteTrack.IsPayloadIDMatch(payloadId))
+                {
+                    return textStream.RemoteTrack;
+                }
+                else if (textStream.LocalTrack != null && textStream.LocalTrack.IsPayloadIDMatch(payloadId))
+                {
+                    return textStream.LocalTrack;
+                }
+            }
+
+            return null;
+        }
+
+        private MediaStream GetMediaStreamFromPayloadType(int payloadId)
+        {
+            foreach (var audioStream in AudioStreamList)
+            {
+                if (audioStream.RemoteTrack != null && audioStream.RemoteTrack.IsPayloadIDMatch(payloadId))
+                {
+                    return audioStream;
+                }
+                else if (audioStream.LocalTrack != null && audioStream.LocalTrack.IsPayloadIDMatch(payloadId))
+                {
+                    return audioStream;
+                }
+            }
+
+            foreach (var videoStream in VideoStreamList)
+            {
+                if (videoStream.RemoteTrack != null && videoStream.RemoteTrack.IsPayloadIDMatch(payloadId))
+                {
+                    return videoStream;
+                }
+                else if (videoStream.LocalTrack != null && videoStream.LocalTrack.IsPayloadIDMatch(payloadId))
+                {
+                    return videoStream;
+                }
+            }
+
+            foreach (var textStream in TextStreamList)
+            {
+                if (textStream.RemoteTrack != null && textStream.RemoteTrack.IsPayloadIDMatch(payloadId))
+                {
+                    return textStream;
+                }
+                else if (textStream.LocalTrack != null && textStream.LocalTrack.IsPayloadIDMatch(payloadId))
+                {
+                    return textStream;
+                }
+            }
+
+            return null;
+        }
+
+        private MediaStream GetMediaStream(uint ssrc)
+        {
+            foreach (var audioStream in AudioStreamList)
+            {
+                if (audioStream?.RemoteTrack?.IsSsrcMatch(ssrc) == true)
+                {
+                    return audioStream;
+                }
+                else if (audioStream?.LocalTrack?.IsSsrcMatch(ssrc) == true)
+                {
+                    return audioStream;
+                }
+            }
+
+            foreach (var videoStream in VideoStreamList)
+            {
+                if (videoStream?.RemoteTrack?.IsSsrcMatch(ssrc) == true)
+                {
+                    return videoStream;
+                }
+                else if (videoStream?.LocalTrack?.IsSsrcMatch(ssrc) == true)
+                {
+                    return videoStream;
+                }
+            }
+
+            foreach (var textStream in TextStreamList)
+            {
+                if (textStream?.RemoteTrack?.IsSsrcMatch(ssrc) == true)
+                {
+                    return textStream;
+                }
+                else if (textStream?.LocalTrack?.IsSsrcMatch(ssrc) == true)
+                {
+                    return textStream;
+                }
+            }
+
+            return null;
+        }
+
+        private MediaStream GetMediaStreamRemoteSDPSsrcAttributes(uint ssrc)
+        {
+            if (ssrc < 200)
+            {
+                return null;
+            }
+
+            bool found = false;
+            int index;
+
+            // Loop au audioRemoteSDPSsrcAttributes 
+            for (index = 0; index < audioRemoteSDPSsrcAttributes.Count; index++)
+            {
+                foreach (var ssrcAttributes in audioRemoteSDPSsrcAttributes[index])
+                {
+                    if (ssrcAttributes.SSRC == ssrc)
+                    {
+                        found = true;
+                        break;
+                    }
+                }
+                if (found)
+                {
+                    break;
+                }
+            }
+
+            // Get related AudioStream if found
+            if (found && (AudioStreamList.Count > index))
+            {
+                var audioStream = AudioStreamList[index];
+                //if (audioStream?.RemoteTrack != null)
+                //{
+                //    audioStream.RemoteTrack.Ssrc = ssrc;
+                //}
+                return audioStream;
+            }
+
+            // Loop au videoRemoteSDPSsrcAttributes 
+            found = false;
+            for (index = 0; index < videoRemoteSDPSsrcAttributes.Count; index++)
+            {
+                foreach (var ssrcAttributes in videoRemoteSDPSsrcAttributes[index])
+                {
+                    if (ssrcAttributes.SSRC == ssrc)
+                    {
+                        found = true;
+                        break;
+                    }
+                }
+                if (found)
+                {
+                    break;
+                }
+            }
+
+            // Get related VideoStreamList if found
+            if (found && (VideoStreamList.Count > index))
+            {
+                var videoStream = VideoStreamList[index];
+                //if (videoStream?.RemoteTrack != null)
+                //{
+                //    videoStream.RemoteTrack.Ssrc = ssrc;
+                //}
+                return videoStream;
+            }
+
+            // Loop au textRemoteSDPSsrcAttributes 
+            found = false;
+            for (index = 0; index < textRemoteSDPSsrcAttributes.Count; index++)
+            {
+                foreach (var ssrcAttributes in textRemoteSDPSsrcAttributes[index])
+                {
+                    if (ssrcAttributes.SSRC == ssrc)
+                    {
+                        found = true;
+                        break;
+                    }
+                }
+                if (found)
+                {
+                    break;
+                }
+            }
+
+            // Get related TextStreamList if found
+            if (found && (TextStreamList.Count > index))
+            {
+                var textStream = TextStreamList[index];
+                return textStream;
+            }
+
+            return null;
+        }
+
+        /// <summary>
+        /// Attempts to get MediaStream that matches a received RTCP report.
+        /// </summary>
+        /// <param name="rtcpPkt">The RTCP compound packet received from the remote party.</param>
+        /// <returns>If a match could be found an SSRC the MediaStream otherwise null.</returns>
+        private MediaStream GetMediaStream(RTCPCompoundPacket rtcpPkt)
+        {
+            if (rtcpPkt.SenderReport != null)
+            {
+                return GetMediaStream(rtcpPkt.SenderReport.SSRC);
+            }
+            else if (rtcpPkt.ReceiverReport != null)
+            {
+                return GetMediaStream(rtcpPkt.ReceiverReport.SSRC);
+            }
+            else if (rtcpPkt.Feedback != null)
+            {
+                return GetMediaStream(rtcpPkt.Feedback.SenderSSRC);
+            }
+
+            // No match on SR/RR SSRC. Check the individual reception reports for a known SSRC.
+            List<ReceptionReportSample> receptionReports = null;
+
+            if (rtcpPkt.SenderReport != null)
+            {
+                receptionReports = rtcpPkt.SenderReport.ReceptionReports;
+            }
+            else if (rtcpPkt.ReceiverReport != null)
+            {
+                receptionReports = rtcpPkt.ReceiverReport.ReceptionReports;
+            }
+
+            if (receptionReports != null && receptionReports.Count > 0)
+            {
+                foreach (var recRep in receptionReports)
+                {
+                    var mediaStream = GetMediaStream(recRep.SSRC);
+                    if (mediaStream != null)
+                    {
+                        return mediaStream;
+                    }
+                }
+            }
+
+            return null;
+        }
+
+        /// <summary>
+        /// Allows additional control for sending raw RTP payloads (on the primary one). No framing or other processing is carried out.
+        /// </summary>
+        /// <param name="mediaType">The media type of the RTP packet being sent. Must be audio or video.</param>
+        /// <param name="payload">The RTP packet payload.</param>
+        /// <param name="timestamp">The timestamp to set on the RTP header.</param>
+        /// <param name="markerBit">The value to set on the RTP header marker bit, should be 0 or 1.</param>
+        /// <param name="payloadTypeID">The payload ID to set in the RTP header.</param>
+        /// <param name="seqNum">The sequence number of the packet.</param>
+        public void SendRtpRaw(SDPMediaTypesEnum mediaType, byte[] payload, uint timestamp, int markerBit, int payloadTypeID, ushort seqNum)
+        {
+            if (mediaType == SDPMediaTypesEnum.audio)
+            {
+                AudioStream.SendRtpRaw(payload, timestamp, markerBit, payloadTypeID, seqNum);
+            }
+            else if (mediaType == SDPMediaTypesEnum.video)
+            {
+                VideoStream?.SendRtpRaw(payload, timestamp, markerBit, payloadTypeID, seqNum);
+            }
+            else if (mediaType == SDPMediaTypesEnum.text)
+            {
+                TextStream?.SendRtpRaw(payload, timestamp, markerBit, payloadTypeID, seqNum);
+            }
+        }
+
+        /// <summary>
+        /// Allows additional control for sending raw RTP payloads (on the primary one). No framing or other processing is carried out.
+        /// </summary>
+        /// <param name="mediaType">The media type of the RTP packet being sent. Must be audio or video.</param>
+        /// <param name="payload">The RTP packet payload.</param>
+        /// <param name="timestamp">The timestamp to set on the RTP header.</param>
+        /// <param name="markerBit">The value to set on the RTP header marker bit, should be 0 or 1.</param>
+        /// <param name="payloadTypeID">The payload ID to set in the RTP header.</param>
+        public void SendRtpRaw(SDPMediaTypesEnum mediaType, byte[] payload, uint timestamp, int markerBit, int payloadTypeID)
+        {
+            if (mediaType == SDPMediaTypesEnum.audio)
+            {
+                AudioStream.SendRtpRaw(payload, timestamp, markerBit, payloadTypeID);
+            }
+            else if (mediaType == SDPMediaTypesEnum.video)
+            {
+                VideoStream?.SendRtpRaw(payload, timestamp, markerBit, payloadTypeID);
+            }
+        }
+        /// <summary>
+        /// Allows additional control for sending raw RTCP payloads (on the primary one).
+        /// </summary>
+        /// <param name="mediaType">The media type of the RTCP packet being sent. Must be audio or video.</param>
+        /// <param name="payload">The RTCP packet payload.</param>
+        public void SendRtcpRaw(SDPMediaTypesEnum mediaType, byte[] payload)
+        {
+            if (mediaType == SDPMediaTypesEnum.audio)
+            {
+                AudioStream.SendRtcpRaw(payload);
+            }
+            else if (mediaType == SDPMediaTypesEnum.video)
+            {
+                VideoStream?.SendRtcpRaw(payload);
+            }
+            else if (mediaType == SDPMediaTypesEnum.text)
+            {
+                TextStream?.SendRtcpRaw(payload);
+            }
+        }
+
+        /// <summary>
+        /// Sets the remote end points for a media type supported by this RTP session. (on the primary one)
+        /// </summary>
+        /// <param name="mediaType">The media type, must be audio or video, to set the remote end point for.</param>
+        /// <param name="rtpEndPoint">The remote end point for RTP packets corresponding to the media type.</param>
+        /// <param name="rtcpEndPoint">The remote end point for RTCP packets corresponding to the media type.</param>
+        public void SetDestination(SDPMediaTypesEnum mediaType, IPEndPoint rtpEndPoint, IPEndPoint rtcpEndPoint)
+        {
+            if (rtpSessionConfig.IsMediaMultiplexed)
+            {
+                SetGlobalDestination(rtpEndPoint, rtcpEndPoint);
+            }
+            else
+            {
+                if (mediaType == SDPMediaTypesEnum.audio)
+                {
+                    AudioStream.SetDestination(rtpEndPoint, rtcpEndPoint);
+                }
+                else if (mediaType == SDPMediaTypesEnum.video)
+                {
+                    VideoStream?.SetDestination(rtpEndPoint, rtcpEndPoint);
+                }
+                else if (mediaType == SDPMediaTypesEnum.text)
+                {
+                    TextStream?.SetDestination(rtpEndPoint, rtcpEndPoint);
+                }
+            }
+        }
+
+        /// <summary>
+        /// Allows sending of RTCP feedback reports (on the primary one)
+        /// </summary>
+        /// <param name="mediaType">The media type of the RTCP report  being sent. Must be audio or video.</param>
+        /// <param name="feedback">The feedback report to send.</param>
+        public void SendRtcpFeedback(SDPMediaTypesEnum mediaType, RTCPFeedback feedback)
+        {
+            if (mediaType == SDPMediaTypesEnum.audio)
+            {
+                AudioStream.SendRtcpFeedback(feedback);
+            }
+            else if (mediaType == SDPMediaTypesEnum.video)
+            {
+                VideoStream?.SendRtcpFeedback(feedback);
+            }
+            else if (mediaType == SDPMediaTypesEnum.text)
+            {
+                TextStream?.SendRtcpFeedback(feedback);
+            }
+        }
+
+        /// <summary>
+        /// Sends the RTCP report to the remote call party. (on the primary one)
+        /// </summary>
+        /// <param name="report">RTCP report to send.</param>
+        public void SendRtcpReport(SDPMediaTypesEnum mediaType, RTCPCompoundPacket report)
+        {
+            if (mediaType == SDPMediaTypesEnum.audio)
+            {
+                AudioStream.SendRtcpReport(report);
+            }
+            else if (mediaType == SDPMediaTypesEnum.video)
+            {
+                VideoStream?.SendRtcpReport(report);
+            }
+            else if (mediaType == SDPMediaTypesEnum.text)
+            {
+                TextStream?.SendRtcpReport(report);
+            }
+        }
+
+        /// <summary>
+        /// Event handler for the RTP channel closure.
+        /// </summary>
+        private void OnRTPChannelClosed(string reason)
+        {
+            Close(reason);
+        }
+
+        /// <summary>
+        /// Close the session if the instance is out of scope.
+        /// </summary>
+        protected virtual void Dispose(bool disposing)
+        {
+            Close("disposed");
+        }
+
+        /// <summary>
+        /// Close the session if the instance is out of scope.
+        /// </summary>
+        public virtual void Dispose()
+        {
+            Close("disposed");
+        }
+    }
+}