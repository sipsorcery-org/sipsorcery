--- conflicted
+++ resolved
@@ -20,12 +20,9 @@
 using System.Net;
 using System.Net.Sockets;
 using Microsoft.Extensions.Logging;
-<<<<<<< HEAD
-=======
 using Org.BouncyCastle.Crypto.Parameters;
 using SIPSorcery.net.RTP.Packetisation;
 using SIPSorcery.Net;
->>>>>>> fda395d1
 using SIPSorcery.Sys;
 using SIPSorceryMedia.Abstractions;
 
@@ -149,17 +146,10 @@
         /// and the timestamp incremented.</param>
         private void SendH26XNal(uint duration, int payloadTypeID, byte[] nal, bool isLastNal, bool is265 = false)
         {
-<<<<<<< HEAD
-            //logger.LogDebug("Send NAL {NALLength}, is last {IsLastNal}, timestamp {Timestamp}.", nal.Length, isLastNal, videoTrack.Timestamp);
-            //logger.LogDebug("nri {NALNri:X2}, type {NALType:X2}.", nalNri, nalType);
-
-            byte nal0 = nal[0];
-=======
             //logger.LogDebug($"Send NAL {nal.Length}, is last {isLastNal}, timestamp {videoTrack.Timestamp}.");
             //logger.LogDebug($"nri {nalNri:X2}, type {nalType:X2}.");
             var naluHeaderSize = is265 ? 2 : 1;
             byte[] naluHeader = is265 ? nal.Take(2).ToArray() : nal.Take(1).ToArray();
->>>>>>> fda395d1
 
             if (nal.Length <= RTPSession.RTP_MAX_PAYLOAD)
             {
