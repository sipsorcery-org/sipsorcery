--- conflicted
+++ resolved
@@ -357,11 +357,8 @@
             {
                 if (format.ToVideoFormat().Codec == VideoCodecsEnum.VP8 ||
                     format.ToVideoFormat().Codec == VideoCodecsEnum.H264 ||
-<<<<<<< HEAD
-                    format.ToVideoFormat().Codec == VideoCodecsEnum.H265)
-=======
+                    format.ToVideoFormat().Codec == VideoCodecsEnum.H265 ||
                     format.ToVideoFormat().Codec == VideoCodecsEnum.JPEG)
->>>>>>> c0fee8d2
                 {
                     logger.LogDebug($"Video depacketisation codec set to {format.ToVideoFormat().Codec} for SSRC {packet.Header.SyncSource}.");
 
