--- conflicted
+++ resolved
@@ -1,621 +1,617 @@
-﻿// ============================================================================
-// FileName: SIPRegistrationUserAgent.cs
-//
-// Description:
-// A user agent that can register and maintain a binding with a SIP Registrar.
-//
-// Author(s):
-// Aaron Clauson (aaron@sipsorcery.com)
-//
-// History:
-// 03 Mar 2010	Aaron Clauson	Created, Hobart, Australia.
-// rj2: some PBX/Trunks need UserDisplayName in SIP-REGISTER
-//
-// License:
-// BSD 3-Clause "New" or "Revised" License, see included LICENSE.md file.
-// ============================================================================
-
-using System;
-using System.Collections.Generic;
-using System.Net;
-using System.Net.Sockets;
-using System.Threading;
-using System.Threading.Tasks;
-using Microsoft.Extensions.Logging;
-using SIPSorcery.Sys;
-
-namespace SIPSorcery.SIP.App
-{
-    public class SIPRegistrationUserAgent
-    {
-        private const int MAX_EXPIRY = 7200;
-        private const int MAX_REGISTRATION_ATTEMPT_TIMEOUT = 60;
-        private const int REGISTRATION_HEAD_TIME = 5;                // Time in seconds to go to next registration to initiate.
-        private const int REGISTER_FAILURERETRY_INTERVAL = 300;      // Number of seconds between consecutive register requests in the event of failures or timeouts.
-        //rj2: there are PBX which send new Expires header in SIP OK with value lesser than 60 -> set hardcoded minimum to 10, so registration on PBX does not timeout
-        private const int REGISTER_MINIMUM_EXPIRY = 10;              // The minimum interval a registration will be accepted for. Anything less than this interval will use this minimum value.
-        private const int DEFAULT_REGISTER_EXPIRY = 600;
-        private const int MAX_REGISTER_ATTEMPTS = 3;                 // The maximum number of registration attempts that will be made without a failure condition before incurring a temporary failure.
-
-        private static ILogger logger = Log.Logger;
-
-        private static readonly string m_userAgent = SIPConstants.SIP_USERAGENT_STRING;
-
-        private SIPMonitorLogDelegate Log_External;
-
-        private SIPTransport m_sipTransport;
-        private SIPEndPoint m_outboundProxy;
-        private SIPURI m_sipAccountAOR;
-        private string m_authUsername;
-        private string m_password;
-        private string m_realm;
-        private string m_registrarHost;
-        private SIPURI m_contactURI;
-        private int m_expiry;
-        private int m_originalExpiry;
-
-        private bool m_isRegistered;
-        private int m_cseq;
-        private string m_callID;
-        private bool m_exit;
-        private int m_attempts;
-        private ManualResetEvent m_waitForRegistrationMRE = new ManualResetEvent(false);
-        private Timer m_registrationTimer;
-
-        public string UserAgent;                // If not null this value will replace the default user agent value in the REGISTER request.
-        public string UserDisplayName;			//rj2: if not null, used in fromheader and contactheader
-
-        public event Action<SIPURI, string> RegistrationFailed;
-        public event Action<SIPURI, string> RegistrationTemporaryFailure;
-        public event Action<SIPURI> RegistrationSuccessful;
-        public event Action<SIPURI> RegistrationRemoved;
-
-        /// <summary>
-        /// Creates a new SIP registration agent that will attempt to register with a SIP Registrar server.
-        /// If the registration fails the agent will retry up to a hard coded maximum number of 3 attempts.
-        /// If successful the agent will periodically refresh the registration based on the Expiry time 
-        /// returned by the server.
-        /// </summary>
-        /// <param name="sipTransport">The SIP transport layer to use to send the register request.</param>
-        /// <param name="username">The username to use if the server requests authorisation.</param>
-        /// <param name="password">The password to use if the server requests authorisation.</param>
-        /// <param name="server">The hostname or socket address for the registration server. Can be in a format of
-        /// hostname:port or ipaddress:port, e.g. sipsorcery.com or 67.222.131.147:5060.</param>
-        /// <param name="expiry">The expiry value to request for the contact. This value can be rejected or overridden
-        /// by the server.</param>
-        public SIPRegistrationUserAgent(
-            SIPTransport sipTransport,
-            string username,
-            string password,
-            string server,
-            int expiry)
-        {
-            m_sipTransport = sipTransport;
-            m_sipAccountAOR = new SIPURI(username, server, null, SIPSchemesEnum.sip, SIPProtocolsEnum.udp);
-            m_authUsername = username;
-            m_password = password;
-            m_registrarHost = server;
-            m_expiry = (expiry >= REGISTER_MINIMUM_EXPIRY && expiry <= MAX_EXPIRY) ? expiry : DEFAULT_REGISTER_EXPIRY;
-<<<<<<< HEAD
-            m_callID = CallProperties.CreateNewCallId();
-=======
-            m_originalExpiry = m_expiry;
-            m_callID = Guid.NewGuid().ToString();
->>>>>>> d39afa78
-
-            // Setting the contact to "0.0.0.0" tells the transport layer to populate it at send time.
-            m_contactURI = new SIPURI(m_sipAccountAOR.Scheme, IPAddress.Any, 0);
-
-            Log_External = (ev) => logger.LogDebug(ev?.Message);
-        }
-
-        public SIPRegistrationUserAgent(
-            SIPTransport sipTransport,
-            SIPEndPoint outboundProxy,
-            SIPURI sipAccountAOR,
-            string authUsername,
-            string password,
-            string realm,
-            string registrarHost,
-            SIPURI contactURI,
-            int expiry,
-            SIPMonitorLogDelegate logDelegate)
-        {
-            m_sipTransport = sipTransport;
-            m_outboundProxy = outboundProxy;
-            m_sipAccountAOR = sipAccountAOR;
-            m_authUsername = authUsername;
-            m_password = password;
-            m_realm = realm;
-            m_registrarHost = registrarHost;
-            m_contactURI = contactURI;
-            m_expiry = (expiry >= REGISTER_MINIMUM_EXPIRY && expiry <= MAX_EXPIRY) ? expiry : DEFAULT_REGISTER_EXPIRY;
-            m_callID = CallProperties.CreateNewCallId();
-
-            if (logDelegate != null)
-            {
-                Log_External = logDelegate;
-            }
-            else
-            {
-                Log_External = (ev) => logger.LogDebug(ev?.Message);
-            }
-        }
-
-        public void Start()
-        {
-            if (m_registrationTimer != null)
-            {
-                throw new ApplicationException("SIPRegistrationUserAgent is already running, try Stop() at first!");
-            }
-
-            m_expiry = m_originalExpiry;
-            m_exit = false;
-            int callbackPeriod = (m_expiry - REGISTRATION_HEAD_TIME) * 1000;
-            logger.LogDebug($"Starting SIPRegistrationUserAgent for {m_sipAccountAOR.ToString()}, callback period {callbackPeriod}ms.");
-
-            m_registrationTimer = new Timer(DoRegistration, null, 0, callbackPeriod);
-        }
-
-        private void DoRegistration(object state)
-        {
-            if (Monitor.TryEnter(m_waitForRegistrationMRE))
-            {
-                try
-                {
-                    logger.LogDebug("DoRegistration for " + m_sipAccountAOR.ToString() + ".");
-
-                    m_waitForRegistrationMRE.Reset();
-                    m_attempts = 0;
-
-                    SendInitialRegister();
-
-                    if (!m_waitForRegistrationMRE.WaitOne(MAX_REGISTRATION_ATTEMPT_TIMEOUT * 1000))
-                    {
-                        m_isRegistered = false;
-
-                        if (!m_exit && RegistrationTemporaryFailure != null)
-                        {
-                            RegistrationTemporaryFailure(m_sipAccountAOR, "Registration to " + m_registrarHost + " for " + m_sipAccountAOR.ToString() + " timed out.");
-                        }
-                    }
-
-                    if (!m_exit)
-                    {
-                        if (m_isRegistered)
-                        {
-                            logger.LogDebug("SIPRegistrationUserAgent was successful, scheduling next registration to " + m_sipAccountAOR.ToString() + " in " + (m_expiry - REGISTRATION_HEAD_TIME) + "s.");
-                            m_registrationTimer.Change((m_expiry - REGISTRATION_HEAD_TIME) * 1000, Timeout.Infinite);
-                        }
-                        else
-                        {
-                            logger.LogDebug("SIPRegistrationUserAgent temporarily failed, scheduling next registration to " + m_sipAccountAOR.ToString() + " in " + REGISTER_FAILURERETRY_INTERVAL + "s.");
-                            m_registrationTimer.Change((m_expiry - REGISTRATION_HEAD_TIME) * 1000, Timeout.Infinite);
-                        }
-                    }
-                }
-                catch (Exception excp)
-                {
-                    logger.LogError("Exception DoRegistration Start. " + excp.Message);
-                }
-                finally
-                {
-                    Monitor.Exit(m_waitForRegistrationMRE);
-                }
-            }
-        }
-
-        /// <summary>
-        /// Allows the registration expiry setting to be adjusted after the instance has been created.
-        /// </summary>
-        /// <param name="expiry">The new expiry value.</param>
-        public void SetExpiry(int expiry)
-        {
-            int newExpiry = (expiry >= REGISTER_MINIMUM_EXPIRY && expiry <= MAX_EXPIRY) ? expiry : DEFAULT_REGISTER_EXPIRY;
-
-            if (newExpiry != m_expiry)
-            {
-                logger.LogInformation($"Expiry for registration agent for {m_sipAccountAOR.ToString()} updated from {m_expiry} to {newExpiry}.");
-
-                m_expiry = newExpiry;
-
-                // Schedule an immediate registration for the new value.
-                m_registrationTimer.Change(0, Timeout.Infinite);
-            }
-        }
-
-        public void Stop()
-        {
-            try
-            {
-                if (!m_exit)
-                {
-                    logger.LogDebug("Stopping SIP registration user agent for " + m_sipAccountAOR.ToString() + ".");
-
-                    m_exit = true;
-                    m_waitForRegistrationMRE.Set();
-
-                    if (m_isRegistered)
-                    {
-                        m_attempts = 0;
-                        m_expiry = 0;
-                        ThreadPool.QueueUserWorkItem(delegate{ SendInitialRegister(); });
-                    }
-
-                    m_registrationTimer.Dispose();
-                    m_registrationTimer = null;
-                }
-            }
-            catch (Exception excp)
-            {
-                logger.LogError("Exception SIPRegistrationUserAgent Stop. " + excp.Message);
-            }
-        }
-
-        private void SendInitialRegister()
-        {
-            try
-            {
-                if (m_attempts >= MAX_REGISTER_ATTEMPTS)
-                {
-                    Log_External(new SIPMonitorConsoleEvent(SIPMonitorServerTypesEnum.UserAgentClient, SIPMonitorEventTypesEnum.ContactRegisterFailed, "Registration to " + m_sipAccountAOR.ToString() + " reached the maximum number of allowed attempts without a failure condition.", null));
-                    m_isRegistered = false;
-                    RegistrationTemporaryFailure?.Invoke(m_sipAccountAOR, "Registration reached the maximum number of allowed attempts.");
-                    m_waitForRegistrationMRE.Set();
-                }
-                else
-                {
-                    m_attempts++;
-
-                    SIPEndPoint registrarSIPEndPoint = m_outboundProxy;
-                    if (registrarSIPEndPoint == null)
-                    {
-                        SIPDNSLookupResult lookupResult = m_sipTransport.GetHostEndPoint(m_registrarHost, false);
-                        if (lookupResult.LookupError != null)
-                        {
-                            Log_External(new SIPMonitorConsoleEvent(SIPMonitorServerTypesEnum.UserAgentClient, SIPMonitorEventTypesEnum.ContactRegisterFailed, "Could not resolve " + m_registrarHost + ", " + lookupResult.LookupError, null));
-                        }
-                        else
-                        {
-                            registrarSIPEndPoint = lookupResult.GetSIPEndPoint();
-                        }
-                    }
-
-                    if (registrarSIPEndPoint == null)
-                    {
-                        logger.LogWarning("SIPRegistrationAgent could not resolve " + m_registrarHost + ".");
-
-                        RegistrationFailed?.Invoke(m_sipAccountAOR, "Could not resolve " + m_registrarHost + ".");
-                    }
-                    else
-                    {
-                        Log_External(new SIPMonitorConsoleEvent(SIPMonitorServerTypesEnum.UserAgentClient, SIPMonitorEventTypesEnum.ContactRegisterInProgress, "Initiating registration to " + m_registrarHost + " at " + registrarSIPEndPoint.ToString() + " for " + m_sipAccountAOR.ToString() + ".", null));
-                        SIPRequest regRequest = GetRegistrationRequest();
-
-                        SIPNonInviteTransaction regTransaction = new SIPNonInviteTransaction(m_sipTransport, regRequest, registrarSIPEndPoint);
-                        // These handlers need to be on their own threads to take the processing off the SIP transport layer.
-                        regTransaction.NonInviteTransactionFinalResponseReceived += (lep, rep, tn, rsp) => { ThreadPool.QueueUserWorkItem(delegate { ServerResponseReceived(lep, rep, tn, rsp); }); return Task.FromResult(SocketError.Success); };
-                        regTransaction.NonInviteTransactionTimedOut += (tn) => { ThreadPool.QueueUserWorkItem(delegate { RegistrationTimedOut(tn); }); };
-
-                        m_sipTransport.SendTransaction(regTransaction);
-                    }
-                }
-            }
-            catch (Exception excp)
-            {
-                logger.LogError("Exception SendInitialRegister to " + m_registrarHost + ". " + excp.Message);
-                RegistrationFailed?.Invoke(m_sipAccountAOR, "Exception SendInitialRegister to " + m_registrarHost + ". " + excp.Message);
-            }
-        }
-
-        private void RegistrationTimedOut(SIPTransaction sipTransaction)
-        {
-            m_isRegistered = false;
-            RegistrationTemporaryFailure?.Invoke(m_sipAccountAOR, "Registration transaction to " + m_registrarHost + " for " + m_sipAccountAOR.ToString() + " timed out.");
-            m_waitForRegistrationMRE.Set();
-        }
-
-        /// <summary>
-        /// The event handler for responses to the initial register request.
-        /// </summary>
-        private void ServerResponseReceived(SIPEndPoint localSIPEndPoint, SIPEndPoint remoteEndPoint, SIPTransaction sipTransaction, SIPResponse sipResponse)
-        {
-            try
-            {
-                Log_External(new SIPMonitorConsoleEvent(SIPMonitorServerTypesEnum.UserAgentClient, SIPMonitorEventTypesEnum.ContactRegisterInProgress, "Server response " + sipResponse.Status + " received for " + m_sipAccountAOR.ToString() + ".", null));
-
-                if (sipResponse.Status == SIPResponseStatusCodesEnum.ProxyAuthenticationRequired || sipResponse.Status == SIPResponseStatusCodesEnum.Unauthorised)
-                {
-                    if (sipResponse.Header.AuthenticationHeader != null)
-                    {
-                        if (m_attempts >= MAX_REGISTER_ATTEMPTS)
-                        {
-                            Log_External(new SIPMonitorConsoleEvent(SIPMonitorServerTypesEnum.UserAgentClient, SIPMonitorEventTypesEnum.ContactRegisterFailed, "Registration to " + m_sipAccountAOR.ToString() + " reached the maximum number of allowed attempts without a failure condition.", null));
-                            m_isRegistered = false;
-                            RegistrationTemporaryFailure?.Invoke(m_sipAccountAOR, "Registration reached the maximum number of allowed attempts.");
-                            m_waitForRegistrationMRE.Set();
-                        }
-                        else
-                        {
-                            m_attempts++;
-                            SIPRequest authenticatedRequest = GetAuthenticatedRegistrationRequest(sipTransaction.TransactionRequest, sipResponse);
-                            SIPEndPoint registrarSIPEndPoint = m_outboundProxy;
-                            if (registrarSIPEndPoint == null)
-                            {
-                                SIPDNSLookupResult lookupResult = m_sipTransport.GetHostEndPoint(m_registrarHost, false);
-                                if (lookupResult.LookupError != null)
-                                {
-                                    Log_External(new SIPMonitorConsoleEvent(SIPMonitorServerTypesEnum.UserAgentClient, SIPMonitorEventTypesEnum.ContactRegisterFailed, "Could not resolve " + m_registrarHost + ", " + lookupResult.LookupError, null));
-                                }
-                                else
-                                {
-                                    registrarSIPEndPoint = lookupResult.GetSIPEndPoint();
-                                }
-                            }
-                            if (registrarSIPEndPoint == null)
-                            {
-                                logger.LogWarning("SIPRegistrationAgent could not resolve " + m_registrarHost + ".");
-
-                                RegistrationFailed?.Invoke(m_sipAccountAOR, "Could not resolve " + m_registrarHost + ".");
-                            }
-                            else
-                            {
-                                SIPNonInviteTransaction regAuthTransaction = new SIPNonInviteTransaction(m_sipTransport, authenticatedRequest, registrarSIPEndPoint);
-                                regAuthTransaction.NonInviteTransactionFinalResponseReceived += (lep, rep, tn, rsp) => { ThreadPool.QueueUserWorkItem(delegate { AuthResponseReceived(lep, rep, tn, rsp); }); return Task.FromResult(SocketError.Success); };
-                                regAuthTransaction.NonInviteTransactionTimedOut += (tn) => { ThreadPool.QueueUserWorkItem(delegate { RegistrationTimedOut(tn); }); };
-                                m_sipTransport.SendTransaction(regAuthTransaction);
-                            }
-                        }
-                    }
-                    else
-                    {
-                        Log_External(new SIPMonitorConsoleEvent(SIPMonitorServerTypesEnum.UserAgentClient, SIPMonitorEventTypesEnum.ContactRegisterFailed, "Registration failed with " + sipResponse.Status + " but no authentication header was supplied for " + m_sipAccountAOR.ToString() + ".", null));
-                        m_isRegistered = false;
-                        RegistrationTemporaryFailure?.Invoke(m_sipAccountAOR, "Registration failed with " + sipResponse.Status + " but no authentication header was supplied.");
-                        m_waitForRegistrationMRE.Set();
-                    }
-                }
-                else
-                {
-                    if (sipResponse.Status == SIPResponseStatusCodesEnum.Ok)
-                    {
-                        if (m_expiry > 0)
-                        {
-                            m_isRegistered = true;
-                            m_expiry = GetUpdatedExpiry(sipResponse);
-                            RegistrationSuccessful?.Invoke(m_sipAccountAOR);
-                        }
-                        else
-                        {
-                            m_isRegistered = false;
-                            RegistrationRemoved?.Invoke(m_sipAccountAOR);
-                        }
-
-                        m_waitForRegistrationMRE.Set();
-                    }
-                    else if (sipResponse.Status == SIPResponseStatusCodesEnum.Forbidden || sipResponse.Status == SIPResponseStatusCodesEnum.NotFound)
-                    {
-                        // SIP account does not appear to exist.
-                        Log_External(new SIPMonitorConsoleEvent(SIPMonitorServerTypesEnum.UserAgentClient, SIPMonitorEventTypesEnum.ContactRegisterFailed, "Registration failed with " + sipResponse.Status + " for " + m_sipAccountAOR.ToString() + ", no further registration attempts will be made.", null));
-                        string reasonPhrase = (sipResponse.ReasonPhrase.IsNullOrBlank()) ? sipResponse.Status.ToString() : sipResponse.ReasonPhrase;
-                        RegistrationFailed?.Invoke(m_sipAccountAOR, "Registration failed with " + (int)sipResponse.Status + " " + reasonPhrase + ".");
-                        m_exit = true;
-                        m_waitForRegistrationMRE.Set();
-                    }
-                    else if (sipResponse.Status == SIPResponseStatusCodesEnum.IntervalTooBrief && m_expiry != 0)
-                    {
-                        m_expiry = GetUpdatedExpiryForIntervalTooBrief(sipResponse);
-                        Log_External(new SIPMonitorConsoleEvent(SIPMonitorServerTypesEnum.UserAgentClient, SIPMonitorEventTypesEnum.ContactRegisterInProgress, "Registration for " + m_sipAccountAOR.ToString() + " had a too short expiry, updated to +" + m_expiry + " and trying again.", null));
-                        SendInitialRegister();
-                    }
-                    else
-                    {
-                        Log_External(new SIPMonitorConsoleEvent(SIPMonitorServerTypesEnum.UserAgentClient, SIPMonitorEventTypesEnum.ContactRegisterFailed, "Registration failed with " + sipResponse.Status + " for " + m_sipAccountAOR.ToString() + ".", null));
-                        m_isRegistered = false;
-                        RegistrationTemporaryFailure?.Invoke(m_sipAccountAOR, "Registration failed with " + sipResponse.Status + ".");
-                        m_waitForRegistrationMRE.Set();
-                    }
-                }
-            }
-            catch (Exception excp)
-            {
-                logger.LogError("Exception SIPRegistrationUserAgent ServerResponseReceived (" + remoteEndPoint + "). " + excp.Message);
-            }
-        }
-
-        /// <summary>
-        /// The event handler for responses to the authenticated register request.
-        /// </summary>
-        private void AuthResponseReceived(SIPEndPoint localSIPEndPoint, SIPEndPoint remoteEndPoint, SIPTransaction sipTransaction, SIPResponse sipResponse)
-        {
-            try
-            {
-                Log_External(new SIPMonitorConsoleEvent(SIPMonitorServerTypesEnum.UserAgentClient, SIPMonitorEventTypesEnum.ContactRegisterInProgress, "Server auth response " + sipResponse.Status + " received for " + m_sipAccountAOR.ToString() + ".", null));
-
-                if (sipResponse.Status == SIPResponseStatusCodesEnum.Ok)
-                {
-                    if (m_expiry > 0)
-                    {
-                        m_isRegistered = true;
-                        m_expiry = GetUpdatedExpiry(sipResponse);
-                        RegistrationSuccessful?.Invoke(m_sipAccountAOR);
-                    }
-                    else
-                    {
-                        m_isRegistered = false;
-                        RegistrationRemoved?.Invoke(m_sipAccountAOR);
-                    }
-
-                    m_waitForRegistrationMRE.Set();
-                }
-                else if (sipResponse.Status == SIPResponseStatusCodesEnum.IntervalTooBrief && m_expiry != 0)
-                {
-                    m_expiry = GetUpdatedExpiryForIntervalTooBrief(sipResponse);
-                    Log_External(new SIPMonitorConsoleEvent(SIPMonitorServerTypesEnum.UserAgentClient, SIPMonitorEventTypesEnum.ContactRegisterInProgress, "Registration for " + m_sipAccountAOR.ToString() + " had a too short expiry, updated to +" + m_expiry + " and trying again.", null));
-                    SendInitialRegister();
-                }
-                else if (sipResponse.Status == SIPResponseStatusCodesEnum.Forbidden || sipResponse.Status == SIPResponseStatusCodesEnum.NotFound || sipResponse.Status == SIPResponseStatusCodesEnum.PaymentRequired)
-                {
-                    // SIP account does not appear to exist.
-                    Log_External(new SIPMonitorConsoleEvent(SIPMonitorServerTypesEnum.UserAgentClient, SIPMonitorEventTypesEnum.ContactRegisterFailed, "Registration failed with " + sipResponse.Status + " for " + m_sipAccountAOR.ToString() + ", no further registration attempts will be made.", null));
-                    string reasonPhrase = (sipResponse.ReasonPhrase.IsNullOrBlank()) ? sipResponse.Status.ToString() : sipResponse.ReasonPhrase;
-                    RegistrationFailed?.Invoke(m_sipAccountAOR, "Registration failed with " + (int)sipResponse.Status + " " + reasonPhrase + ".");
-                    m_exit = true;
-                    m_waitForRegistrationMRE.Set();
-                }
-                else if (sipResponse.Status == SIPResponseStatusCodesEnum.ProxyAuthenticationRequired || sipResponse.Status == SIPResponseStatusCodesEnum.Unauthorised)
-                {
-                    // SIP account credentials failed.
-                    Log_External(new SIPMonitorConsoleEvent(SIPMonitorServerTypesEnum.UserAgentClient, SIPMonitorEventTypesEnum.ContactRegisterFailed, "Registration failed with " + sipResponse.Status + " for " + m_sipAccountAOR.ToString() + ", no further registration attempts will be made.", null));
-                    string reasonPhrase = (sipResponse.ReasonPhrase.IsNullOrBlank()) ? sipResponse.Status.ToString() : sipResponse.ReasonPhrase;
-                    RegistrationFailed?.Invoke(m_sipAccountAOR, "Registration failed with " + (int)sipResponse.Status + " " + reasonPhrase + ".");
-                    m_exit = true;
-                    m_waitForRegistrationMRE.Set();
-                }
-                else
-                {
-                    Log_External(new SIPMonitorConsoleEvent(SIPMonitorServerTypesEnum.UserAgentClient, SIPMonitorEventTypesEnum.ContactRegisterFailed, "Registration failed with " + sipResponse.Status + " for " + m_sipAccountAOR.ToString() + ".", null));
-                    m_isRegistered = false;
-                    RegistrationTemporaryFailure?.Invoke(m_sipAccountAOR, "Registration failed with " + sipResponse.Status + ".");
-                    m_waitForRegistrationMRE.Set();
-                }
-            }
-            catch (Exception excp)
-            {
-                logger.LogError("Exception SIPRegistrationUserAgent AuthResponseReceived. " + excp.Message);
-            }
-        }
-
-        private int GetUpdatedExpiryForIntervalTooBrief(SIPResponse sipResponse)
-        {
-            int newExpiry = sipResponse.Header.MinExpires;
-
-            if (newExpiry != 0 && newExpiry > m_expiry)
-            {
-                if (newExpiry > MAX_EXPIRY)
-                {
-                    return MAX_EXPIRY;
-                }
-                else
-                {
-                    return newExpiry;
-                }
-            }
-            else if (m_expiry < MAX_EXPIRY)
-            {
-                return m_expiry * 2;
-            }
-
-            return m_expiry;
-        }
-
-        private int GetUpdatedExpiry(SIPResponse sipResponse)
-        {
-            // Find the contact in the list that matches the one being maintained by this agent in order to determine the expiry value.
-            int serverExpiry = m_expiry;
-            int headerExpires = sipResponse.Header.Expires;
-            int contactExpires = -1;
-            if (sipResponse.Header.Contact != null && sipResponse.Header.Contact.Count > 0)
-            {
-                if (sipResponse.Header.Contact.Count == 1)
-                {
-                    contactExpires = sipResponse.Header.Contact[0].Expires;
-                }
-                else
-                {
-                    foreach (SIPContactHeader contactHeader in sipResponse.Header.Contact)
-                    {
-                        if (contactHeader.ContactURI.ToParameterlessString() == m_contactURI.ToParameterlessString())
-                        {
-                            contactExpires = contactHeader.Expires;
-                            break;
-                        }
-                    }
-                }
-            }
-
-            if (contactExpires != -1)
-            {
-                serverExpiry = contactExpires;
-            }
-            else if (headerExpires != -1)
-            {
-                serverExpiry = headerExpires;
-            }
-
-            if (serverExpiry < REGISTER_MINIMUM_EXPIRY)
-            {
-                // Make sure we don't do a 3CX and send registration floods.
-                return REGISTER_MINIMUM_EXPIRY;
-            }
-            else if (serverExpiry > MAX_EXPIRY)
-            {
-                return MAX_EXPIRY;
-            }
-            else
-            {
-                return serverExpiry;
-            }
-        }
-
-        private SIPRequest GetRegistrationRequest()
-        {
-            try
-            {
-                SIPURI registerURI = m_sipAccountAOR.CopyOf();
-                registerURI.User = null;
-
-                SIPRequest registerRequest = SIPRequest.GetRequest(
-                    SIPMethodsEnum.REGISTER,
-                    registerURI,
-                    new SIPToHeader(this.UserDisplayName, m_sipAccountAOR, null),
-                    new SIPFromHeader(this.UserDisplayName, m_sipAccountAOR, CallProperties.CreateNewTag()));
-
-                registerRequest.Header.Contact = new List<SIPContactHeader> { new SIPContactHeader(this.UserDisplayName, m_contactURI) };
-                registerRequest.Header.CSeq = ++m_cseq;
-                registerRequest.Header.CallId = m_callID;
-                registerRequest.Header.UserAgent = (!UserAgent.IsNullOrBlank()) ? UserAgent : m_userAgent;
-                registerRequest.Header.Expires = m_expiry;
-
-                return registerRequest;
-            }
-            catch (Exception excp)
-            {
-                logger.LogError("Exception GetRegistrationRequest. " + excp.Message);
-                throw excp;
-            }
-        }
-
-        private SIPRequest GetAuthenticatedRegistrationRequest(SIPRequest registerRequest, SIPResponse sipResponse)
-        {
-            try
-            {
-                SIPAuthorisationDigest authRequest = sipResponse.Header.AuthenticationHeader.SIPDigest;
-                string username = (m_authUsername != null) ? m_authUsername : m_sipAccountAOR.User;
-                authRequest.SetCredentials(username, m_password, registerRequest.URI.ToString(), SIPMethodsEnum.REGISTER.ToString());
-                if (!this.m_realm.IsNullOrBlank())
-                {
-                    authRequest.Realm = this.m_realm;
-                }
-
-                SIPRequest regRequest = registerRequest.Copy();
-                regRequest.SetSendFromHints(registerRequest.LocalSIPEndPoint);
-
-                regRequest.Header.Vias.TopViaHeader.Branch = CallProperties.CreateBranchId();
-                regRequest.Header.From.FromTag = CallProperties.CreateNewTag();
-                regRequest.Header.To.ToTag = null;
-                regRequest.Header.CSeq = ++m_cseq;
-
-                regRequest.Header.AuthenticationHeader = new SIPAuthenticationHeader(authRequest);
-                regRequest.Header.AuthenticationHeader.SIPDigest.Response = authRequest.Digest;
-
-                return regRequest;
-            }
-            catch (Exception excp)
-            {
-                logger.LogError("Exception GetAuthenticatedRegistrationRequest. " + excp.Message);
-                throw excp;
-            }
-        }
-    }
-}
+﻿// ============================================================================
+// FileName: SIPRegistrationUserAgent.cs
+//
+// Description:
+// A user agent that can register and maintain a binding with a SIP Registrar.
+//
+// Author(s):
+// Aaron Clauson (aaron@sipsorcery.com)
+//
+// History:
+// 03 Mar 2010	Aaron Clauson	Created, Hobart, Australia.
+// rj2: some PBX/Trunks need UserDisplayName in SIP-REGISTER
+//
+// License:
+// BSD 3-Clause "New" or "Revised" License, see included LICENSE.md file.
+// ============================================================================
+
+using System;
+using System.Collections.Generic;
+using System.Net;
+using System.Net.Sockets;
+using System.Threading;
+using System.Threading.Tasks;
+using Microsoft.Extensions.Logging;
+using SIPSorcery.Sys;
+
+namespace SIPSorcery.SIP.App
+{
+    public class SIPRegistrationUserAgent
+    {
+        private const int MAX_EXPIRY = 7200;
+        private const int MAX_REGISTRATION_ATTEMPT_TIMEOUT = 60;
+        private const int REGISTRATION_HEAD_TIME = 5;                // Time in seconds to go to next registration to initiate.
+        private const int REGISTER_FAILURERETRY_INTERVAL = 300;      // Number of seconds between consecutive register requests in the event of failures or timeouts.
+        //rj2: there are PBX which send new Expires header in SIP OK with value lesser than 60 -> set hardcoded minimum to 10, so registration on PBX does not timeout
+        private const int REGISTER_MINIMUM_EXPIRY = 10;              // The minimum interval a registration will be accepted for. Anything less than this interval will use this minimum value.
+        private const int DEFAULT_REGISTER_EXPIRY = 600;
+        private const int MAX_REGISTER_ATTEMPTS = 3;                 // The maximum number of registration attempts that will be made without a failure condition before incurring a temporary failure.
+
+        private static ILogger logger = Log.Logger;
+
+        private static readonly string m_userAgent = SIPConstants.SIP_USERAGENT_STRING;
+
+        private SIPMonitorLogDelegate Log_External;
+
+        private SIPTransport m_sipTransport;
+        private SIPEndPoint m_outboundProxy;
+        private SIPURI m_sipAccountAOR;
+        private string m_authUsername;
+        private string m_password;
+        private string m_realm;
+        private string m_registrarHost;
+        private SIPURI m_contactURI;
+        private int m_expiry;
+        private int m_originalExpiry;
+
+        private bool m_isRegistered;
+        private int m_cseq;
+        private string m_callID;
+        private bool m_exit;
+        private int m_attempts;
+        private ManualResetEvent m_waitForRegistrationMRE = new ManualResetEvent(false);
+        private Timer m_registrationTimer;
+
+        public string UserAgent;                // If not null this value will replace the default user agent value in the REGISTER request.
+        public string UserDisplayName;			//rj2: if not null, used in fromheader and contactheader
+
+        public event Action<SIPURI, string> RegistrationFailed;
+        public event Action<SIPURI, string> RegistrationTemporaryFailure;
+        public event Action<SIPURI> RegistrationSuccessful;
+        public event Action<SIPURI> RegistrationRemoved;
+
+        /// <summary>
+        /// Creates a new SIP registration agent that will attempt to register with a SIP Registrar server.
+        /// If the registration fails the agent will retry up to a hard coded maximum number of 3 attempts.
+        /// If successful the agent will periodically refresh the registration based on the Expiry time 
+        /// returned by the server.
+        /// </summary>
+        /// <param name="sipTransport">The SIP transport layer to use to send the register request.</param>
+        /// <param name="username">The username to use if the server requests authorisation.</param>
+        /// <param name="password">The password to use if the server requests authorisation.</param>
+        /// <param name="server">The hostname or socket address for the registration server. Can be in a format of
+        /// hostname:port or ipaddress:port, e.g. sipsorcery.com or 67.222.131.147:5060.</param>
+        /// <param name="expiry">The expiry value to request for the contact. This value can be rejected or overridden
+        /// by the server.</param>
+        public SIPRegistrationUserAgent(
+            SIPTransport sipTransport,
+            string username,
+            string password,
+            string server,
+            int expiry)
+        {
+            m_sipTransport = sipTransport;
+            m_sipAccountAOR = new SIPURI(username, server, null, SIPSchemesEnum.sip, SIPProtocolsEnum.udp);
+            m_authUsername = username;
+            m_password = password;
+            m_registrarHost = server;
+            m_expiry = (expiry >= REGISTER_MINIMUM_EXPIRY && expiry <= MAX_EXPIRY) ? expiry : DEFAULT_REGISTER_EXPIRY;
+            m_originalExpiry = m_expiry;
+            m_callID = CallProperties.CreateNewCallId();
+
+            // Setting the contact to "0.0.0.0" tells the transport layer to populate it at send time.
+            m_contactURI = new SIPURI(m_sipAccountAOR.Scheme, IPAddress.Any, 0);
+
+            Log_External = (ev) => logger.LogDebug(ev?.Message);
+        }
+
+        public SIPRegistrationUserAgent(
+            SIPTransport sipTransport,
+            SIPEndPoint outboundProxy,
+            SIPURI sipAccountAOR,
+            string authUsername,
+            string password,
+            string realm,
+            string registrarHost,
+            SIPURI contactURI,
+            int expiry,
+            SIPMonitorLogDelegate logDelegate)
+        {
+            m_sipTransport = sipTransport;
+            m_outboundProxy = outboundProxy;
+            m_sipAccountAOR = sipAccountAOR;
+            m_authUsername = authUsername;
+            m_password = password;
+            m_realm = realm;
+            m_registrarHost = registrarHost;
+            m_contactURI = contactURI;
+            m_expiry = (expiry >= REGISTER_MINIMUM_EXPIRY && expiry <= MAX_EXPIRY) ? expiry : DEFAULT_REGISTER_EXPIRY;
+            m_callID = CallProperties.CreateNewCallId();
+
+            if (logDelegate != null)
+            {
+                Log_External = logDelegate;
+            }
+            else
+            {
+                Log_External = (ev) => logger.LogDebug(ev?.Message);
+            }
+        }
+
+        public void Start()
+        {
+            if (m_registrationTimer != null)
+            {
+                throw new ApplicationException("SIPRegistrationUserAgent is already running, try Stop() at first!");
+            }
+
+            m_expiry = m_originalExpiry;
+            m_exit = false;
+            int callbackPeriod = (m_expiry - REGISTRATION_HEAD_TIME) * 1000;
+            logger.LogDebug($"Starting SIPRegistrationUserAgent for {m_sipAccountAOR.ToString()}, callback period {callbackPeriod}ms.");
+
+            m_registrationTimer = new Timer(DoRegistration, null, 0, callbackPeriod);
+        }
+
+        private void DoRegistration(object state)
+        {
+            if (Monitor.TryEnter(m_waitForRegistrationMRE))
+            {
+                try
+                {
+                    logger.LogDebug("DoRegistration for " + m_sipAccountAOR.ToString() + ".");
+
+                    m_waitForRegistrationMRE.Reset();
+                    m_attempts = 0;
+
+                    SendInitialRegister();
+
+                    if (!m_waitForRegistrationMRE.WaitOne(MAX_REGISTRATION_ATTEMPT_TIMEOUT * 1000))
+                    {
+                        m_isRegistered = false;
+
+                        if (!m_exit && RegistrationTemporaryFailure != null)
+                        {
+                            RegistrationTemporaryFailure(m_sipAccountAOR, "Registration to " + m_registrarHost + " for " + m_sipAccountAOR.ToString() + " timed out.");
+                        }
+                    }
+
+                    if (!m_exit)
+                    {
+                        if (m_isRegistered)
+                        {
+                            logger.LogDebug("SIPRegistrationUserAgent was successful, scheduling next registration to " + m_sipAccountAOR.ToString() + " in " + (m_expiry - REGISTRATION_HEAD_TIME) + "s.");
+                            m_registrationTimer.Change((m_expiry - REGISTRATION_HEAD_TIME) * 1000, Timeout.Infinite);
+                        }
+                        else
+                        {
+                            logger.LogDebug("SIPRegistrationUserAgent temporarily failed, scheduling next registration to " + m_sipAccountAOR.ToString() + " in " + REGISTER_FAILURERETRY_INTERVAL + "s.");
+                            m_registrationTimer.Change((m_expiry - REGISTRATION_HEAD_TIME) * 1000, Timeout.Infinite);
+                        }
+                    }
+                }
+                catch (Exception excp)
+                {
+                    logger.LogError("Exception DoRegistration Start. " + excp.Message);
+                }
+                finally
+                {
+                    Monitor.Exit(m_waitForRegistrationMRE);
+                }
+            }
+        }
+
+        /// <summary>
+        /// Allows the registration expiry setting to be adjusted after the instance has been created.
+        /// </summary>
+        /// <param name="expiry">The new expiry value.</param>
+        public void SetExpiry(int expiry)
+        {
+            int newExpiry = (expiry >= REGISTER_MINIMUM_EXPIRY && expiry <= MAX_EXPIRY) ? expiry : DEFAULT_REGISTER_EXPIRY;
+
+            if (newExpiry != m_expiry)
+            {
+                logger.LogInformation($"Expiry for registration agent for {m_sipAccountAOR.ToString()} updated from {m_expiry} to {newExpiry}.");
+
+                m_expiry = newExpiry;
+
+                // Schedule an immediate registration for the new value.
+                m_registrationTimer.Change(0, Timeout.Infinite);
+            }
+        }
+
+        public void Stop()
+        {
+            try
+            {
+                if (!m_exit)
+                {
+                    logger.LogDebug("Stopping SIP registration user agent for " + m_sipAccountAOR.ToString() + ".");
+
+                    m_exit = true;
+                    m_waitForRegistrationMRE.Set();
+
+                    if (m_isRegistered)
+                    {
+                        m_attempts = 0;
+                        m_expiry = 0;
+                        ThreadPool.QueueUserWorkItem(delegate{ SendInitialRegister(); });
+                    }
+
+                    m_registrationTimer.Dispose();
+                    m_registrationTimer = null;
+                }
+            }
+            catch (Exception excp)
+            {
+                logger.LogError("Exception SIPRegistrationUserAgent Stop. " + excp.Message);
+            }
+        }
+
+        private void SendInitialRegister()
+        {
+            try
+            {
+                if (m_attempts >= MAX_REGISTER_ATTEMPTS)
+                {
+                    Log_External(new SIPMonitorConsoleEvent(SIPMonitorServerTypesEnum.UserAgentClient, SIPMonitorEventTypesEnum.ContactRegisterFailed, "Registration to " + m_sipAccountAOR.ToString() + " reached the maximum number of allowed attempts without a failure condition.", null));
+                    m_isRegistered = false;
+                    RegistrationTemporaryFailure?.Invoke(m_sipAccountAOR, "Registration reached the maximum number of allowed attempts.");
+                    m_waitForRegistrationMRE.Set();
+                }
+                else
+                {
+                    m_attempts++;
+
+                    SIPEndPoint registrarSIPEndPoint = m_outboundProxy;
+                    if (registrarSIPEndPoint == null)
+                    {
+                        SIPDNSLookupResult lookupResult = m_sipTransport.GetHostEndPoint(m_registrarHost, false);
+                        if (lookupResult.LookupError != null)
+                        {
+                            Log_External(new SIPMonitorConsoleEvent(SIPMonitorServerTypesEnum.UserAgentClient, SIPMonitorEventTypesEnum.ContactRegisterFailed, "Could not resolve " + m_registrarHost + ", " + lookupResult.LookupError, null));
+                        }
+                        else
+                        {
+                            registrarSIPEndPoint = lookupResult.GetSIPEndPoint();
+                        }
+                    }
+
+                    if (registrarSIPEndPoint == null)
+                    {
+                        logger.LogWarning("SIPRegistrationAgent could not resolve " + m_registrarHost + ".");
+
+                        RegistrationFailed?.Invoke(m_sipAccountAOR, "Could not resolve " + m_registrarHost + ".");
+                    }
+                    else
+                    {
+                        Log_External(new SIPMonitorConsoleEvent(SIPMonitorServerTypesEnum.UserAgentClient, SIPMonitorEventTypesEnum.ContactRegisterInProgress, "Initiating registration to " + m_registrarHost + " at " + registrarSIPEndPoint.ToString() + " for " + m_sipAccountAOR.ToString() + ".", null));
+                        SIPRequest regRequest = GetRegistrationRequest();
+
+                        SIPNonInviteTransaction regTransaction = new SIPNonInviteTransaction(m_sipTransport, regRequest, registrarSIPEndPoint);
+                        // These handlers need to be on their own threads to take the processing off the SIP transport layer.
+                        regTransaction.NonInviteTransactionFinalResponseReceived += (lep, rep, tn, rsp) => { ThreadPool.QueueUserWorkItem(delegate { ServerResponseReceived(lep, rep, tn, rsp); }); return Task.FromResult(SocketError.Success); };
+                        regTransaction.NonInviteTransactionTimedOut += (tn) => { ThreadPool.QueueUserWorkItem(delegate { RegistrationTimedOut(tn); }); };
+
+                        m_sipTransport.SendTransaction(regTransaction);
+                    }
+                }
+            }
+            catch (Exception excp)
+            {
+                logger.LogError("Exception SendInitialRegister to " + m_registrarHost + ". " + excp.Message);
+                RegistrationFailed?.Invoke(m_sipAccountAOR, "Exception SendInitialRegister to " + m_registrarHost + ". " + excp.Message);
+            }
+        }
+
+        private void RegistrationTimedOut(SIPTransaction sipTransaction)
+        {
+            m_isRegistered = false;
+            RegistrationTemporaryFailure?.Invoke(m_sipAccountAOR, "Registration transaction to " + m_registrarHost + " for " + m_sipAccountAOR.ToString() + " timed out.");
+            m_waitForRegistrationMRE.Set();
+        }
+
+        /// <summary>
+        /// The event handler for responses to the initial register request.
+        /// </summary>
+        private void ServerResponseReceived(SIPEndPoint localSIPEndPoint, SIPEndPoint remoteEndPoint, SIPTransaction sipTransaction, SIPResponse sipResponse)
+        {
+            try
+            {
+                Log_External(new SIPMonitorConsoleEvent(SIPMonitorServerTypesEnum.UserAgentClient, SIPMonitorEventTypesEnum.ContactRegisterInProgress, "Server response " + sipResponse.Status + " received for " + m_sipAccountAOR.ToString() + ".", null));
+
+                if (sipResponse.Status == SIPResponseStatusCodesEnum.ProxyAuthenticationRequired || sipResponse.Status == SIPResponseStatusCodesEnum.Unauthorised)
+                {
+                    if (sipResponse.Header.AuthenticationHeader != null)
+                    {
+                        if (m_attempts >= MAX_REGISTER_ATTEMPTS)
+                        {
+                            Log_External(new SIPMonitorConsoleEvent(SIPMonitorServerTypesEnum.UserAgentClient, SIPMonitorEventTypesEnum.ContactRegisterFailed, "Registration to " + m_sipAccountAOR.ToString() + " reached the maximum number of allowed attempts without a failure condition.", null));
+                            m_isRegistered = false;
+                            RegistrationTemporaryFailure?.Invoke(m_sipAccountAOR, "Registration reached the maximum number of allowed attempts.");
+                            m_waitForRegistrationMRE.Set();
+                        }
+                        else
+                        {
+                            m_attempts++;
+                            SIPRequest authenticatedRequest = GetAuthenticatedRegistrationRequest(sipTransaction.TransactionRequest, sipResponse);
+                            SIPEndPoint registrarSIPEndPoint = m_outboundProxy;
+                            if (registrarSIPEndPoint == null)
+                            {
+                                SIPDNSLookupResult lookupResult = m_sipTransport.GetHostEndPoint(m_registrarHost, false);
+                                if (lookupResult.LookupError != null)
+                                {
+                                    Log_External(new SIPMonitorConsoleEvent(SIPMonitorServerTypesEnum.UserAgentClient, SIPMonitorEventTypesEnum.ContactRegisterFailed, "Could not resolve " + m_registrarHost + ", " + lookupResult.LookupError, null));
+                                }
+                                else
+                                {
+                                    registrarSIPEndPoint = lookupResult.GetSIPEndPoint();
+                                }
+                            }
+                            if (registrarSIPEndPoint == null)
+                            {
+                                logger.LogWarning("SIPRegistrationAgent could not resolve " + m_registrarHost + ".");
+
+                                RegistrationFailed?.Invoke(m_sipAccountAOR, "Could not resolve " + m_registrarHost + ".");
+                            }
+                            else
+                            {
+                                SIPNonInviteTransaction regAuthTransaction = new SIPNonInviteTransaction(m_sipTransport, authenticatedRequest, registrarSIPEndPoint);
+                                regAuthTransaction.NonInviteTransactionFinalResponseReceived += (lep, rep, tn, rsp) => { ThreadPool.QueueUserWorkItem(delegate { AuthResponseReceived(lep, rep, tn, rsp); }); return Task.FromResult(SocketError.Success); };
+                                regAuthTransaction.NonInviteTransactionTimedOut += (tn) => { ThreadPool.QueueUserWorkItem(delegate { RegistrationTimedOut(tn); }); };
+                                m_sipTransport.SendTransaction(regAuthTransaction);
+                            }
+                        }
+                    }
+                    else
+                    {
+                        Log_External(new SIPMonitorConsoleEvent(SIPMonitorServerTypesEnum.UserAgentClient, SIPMonitorEventTypesEnum.ContactRegisterFailed, "Registration failed with " + sipResponse.Status + " but no authentication header was supplied for " + m_sipAccountAOR.ToString() + ".", null));
+                        m_isRegistered = false;
+                        RegistrationTemporaryFailure?.Invoke(m_sipAccountAOR, "Registration failed with " + sipResponse.Status + " but no authentication header was supplied.");
+                        m_waitForRegistrationMRE.Set();
+                    }
+                }
+                else
+                {
+                    if (sipResponse.Status == SIPResponseStatusCodesEnum.Ok)
+                    {
+                        if (m_expiry > 0)
+                        {
+                            m_isRegistered = true;
+                            m_expiry = GetUpdatedExpiry(sipResponse);
+                            RegistrationSuccessful?.Invoke(m_sipAccountAOR);
+                        }
+                        else
+                        {
+                            m_isRegistered = false;
+                            RegistrationRemoved?.Invoke(m_sipAccountAOR);
+                        }
+
+                        m_waitForRegistrationMRE.Set();
+                    }
+                    else if (sipResponse.Status == SIPResponseStatusCodesEnum.Forbidden || sipResponse.Status == SIPResponseStatusCodesEnum.NotFound)
+                    {
+                        // SIP account does not appear to exist.
+                        Log_External(new SIPMonitorConsoleEvent(SIPMonitorServerTypesEnum.UserAgentClient, SIPMonitorEventTypesEnum.ContactRegisterFailed, "Registration failed with " + sipResponse.Status + " for " + m_sipAccountAOR.ToString() + ", no further registration attempts will be made.", null));
+                        string reasonPhrase = (sipResponse.ReasonPhrase.IsNullOrBlank()) ? sipResponse.Status.ToString() : sipResponse.ReasonPhrase;
+                        RegistrationFailed?.Invoke(m_sipAccountAOR, "Registration failed with " + (int)sipResponse.Status + " " + reasonPhrase + ".");
+                        m_exit = true;
+                        m_waitForRegistrationMRE.Set();
+                    }
+                    else if (sipResponse.Status == SIPResponseStatusCodesEnum.IntervalTooBrief && m_expiry != 0)
+                    {
+                        m_expiry = GetUpdatedExpiryForIntervalTooBrief(sipResponse);
+                        Log_External(new SIPMonitorConsoleEvent(SIPMonitorServerTypesEnum.UserAgentClient, SIPMonitorEventTypesEnum.ContactRegisterInProgress, "Registration for " + m_sipAccountAOR.ToString() + " had a too short expiry, updated to +" + m_expiry + " and trying again.", null));
+                        SendInitialRegister();
+                    }
+                    else
+                    {
+                        Log_External(new SIPMonitorConsoleEvent(SIPMonitorServerTypesEnum.UserAgentClient, SIPMonitorEventTypesEnum.ContactRegisterFailed, "Registration failed with " + sipResponse.Status + " for " + m_sipAccountAOR.ToString() + ".", null));
+                        m_isRegistered = false;
+                        RegistrationTemporaryFailure?.Invoke(m_sipAccountAOR, "Registration failed with " + sipResponse.Status + ".");
+                        m_waitForRegistrationMRE.Set();
+                    }
+                }
+            }
+            catch (Exception excp)
+            {
+                logger.LogError("Exception SIPRegistrationUserAgent ServerResponseReceived (" + remoteEndPoint + "). " + excp.Message);
+            }
+        }
+
+        /// <summary>
+        /// The event handler for responses to the authenticated register request.
+        /// </summary>
+        private void AuthResponseReceived(SIPEndPoint localSIPEndPoint, SIPEndPoint remoteEndPoint, SIPTransaction sipTransaction, SIPResponse sipResponse)
+        {
+            try
+            {
+                Log_External(new SIPMonitorConsoleEvent(SIPMonitorServerTypesEnum.UserAgentClient, SIPMonitorEventTypesEnum.ContactRegisterInProgress, "Server auth response " + sipResponse.Status + " received for " + m_sipAccountAOR.ToString() + ".", null));
+
+                if (sipResponse.Status == SIPResponseStatusCodesEnum.Ok)
+                {
+                    if (m_expiry > 0)
+                    {
+                        m_isRegistered = true;
+                        m_expiry = GetUpdatedExpiry(sipResponse);
+                        RegistrationSuccessful?.Invoke(m_sipAccountAOR);
+                    }
+                    else
+                    {
+                        m_isRegistered = false;
+                        RegistrationRemoved?.Invoke(m_sipAccountAOR);
+                    }
+
+                    m_waitForRegistrationMRE.Set();
+                }
+                else if (sipResponse.Status == SIPResponseStatusCodesEnum.IntervalTooBrief && m_expiry != 0)
+                {
+                    m_expiry = GetUpdatedExpiryForIntervalTooBrief(sipResponse);
+                    Log_External(new SIPMonitorConsoleEvent(SIPMonitorServerTypesEnum.UserAgentClient, SIPMonitorEventTypesEnum.ContactRegisterInProgress, "Registration for " + m_sipAccountAOR.ToString() + " had a too short expiry, updated to +" + m_expiry + " and trying again.", null));
+                    SendInitialRegister();
+                }
+                else if (sipResponse.Status == SIPResponseStatusCodesEnum.Forbidden || sipResponse.Status == SIPResponseStatusCodesEnum.NotFound || sipResponse.Status == SIPResponseStatusCodesEnum.PaymentRequired)
+                {
+                    // SIP account does not appear to exist.
+                    Log_External(new SIPMonitorConsoleEvent(SIPMonitorServerTypesEnum.UserAgentClient, SIPMonitorEventTypesEnum.ContactRegisterFailed, "Registration failed with " + sipResponse.Status + " for " + m_sipAccountAOR.ToString() + ", no further registration attempts will be made.", null));
+                    string reasonPhrase = (sipResponse.ReasonPhrase.IsNullOrBlank()) ? sipResponse.Status.ToString() : sipResponse.ReasonPhrase;
+                    RegistrationFailed?.Invoke(m_sipAccountAOR, "Registration failed with " + (int)sipResponse.Status + " " + reasonPhrase + ".");
+                    m_exit = true;
+                    m_waitForRegistrationMRE.Set();
+                }
+                else if (sipResponse.Status == SIPResponseStatusCodesEnum.ProxyAuthenticationRequired || sipResponse.Status == SIPResponseStatusCodesEnum.Unauthorised)
+                {
+                    // SIP account credentials failed.
+                    Log_External(new SIPMonitorConsoleEvent(SIPMonitorServerTypesEnum.UserAgentClient, SIPMonitorEventTypesEnum.ContactRegisterFailed, "Registration failed with " + sipResponse.Status + " for " + m_sipAccountAOR.ToString() + ", no further registration attempts will be made.", null));
+                    string reasonPhrase = (sipResponse.ReasonPhrase.IsNullOrBlank()) ? sipResponse.Status.ToString() : sipResponse.ReasonPhrase;
+                    RegistrationFailed?.Invoke(m_sipAccountAOR, "Registration failed with " + (int)sipResponse.Status + " " + reasonPhrase + ".");
+                    m_exit = true;
+                    m_waitForRegistrationMRE.Set();
+                }
+                else
+                {
+                    Log_External(new SIPMonitorConsoleEvent(SIPMonitorServerTypesEnum.UserAgentClient, SIPMonitorEventTypesEnum.ContactRegisterFailed, "Registration failed with " + sipResponse.Status + " for " + m_sipAccountAOR.ToString() + ".", null));
+                    m_isRegistered = false;
+                    RegistrationTemporaryFailure?.Invoke(m_sipAccountAOR, "Registration failed with " + sipResponse.Status + ".");
+                    m_waitForRegistrationMRE.Set();
+                }
+            }
+            catch (Exception excp)
+            {
+                logger.LogError("Exception SIPRegistrationUserAgent AuthResponseReceived. " + excp.Message);
+            }
+        }
+
+        private int GetUpdatedExpiryForIntervalTooBrief(SIPResponse sipResponse)
+        {
+            int newExpiry = sipResponse.Header.MinExpires;
+
+            if (newExpiry != 0 && newExpiry > m_expiry)
+            {
+                if (newExpiry > MAX_EXPIRY)
+                {
+                    return MAX_EXPIRY;
+                }
+                else
+                {
+                    return newExpiry;
+                }
+            }
+            else if (m_expiry < MAX_EXPIRY)
+            {
+                return m_expiry * 2;
+            }
+
+            return m_expiry;
+        }
+
+        private int GetUpdatedExpiry(SIPResponse sipResponse)
+        {
+            // Find the contact in the list that matches the one being maintained by this agent in order to determine the expiry value.
+            int serverExpiry = m_expiry;
+            int headerExpires = sipResponse.Header.Expires;
+            int contactExpires = -1;
+            if (sipResponse.Header.Contact != null && sipResponse.Header.Contact.Count > 0)
+            {
+                if (sipResponse.Header.Contact.Count == 1)
+                {
+                    contactExpires = sipResponse.Header.Contact[0].Expires;
+                }
+                else
+                {
+                    foreach (SIPContactHeader contactHeader in sipResponse.Header.Contact)
+                    {
+                        if (contactHeader.ContactURI.ToParameterlessString() == m_contactURI.ToParameterlessString())
+                        {
+                            contactExpires = contactHeader.Expires;
+                            break;
+                        }
+                    }
+                }
+            }
+
+            if (contactExpires != -1)
+            {
+                serverExpiry = contactExpires;
+            }
+            else if (headerExpires != -1)
+            {
+                serverExpiry = headerExpires;
+            }
+
+            if (serverExpiry < REGISTER_MINIMUM_EXPIRY)
+            {
+                // Make sure we don't do a 3CX and send registration floods.
+                return REGISTER_MINIMUM_EXPIRY;
+            }
+            else if (serverExpiry > MAX_EXPIRY)
+            {
+                return MAX_EXPIRY;
+            }
+            else
+            {
+                return serverExpiry;
+            }
+        }
+
+        private SIPRequest GetRegistrationRequest()
+        {
+            try
+            {
+                SIPURI registerURI = m_sipAccountAOR.CopyOf();
+                registerURI.User = null;
+
+                SIPRequest registerRequest = SIPRequest.GetRequest(
+                    SIPMethodsEnum.REGISTER,
+                    registerURI,
+                    new SIPToHeader(this.UserDisplayName, m_sipAccountAOR, null),
+                    new SIPFromHeader(this.UserDisplayName, m_sipAccountAOR, CallProperties.CreateNewTag()));
+
+                registerRequest.Header.Contact = new List<SIPContactHeader> { new SIPContactHeader(this.UserDisplayName, m_contactURI) };
+                registerRequest.Header.CSeq = ++m_cseq;
+                registerRequest.Header.CallId = m_callID;
+                registerRequest.Header.UserAgent = (!UserAgent.IsNullOrBlank()) ? UserAgent : m_userAgent;
+                registerRequest.Header.Expires = m_expiry;
+
+                return registerRequest;
+            }
+            catch (Exception excp)
+            {
+                logger.LogError("Exception GetRegistrationRequest. " + excp.Message);
+                throw excp;
+            }
+        }
+
+        private SIPRequest GetAuthenticatedRegistrationRequest(SIPRequest registerRequest, SIPResponse sipResponse)
+        {
+            try
+            {
+                SIPAuthorisationDigest authRequest = sipResponse.Header.AuthenticationHeader.SIPDigest;
+                string username = (m_authUsername != null) ? m_authUsername : m_sipAccountAOR.User;
+                authRequest.SetCredentials(username, m_password, registerRequest.URI.ToString(), SIPMethodsEnum.REGISTER.ToString());
+                if (!this.m_realm.IsNullOrBlank())
+                {
+                    authRequest.Realm = this.m_realm;
+                }
+
+                SIPRequest regRequest = registerRequest.Copy();
+                regRequest.SetSendFromHints(registerRequest.LocalSIPEndPoint);
+
+                regRequest.Header.Vias.TopViaHeader.Branch = CallProperties.CreateBranchId();
+                regRequest.Header.From.FromTag = CallProperties.CreateNewTag();
+                regRequest.Header.To.ToTag = null;
+                regRequest.Header.CSeq = ++m_cseq;
+
+                regRequest.Header.AuthenticationHeader = new SIPAuthenticationHeader(authRequest);
+                regRequest.Header.AuthenticationHeader.SIPDigest.Response = authRequest.Digest;
+
+                return regRequest;
+            }
+            catch (Exception excp)
+            {
+                logger.LogError("Exception GetAuthenticatedRegistrationRequest. " + excp.Message);
+                throw excp;
+            }
+        }
+    }
+}