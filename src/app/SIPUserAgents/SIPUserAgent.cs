--- conflicted
+++ resolved
@@ -436,13 +436,8 @@
 
                 SIPTransactionResponseReceivedDelegate referTxStatusHandler = (localSIPEndPoint, remoteEndPoint, sipTransaction, sipResponse) =>
                 {
-<<<<<<< HEAD
-                    // This handler has to go on a separate thread or the receiving SIP channel will be blocked.
+                    // This handler has to go on a separate thread or the SIPTransport "ProcessInMessage" thread will be blocked.
                     Task.Run(() =>
-=======
-                    // This handler has to go on a separate thread or the SIPTransport "ProcessInMessage" thread will be blocked.
-                    await Task.Run(() =>
->>>>>>> 5136febd
                     {
                         if (sipResponse.Header.CSeqMethod == SIPMethodsEnum.REFER && sipResponse.Status == SIPResponseStatusCodesEnum.Accepted)
                         {
@@ -898,4 +893,4 @@
             }
         }
     }
-}
+}