--- conflicted
+++ resolved
@@ -207,20 +207,11 @@
 
             if (serverEndPoint != null)
             {
-<<<<<<< HEAD
                 MediaSession = m_mediaSessionFactory.Create();
                 MediaSession.DtmfCompleted += OnMediaDtmfCompleted;
 
                 var sdp = MediaSession.CreateOffer(serverEndPoint.GetIPEndPoint().Address);
-=======
-                IPAddress localIPAddress = NetServices.GetLocalAddressForRemote(serverEndPoint.Address);
-
-                RtpSession = new RTPSession((int)m_defaultAudioFormat, null, null, true, localIPAddress.AddressFamily);
-                RtpSession.OnRtpEvent += OnRemoteRtpEvent;
-                
-                var sdp = RtpSession.GetSDP(localIPAddress);
->>>>>>> b50fb4bd
-                sipCallDescriptor.Content = sdp.ToString();
+                sipCallDescriptor.Content = sdp;
 
                 m_uac.Call(sipCallDescriptor);
             }
@@ -298,7 +289,6 @@
             if (IsCallActive)
             {
                 Hangup();
-<<<<<<< HEAD
             }
 
             var sipRequest = uas.ClientTransaction.TransactionRequest;
@@ -309,24 +299,7 @@
             // TODO: Deal with multiple media offers.
 
             var sdpAnswer = MediaSession.AnswerOffer(sipRequest.Body);
-=======
-            }
-
-            var sipRequest = uas.ClientTransaction.TransactionRequest;
-            SDP remoteSDP = SDP.ParseSDPDescription(sipRequest.Body);
-            // TODO: Deal with multiple media offers.
-            var dstRtpEndPoint = SDP.GetSDPRTPEndPoint(sipRequest.Body);
-            IPAddress localIPAddress = NetServices.GetLocalAddressForRemote(dstRtpEndPoint.Address);
-
-            RtpSession = new RTPSession((int)m_defaultAudioFormat, null, null, true, localIPAddress.AddressFamily);
-            RtpSession.OnRtpEvent += OnRemoteRtpEvent;
-
-            RtpSession.DestinationEndPoint = dstRtpEndPoint;
-            RtpSession.SetRemoteSDP(remoteSDP);
-
-            var sdpAnswer = RtpSession.GetSDP(localIPAddress);
->>>>>>> b50fb4bd
-
+          
             m_uas = uas;
             m_uas.Answer(m_sdpContentType, sdpAnswer.ToString(), null, SIPDialogueTransferModesEnum.Default);
             Dialogue.DialogueState = SIPDialogueStateEnum.Confirmed;
@@ -592,13 +565,7 @@
                 }
 
                 UACInviteTransaction reinviteTransaction = new UACInviteTransaction(m_transport, reinviteRequest, m_outboundProxy);
-<<<<<<< HEAD
-                reinviteTransaction.SendReliableRequest();
-
-=======
                 reinviteTransaction.SendInviteRequest();
-                
->>>>>>> b50fb4bd
                 reinviteTransaction.UACInviteTransactionFinalResponseReceived += ReinviteRequestFinalResponseReceived;
             }
         }
