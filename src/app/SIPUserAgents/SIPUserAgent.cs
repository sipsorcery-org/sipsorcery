﻿//-----------------------------------------------------------------------------
// Filename: SIPUserAgent.cs
//
// Description: A "full" SIP user agent that encompasses both client and server user agents.
// It is also able to manage in dialog operations after the call is established 
// (the client and server user agents don't handle in dialog operations).
//
// Author(s):
// Aaron Clauson (aaron@sipsorcery.com)
//
// History:
// 26 Nov 2019	Aaron Clauson   Created, Dublin, Ireland.
//
// License: 
// BSD 3-Clause "New" or "Revised" License, see included LICENSE.md file.
//-----------------------------------------------------------------------------

using System;
using System.Collections.Generic;
using System.Net.Sockets;
using System.Threading;
using System.Threading.Tasks;
using Microsoft.Extensions.Logging;
using SIPSorcery.Net;
using SIPSorcery.Sys;

namespace SIPSorcery.SIP.App
{
    /// <summary>
    /// A "full" SIP user agent that encompasses both client and server user agents.
    /// It is also able to manage in dialog operations after the call is established 
    /// (the client and server user agents don't handle in dialog operations).
    /// 
    /// Unlike other user agents this one also manages its own RTP session object
    /// which means it can handle things like call on and off hold, RTP end point
    /// changes and sending DTMF events.
    /// </summary>
    public class SIPUserAgent
    {
        private static readonly string m_sdpContentType = SDP.SDP_MIME_CONTENTTYPE;
        private static readonly string m_sipReferContentType = SIPMIMETypes.REFER_CONTENT_TYPE;
        private static string m_userAgent = SIPConstants.SIP_USERAGENT_STRING;

        private static ILogger logger = Log.Logger;

        /// <summary>
        /// Client user agent for placing calls.
        /// </summary>
        private SIPClientUserAgent m_uac;

        /// <summary>
        /// Server user agent for receiving calls.
        /// </summary>
        private SIPServerUserAgent m_uas;

        /// <summary>
        /// The SIP transport layer for sending requests and responses.
        /// </summary>
        private SIPTransport m_transport;

        /// <summary>
        /// If set all communications are sent to this address irrespective of what the 
        /// request and response headers indicate.
        /// </summary>
        private SIPEndPoint m_outboundProxy;

        /// <summary>
        /// The media (RTP) session in use for the current call.
        /// </summary>
        public IMediaSession MediaSession { get; private set; }

        /// <summary>
        /// Indicates whether there is an active call or not
        /// </summary>
        public bool IsCallActive
        {
            get
            {
                return Dialogue?.DialogueState == SIPDialogueStateEnum.Confirmed;
            }
        }

        /// <summary>
        /// Once either the client or server call is answered this will hold the SIP
        /// dialogue that was created by the call.
        /// </summary>
        public SIPDialogue Dialogue
        {
            get
            {
                if (m_uac != null)
                {
                    return m_uac.SIPDialogue;
                }

                return m_uas?.SIPDialogue;
            }
        }

        /// <summary>
        /// For a call initiated by us this is the call descriptor that was used.
        /// </summary>
        public SIPCallDescriptor CallDescriptor
        {
            get { return m_uac?.CallDescriptor; }
        }

        /// <summary>
        /// The remote party has received our call request and is working on it.
        /// </summary>
        public event SIPCallResponseDelegate ClientCallTrying;

        /// <summary>
        /// The remote party has progressed our call request to ringing/in progress.
        /// </summary>
        public event SIPCallResponseDelegate ClientCallRinging;

        /// <summary>
        /// The in progress call attempt was answered.
        /// </summary>
        public event SIPCallResponseDelegate ClientCallAnswered;

        /// <summary>
        /// The in progress call attempt failed.
        /// </summary>
        public event SIPCallFailedDelegate ClientCallFailed;

        /// <summary>
        /// For calls accepted by this user agent this event will be fired if the call
        /// is cancelled before it gets answered.
        /// </summary>
        public event SIPUASDelegate ServerCallCancelled;

        /// <summary>
        /// The remote call party has sent us a new re-INVITE request that this
        /// class didn't know how to or couldn't handle. Things we can
        /// handle are on and off hold. Common examples of what we can't handle
        /// are changing RTP end points, changing codecs etc.
        /// </summary>
        public event Action<UASInviteTransaction> OnReinviteRequest;

        /// <summary>
        /// Call was hungup by the remote party. Applies to calls initiated by us and calls received
        /// by us. An example of when this user agent will initiate a hang up is when a transfer is
        /// accepted by the remote calling party.
        /// </summary>
        public event Action OnCallHungup;

        /// <summary>
        /// Fires when a NOTIFY request is received that contains an update about the 
        /// status of a transfer.
        /// </summary>
        public event Action<string> OnTransferNotify;

        /// <summary>
        /// Creates a new SIP client and server combination user agent.
        /// </summary>
        /// <param name="transport">The transport layer to use for requests and responses.</param>
        /// <param name="outboundProxy">Optional. If set all requests and responses will be forwarded to this
        /// end point irrespective of their headers.</param>
        public SIPUserAgent(SIPTransport transport, SIPEndPoint outboundProxy)
        {
            m_transport = transport;
            m_outboundProxy = outboundProxy;

            m_transport.SIPTransportRequestReceived += SIPTransportRequestReceived;
        }

        /// <summary>
        /// Attempts to place a new outgoing call.
        /// </summary>
        /// <param name="sipCallDescriptor">A call descriptor containing the information about how and where to place the call.</param>
        /// <param name="mediaSession">The media session used for this call</param>
        public async Task Call(SIPCallDescriptor sipCallDescriptor, IMediaSession mediaSession)
        {
            m_uac = new SIPClientUserAgent(m_transport);
            m_uac.CallTrying += ClientCallTryingHandler;
            m_uac.CallRinging += ClientCallRingingHandler;
            m_uac.CallAnswered += ClientCallAnsweredHandler;
            m_uac.CallFailed += ClientCallFailedHandler;

            SIPEndPoint serverEndPoint = m_uac.GetCallDestination(sipCallDescriptor);

            if (serverEndPoint != null)
            {
                MediaSession = mediaSession;
                MediaSession.SessionMediaChanged += MediaSessionOnSessionMediaChanged;

                var sdp = await MediaSession.CreateOffer(serverEndPoint.Address).ConfigureAwait(false);
                sipCallDescriptor.Content = sdp;

                m_uac.Call(sipCallDescriptor);
            }
            else
            {
                ClientCallFailed?.Invoke(m_uac, $"Could not resolve destination when placing call to {sipCallDescriptor.Uri}.");
                CallEnded();
            }
        }

        private void MediaSessionOnSessionMediaChanged(string sdpMessage)
        {
            SendReInviteRequest(sdpMessage);
        }

        /// <summary>
        /// Cancel our call attempt prior to it being answered.
        /// </summary>
        public void Cancel()
        {
            MediaSession.SessionMediaChanged -= MediaSessionOnSessionMediaChanged;
            MediaSession?.Close();

            if (m_uac != null)
            {
                if (m_uac.IsUACAnswered == false)
                {
                    m_uac.Cancel();
                }
                else
                {
                    m_uac.Hangup();
                }
            }
        }

        /// <summary>
        /// Hangup established call
        /// </summary>
        public void Hangup()
        {
            MediaSession?.Close();
            Dialogue?.Hangup(m_transport, m_outboundProxy);
            CallEnded();
        }

        /// <summary>
        /// This method can be used to start the processing of a new incoming call request.
        /// The user agent will is acting as a server for this operation and it can be considered
        /// the opposite of the Call method. This is only the first step in answering an incoming
        /// call. It can still be rejected or answered after this point.
        /// </summary>
        /// <param name="inviteRequest">The invite request representing the incoming call.</param>
        /// <returns>An ID string that needs to be supplied when the call is answered or rejected 
        /// (used to manage multiple pending incoming calls).</returns>
        public SIPServerUserAgent AcceptCall(SIPRequest inviteRequest)
        {
            UASInviteTransaction uasTransaction = new UASInviteTransaction(m_transport, inviteRequest, m_outboundProxy);
            SIPServerUserAgent uas = new SIPServerUserAgent(m_transport, m_outboundProxy, null, null, SIPCallDirection.In, null, null, null, uasTransaction);
            uas.CallCancelled += (pendingUas) =>
            {
                CallEnded();
                ServerCallCancelled?.Invoke(pendingUas);
            };

            uas.Progress(SIPResponseStatusCodesEnum.Trying, null, null, null, null);
            uas.Progress(SIPResponseStatusCodesEnum.Ringing, null, null, null, null);

            return uas;
        }

        /// <summary>
        /// Answers the call request contained in the user agent server parameter. Note the
        /// <see cref="AcceptCall(SIPRequest)"/> method should be used to create the user agent server.
        /// Any existing call will be hungup.
        /// </summary>
        /// <param name="uas">The user agent server holding the pending call to answer.</param>
        /// <param name="mediaSession">The media session used for this call</param>
        public async Task Answer(SIPServerUserAgent uas, IMediaSession mediaSession)
        {
            // This call is now taking over any existing call.
            if (IsCallActive)
            {
                Hangup();
            }

            var sipRequest = uas.ClientTransaction.TransactionRequest;

            MediaSession = mediaSession;
            MediaSession.SessionMediaChanged += MediaSessionOnSessionMediaChanged;

            var sdpAnswer = await MediaSession.AnswerOffer(sipRequest.Body).ConfigureAwait(false);

            m_uas = uas;
            m_uas.Answer(m_sdpContentType, sdpAnswer, null, SIPDialogueTransferModesEnum.Default);
            Dialogue.DialogueState = SIPDialogueStateEnum.Confirmed;
        }

        /// <summary>
        /// Initiates a blind transfer by asking the remote call party to call the specified destination.
        /// If the transfer is accepted the current call will be hungup.
        /// </summary>
        /// <param name="destination">The URI to transfer the call to.</param>
        /// <param name="timeout">Timeout for the transfer request to get accepted.</param>
        /// <param name="ct">Cancellation token. Can be set to cancel the transfer prior to it being
        /// accepted or timing out.</param>
        /// <returns>True if the transfer was accepted by the Transferee or false if not.</returns>
        public Task<bool> BlindTransfer(SIPURI destination, TimeSpan timeout, CancellationToken ct)
        {
            if (Dialogue == null)
            {
                logger.LogWarning("Blind transfer was called on the SIPUserAgent when no dialogue was available.");
                return Task.FromResult(false);
            }
            else
            {
                var referRequest = GetReferRequest(destination);
                return Transfer(referRequest, timeout, ct);
            }
        }

        /// <summary>
        /// Initiates an attended transfer by asking the remote call party to call the specified destination.
        /// If the transfer is accepted the current call will be hungup.
        /// </summary>
        /// <param name="transferee">The dialog that will be replaced on the initial call party.</param>
        /// <param name="timeout">Timeout for the transfer request to get accepted.</param>
        /// <param name="ct">Cancellation token. Can be set to cancel the transfer prior to it being
        /// accepted or timing out.</param>
        /// <returns>True if the transfer was accepted by the Transferee or false if not.</returns>
        public Task<bool> AttendedTransfer(SIPDialogue transferee, TimeSpan timeout, CancellationToken ct)
        {
            if (Dialogue == null || transferee == null)
            {
                logger.LogWarning("Attended transfer was called on the SIPUserAgent when no dialogue was available.");
                return Task.FromResult(false);
            }
            else
            {
                var referRequest = GetReferRequest(transferee);
                return Transfer(referRequest, timeout, ct);
            }
        }

        /// <summary>
        /// Processes a transfer once the REFER request has been determined.
        /// </summary>
        /// <param name="referRequest">The REFER request for the transfer.</param>
        /// <param name="timeout">Timeout for the transfer request to get accepted.</param>
        /// <param name="ct">Cancellation token. Can be set to cancel the transfer prior to it being
        /// accepted or timing out.</param>
        /// <returns>True if the transfer was accepted by the Transferee or false if not.</returns>
        private async Task<bool> Transfer(SIPRequest referRequest, TimeSpan timeout, CancellationToken ct)
        {
            if (Dialogue == null)
            {
                logger.LogWarning("Transfer was called on the SIPUserAgent when no dialogue was available.");
                return false;
            }
            else
            {
                TaskCompletionSource<bool> transferAccepted = new TaskCompletionSource<bool>();

                SIPNonInviteTransaction referTx = new SIPNonInviteTransaction(m_transport, referRequest, null);

                SIPTransactionResponseReceivedDelegate referTxStatusHandler = (localSIPEndPoint, remoteEndPoint, sipTransaction, sipResponse) =>
                {
                    // This handler has to go on a separate thread or the SIPTransport "ProcessInMessage" thread will be blocked.
                    Task.Run(() =>
                    {
                        if (sipResponse.Header.CSeqMethod == SIPMethodsEnum.REFER && sipResponse.Status == SIPResponseStatusCodesEnum.Accepted)
                        {
                            logger.LogInformation("Call transfer was accepted by remote server.");
                            transferAccepted.SetResult(true);
                        }
                        else
                        {
                            transferAccepted.SetResult(false);
                        }
<<<<<<< HEAD
                    });

                    return Task.FromResult(SocketError.Success);
=======
                    }, ct);
>>>>>>> 1b1a0e3f
                };

                referTx.NonInviteTransactionFinalResponseReceived += referTxStatusHandler;
                referTx.SendRequest();

                await Task.WhenAny(transferAccepted.Task, Task.Delay((int)timeout.TotalMilliseconds, ct)).ConfigureAwait(false);

                referTx.NonInviteTransactionFinalResponseReceived -= referTxStatusHandler;

                if (transferAccepted.Task.IsCompleted)
                {
                    return transferAccepted.Task.Result;
                }
                else
                {
                    logger.LogWarning($"Call transfer request timed out after {timeout.TotalMilliseconds}ms.");
                    return false;
                }
            }
        }

        /// <summary>
        /// Handler for when an in dialog request is received on an established call.
        /// Typical types of request will be re-INVITES for things like putting a call on or
        /// off hold and REFER requests for transfers. Some in dialog request types, such 
        /// as re-INVITES have specific events so they can be bubbled up to the 
        /// application to deal with.
        /// </summary>
        /// <param name="sipRequest">The in dialog request received.</param>
        private async Task DialogRequestReceivedAsync(SIPRequest sipRequest)
        {
            // Make sure the request matches our dialog and is not a stray.
            // A dialog request should match on to tag, from tag and call ID. We'll be more 
            // accepting just in case the sender got the tags wrong.
            if (Dialogue == null || sipRequest.Header.CallId != Dialogue.CallId)
            {
                var noCallLegResponse = SIPResponse.GetResponse(sipRequest, SIPResponseStatusCodesEnum.CallLegTransactionDoesNotExist, null);
                var sendResult = await SendResponseAsync(noCallLegResponse);
                if (sendResult != SocketError.Success)
                {
                    logger.LogWarning($"SIPUserAgent send response failed in DialogRequestReceivedAsync with {sendResult}.");
                }
            }
            else
            {
                if (sipRequest.Method == SIPMethodsEnum.BYE)
                {
                    logger.LogDebug($"Matching dialogue found for {sipRequest.StatusLine}.");
                    Dialogue.DialogueState = SIPDialogueStateEnum.Terminated;

                    SIPResponse okResponse = SIPResponse.GetResponse(sipRequest, SIPResponseStatusCodesEnum.Ok, null);
                    await SendResponseAsync(okResponse).ConfigureAwait(false);

                    CallEnded();

                    OnCallHungup?.Invoke();
                }
                else if (sipRequest.Method == SIPMethodsEnum.INVITE)
                {
                    logger.LogDebug($"Re-INVITE request received {sipRequest.StatusLine}.");

                    UASInviteTransaction reInviteTransaction = new UASInviteTransaction(m_transport, sipRequest, m_outboundProxy);

                    try
                    {
                        var answerSdp = await MediaSession.RemoteReInvite(sipRequest.Body).ConfigureAwait(false);

                        Dialogue.RemoteSDP = sipRequest.Body;
                        Dialogue.SDP = answerSdp;
                        Dialogue.RemoteCSeq = sipRequest.Header.CSeq;

                        var okResponse = reInviteTransaction.GetOkResponse(SDP.SDP_MIME_CONTENTTYPE, Dialogue.SDP);
                        reInviteTransaction.SendFinalResponse(okResponse);
                    }
                    catch (Exception ex)
                    {
                        logger.LogError(ex, "MediaSession can't process the re-INVITE request.");

                        if (OnReinviteRequest == null)
                        {
                            // The application isn't prepared to accept re-INVITE requests and we can't work out what it was for. 
                            // We'll reject as gently as we can to try and not lose the call.
                            SIPResponse notAcceptableResponse = SIPResponse.GetResponse(sipRequest, SIPResponseStatusCodesEnum.NotAcceptable, null);
                            reInviteTransaction.SendFinalResponse(notAcceptableResponse);
                        }
<<<<<<< HEAD
                    }
                    else
                    {
                        // The application is going to handle the re-INVITE request. We'll send a Trying response as a precursor.
                        SIPResponse tryingResponse = SIPResponse.GetResponse(sipRequest, SIPResponseStatusCodesEnum.Trying, null);
                        await reInviteTransaction.SendProvisionalResponse(tryingResponse);
                        OnReinviteRequest(reInviteTransaction);
=======
                        else
                        {
                            // The application is going to handle the re-INVITE request. We'll send a Trying response as a precursor.
                            SIPResponse tryingResponse = SIPResponse.GetResponse(sipRequest, SIPResponseStatusCodesEnum.Trying, null);
                            reInviteTransaction.SendProvisionalResponse(tryingResponse);
                            OnReinviteRequest.Invoke(reInviteTransaction);
                        }
>>>>>>> 1b1a0e3f
                    }
                }
                else if (sipRequest.Method == SIPMethodsEnum.OPTIONS)
                {
                    //Log_External(new SIPMonitorConsoleEvent(SIPMonitorServerTypesEnum.AppServer, SIPMonitorEventTypesEnum.DialPlan, "OPTIONS request for established dialogue " + dialogue.DialogueName + ".", dialogue.Owner));
                    SIPResponse okResponse = SIPResponse.GetResponse(sipRequest, SIPResponseStatusCodesEnum.Ok, null);
                    okResponse.Body = Dialogue.RemoteSDP;
                    okResponse.Header.ContentLength = okResponse.Body.Length;
                    okResponse.Header.ContentType = m_sdpContentType;
                    await SendResponseAsync(okResponse);
                }
                else if (sipRequest.Method == SIPMethodsEnum.MESSAGE)
                {
                    //Log_External(new SIPMonitorConsoleEvent(SIPMonitorServerTypesEnum.AppServer, SIPMonitorEventTypesEnum.DialPlan, "MESSAGE for call " + sipRequest.URI.ToString() + ": " + sipRequest.Body + ".", dialogue.Owner));
                    SIPResponse okResponse = SIPResponse.GetResponse(sipRequest, SIPResponseStatusCodesEnum.Ok, null);
                    await m_transport.SendResponseAsync(okResponse);
                }
                else if (sipRequest.Method == SIPMethodsEnum.REFER)
                {
                    if (sipRequest.Header.ReferTo.IsNullOrBlank())
                    {
                        // A REFER request must have a Refer-To header.
                        //Log_External(new SIPMonitorConsoleEvent(SIPMonitorServerTypesEnum.AppServer, SIPMonitorEventTypesEnum.DialPlan, "Bad REFER request, no Refer-To header.", dialogue.Owner));
                        SIPResponse invalidResponse = SIPResponse.GetResponse(sipRequest, SIPResponseStatusCodesEnum.BadRequest, "Missing mandatory Refer-To header");
                        await SendResponseAsync(invalidResponse);
                    }
                    else
                    {
                        //TODO: Add handling logic for in transfer requests from the remote call party.
                    }
                }
                else if (sipRequest.Method == SIPMethodsEnum.NOTIFY)
                {
                    SIPResponse okResponse = SIPResponse.GetResponse(sipRequest, SIPResponseStatusCodesEnum.Ok, null);
                    await SendResponseAsync(okResponse);

                    if (sipRequest.Body?.Length > 0 && sipRequest.Header.ContentType?.Contains(m_sipReferContentType) == true)
                    {
                        OnTransferNotify?.Invoke(sipRequest.Body);
                    }
                }
            }
        }

        /// <summary>
        /// Sends a re-INVITE request to the remote call party with the supplied SDP.
        /// </summary>
        private void SendReInviteRequest(string sdp)
        {
            if (Dialogue == null)
            {
                logger.LogWarning("No dialog available, re-INVITE request cannot be sent.");
            }
            else
            {
                Dialogue.SDP = sdp;

                var reinviteRequest = Dialogue.GetInDialogRequest(SIPMethodsEnum.INVITE);
                reinviteRequest.Header.UserAgent = m_userAgent;
                reinviteRequest.Header.ContentType = m_sdpContentType;
                reinviteRequest.Body = sdp;
                reinviteRequest.Header.Supported = SIPExtensionHeaders.PRACK;

                if (m_uac != null)
                {
                    reinviteRequest.Header.Contact = m_uac.ServerTransaction.TransactionRequest.Header.Contact;
                    reinviteRequest.SetSendFromHints(m_uac.ServerTransaction.TransactionRequest.LocalSIPEndPoint);
                }
                else if (m_uas != null)
                {
                    reinviteRequest.Header.Contact = m_uas.ClientTransaction.TransactionFinalResponse.Header.Contact;
                    reinviteRequest.SetSendFromHints(m_uas.ClientTransaction.TransactionFinalResponse.LocalSIPEndPoint);
                }
                else
                {
                    reinviteRequest.Header.Contact = new List<SIPContactHeader>() { SIPContactHeader.GetDefaultSIPContactHeader() };
                }

                UACInviteTransaction reinviteTransaction = new UACInviteTransaction(m_transport, reinviteRequest, m_outboundProxy);
                reinviteTransaction.SendInviteRequest();
                reinviteTransaction.UACInviteTransactionFinalResponseReceived += ReinviteRequestFinalResponseReceived;
            }
        }

        /// <summary>
        /// This user agent will check incoming SIP requests for any that match its current dialog.
        /// </summary>
        /// <param name="localSIPEndPoint">The local end point the request was received on.</param>
        /// <param name="remoteEndPoint">The remote end point the request came from.</param>
        /// <param name="sipRequest">The SIP request.</param>
        private async Task SIPTransportRequestReceived(SIPEndPoint localSIPEndPoint, SIPEndPoint remoteEndPoint, SIPRequest sipRequest)
        {
            if (Dialogue != null)
            {
                if (sipRequest.Header.From != null &&
                    sipRequest.Header.From.FromTag != null &&
                    sipRequest.Header.To != null &&
                    sipRequest.Header.To.ToTag != null &&
                    sipRequest.Header.CallId == Dialogue.CallId)
                {
                    try
                    {
                        await DialogRequestReceivedAsync(sipRequest);
                    }
                    catch (Exception excp)
                    {
                        // There no point bubbling this exception up. The next class up is the transport layer and
                        // it doesn't know what to do if a request can't be dealt with.
                        logger.LogError(excp, $"Exception SIPUserAgent.SIPTransportRequestReceived. {excp.Message}");
                    }
                }
            }
        }

        /// <summary>
        /// Handles responses to our re-INVITE requests.
        /// </summary>
        /// <param name="localSIPEndPoint">The local end point the response was received on.</param>
        /// <param name="remoteEndPoint">The remote end point the response came from.</param>
        /// <param name="sipTransaction">The UAS transaction the response is part of.</param>
        /// <param name="sipResponse">The SIP response.</param>
        private Task<SocketError> ReinviteRequestFinalResponseReceived(SIPEndPoint localSIPEndPoint, SIPEndPoint remoteEndPoint, SIPTransaction sipTransaction, SIPResponse sipResponse)
        {
            if (sipResponse.Status == SIPResponseStatusCodesEnum.Ok)
            {
                // Update the remote party's SDP.
                Dialogue.RemoteSDP = sipResponse.Body;
                _ = MediaSession.OfferAnswered(sipResponse.Body);
            }
            else
            {
                logger.LogWarning($"Re-INVITE request failed with response {sipResponse.ShortDescription}.");
            }

            return Task.FromResult(SocketError.Success);
        }

        /// <summary>
        /// Takes care of sending a response based on whether the outbound proxy is set or not.
        /// </summary>
        /// <param name="response">The response to send.</param>
        /// <returns>Send result.</returns>
        private Task<SocketError> SendResponseAsync(SIPResponse response)
        {
            if (m_outboundProxy != null)
            {
                return m_transport.SendResponseAsync(m_outboundProxy, response);
            }
            else
            {
                return m_transport.SendResponseAsync(response);
            }
        }

        /// <summary>
        /// Event handler for a client call (one initiated by us) receiving a trying response.
        /// </summary>
        /// <param name="uac">The client user agent used to initiate the call.</param>
        /// <param name="sipResponse">The INVITE trying response.</param>
        private void ClientCallTryingHandler(ISIPClientUserAgent uac, SIPResponse sipResponse)
        {
            if (ClientCallTrying != null)
            {
                ClientCallTrying(uac, sipResponse);
            }
            else
            {
                logger.LogDebug($"Call attempt to {m_uac.CallDescriptor.Uri} received a trying response {sipResponse.ShortDescription}.");
            }
        }

        /// <summary>
        /// Event handler for a client call (one initiated by us) receiving an in progress response.
        /// </summary>
        /// <param name="uac">The client user agent used to initiate the call.</param>
        /// <param name="sipResponse">The INVITE ringing response.</param>
        private void ClientCallRingingHandler(ISIPClientUserAgent uac, SIPResponse sipResponse)
        {
            if (ClientCallRinging != null)
            {
                ClientCallRinging(uac, sipResponse);
            }
            else
            {
                logger.LogWarning($"Call attempt to {m_uac.CallDescriptor.Uri} received a ringing response {sipResponse.ShortDescription}.");
            }
        }

        /// <summary>
        /// Event handler for a client call (one initiated by us) failing.
        /// </summary>
        /// <param name="uac">The client user agent used to initiate the call.</param>
        /// <param name="errorMessage">An error message indicating the reason for the failure.</param>
        private void ClientCallFailedHandler(ISIPClientUserAgent uac, string errorMessage)
        {
            if (ClientCallFailed != null)
            {
                ClientCallFailed(uac, errorMessage);
            }
            else
            {
                logger.LogWarning($"Call attempt to {m_uac.CallDescriptor.Uri} failed with {errorMessage}.");
            }
        }

        /// <summary>
        /// Event handler for a client call (one initiated by us) being answered.
        /// </summary>
        /// <param name="uac">The client user agent used to initiate the call.</param>
        /// <param name="sipResponse">The INVITE success response.</param>
        private void ClientCallAnsweredHandler(ISIPClientUserAgent uac, SIPResponse sipResponse) =>
            _ = ClientCallAnsweredHandlerAsync(uac, sipResponse);

        /// <summary>
        /// Event handler for a client call (one initiated by us) being answered.
        /// </summary>
        /// <param name="uac">The client user agent used to initiate the call.</param>
        /// <param name="sipResponse">The INVITE success response.</param>
        private async Task ClientCallAnsweredHandlerAsync(ISIPClientUserAgent uac, SIPResponse sipResponse)
        {
            if (sipResponse.StatusCode >= 200 && sipResponse.StatusCode <= 299)
            {
                // Only set the remote RTP end point if there hasn't already been a packet received on it.
                await MediaSession.OfferAnswered(sipResponse.Body).ConfigureAwait(false);

                Dialogue.DialogueState = SIPDialogueStateEnum.Confirmed;

                if (ClientCallAnswered != null)
                {
                    ClientCallAnswered(uac, sipResponse);
                }
                else
                {
                    logger.LogDebug($"Call attempt to {m_uac.CallDescriptor.Uri} was answered.");
                }
            }
            else
            {
                logger.LogDebug($"Call attempt was answered with failure response {sipResponse.ShortDescription}.");
                ClientCallFailed?.Invoke(uac, sipResponse.ReasonPhrase);
                CallEnded();
            }
        }

        /// <summary>
        /// Builds the REFER request to initiate a blind transfer on an established call.
        /// </summary>
        /// <param name="referToUri">The SIP URI to transfer the call to.</param>
        /// <returns>A SIP REFER request.</returns>
        private SIPRequest GetReferRequest(SIPURI referToUri)
        {
            SIPRequest referRequest = Dialogue.GetInDialogRequest(SIPMethodsEnum.REFER);
            referRequest.Header.ReferTo = referToUri.ToString();
            referRequest.Header.Supported = SIPExtensionHeaders.NO_REFER_SUB;
            referRequest.Header.Contact = new List<SIPContactHeader> { SIPContactHeader.GetDefaultSIPContactHeader() };
            return referRequest;
        }

        /// <summary>
        /// Builds the REFER request to initiate an attended transfer on an established call.
        /// </summary>
        /// <param name="target">A target dialogue representing the Transferee.</param>
        /// <returns>A SIP REFER request.</returns>
        private SIPRequest GetReferRequest(SIPDialogue target)
        {
            SIPRequest referRequest = Dialogue.GetInDialogRequest(SIPMethodsEnum.REFER);
            SIPURI targetUri = target.RemoteTarget.CopyOf();
            referRequest.Header.Contact = new List<SIPContactHeader> { SIPContactHeader.GetDefaultSIPContactHeader() };

            SIPParameters replacesHeaders = new SIPParameters();

            if (target.Direction == SIPCallDirection.Out)
            {
                replacesHeaders.Set("Replaces", SIPEscape.SIPURIParameterEscape($"{target.CallId};to-tag={target.LocalTag};from-tag={target.RemoteTag}"));
                var from = new SIPUserField(target.LocalUserField.Name, target.LocalUserField.URI.CopyOf(), null);
                referRequest.Header.ReferredBy = from.ToString();
            }
            else
            {
                replacesHeaders.Set("Replaces", SIPEscape.SIPURIParameterEscape($"{target.CallId};to-tag={target.RemoteTag};from-tag={target.LocalTag}"));
                var from = new SIPUserField(target.RemoteUserField.Name, target.RemoteUserField.URI.CopyOf(), null);
                referRequest.Header.ReferredBy = from.ToString();
            }

            targetUri.Headers = replacesHeaders;
            var referTo = new SIPUserField(null, targetUri, null);
            referRequest.Header.ReferTo = referTo.ToString();

            return referRequest;
        }

        /// <summary>
        /// The current call has ended. Reset the state of the user agent.
        /// </summary>
        private void CallEnded()
        {
            m_uac = null;
            m_uas = null;
            MediaSession.SessionMediaChanged -= MediaSessionOnSessionMediaChanged;
            MediaSession?.Close();
            MediaSession = null;
        }
    }
}<|MERGE_RESOLUTION|>--- conflicted
+++ resolved
@@ -367,13 +367,9 @@
                         {
                             transferAccepted.SetResult(false);
                         }
-<<<<<<< HEAD
-                    });
-
+                    }, ct);
+
                     return Task.FromResult(SocketError.Success);
-=======
-                    }, ct);
->>>>>>> 1b1a0e3f
                 };
 
                 referTx.NonInviteTransactionFinalResponseReceived += referTxStatusHandler;
@@ -459,23 +455,13 @@
                             SIPResponse notAcceptableResponse = SIPResponse.GetResponse(sipRequest, SIPResponseStatusCodesEnum.NotAcceptable, null);
                             reInviteTransaction.SendFinalResponse(notAcceptableResponse);
                         }
-<<<<<<< HEAD
-                    }
-                    else
-                    {
-                        // The application is going to handle the re-INVITE request. We'll send a Trying response as a precursor.
-                        SIPResponse tryingResponse = SIPResponse.GetResponse(sipRequest, SIPResponseStatusCodesEnum.Trying, null);
-                        await reInviteTransaction.SendProvisionalResponse(tryingResponse);
-                        OnReinviteRequest(reInviteTransaction);
-=======
                         else
                         {
                             // The application is going to handle the re-INVITE request. We'll send a Trying response as a precursor.
                             SIPResponse tryingResponse = SIPResponse.GetResponse(sipRequest, SIPResponseStatusCodesEnum.Trying, null);
-                            reInviteTransaction.SendProvisionalResponse(tryingResponse);
+                            await reInviteTransaction.SendProvisionalResponse(tryingResponse);
                             OnReinviteRequest.Invoke(reInviteTransaction);
                         }
->>>>>>> 1b1a0e3f
                     }
                 }
                 else if (sipRequest.Method == SIPMethodsEnum.OPTIONS)
@@ -608,8 +594,8 @@
             else
             {
                 logger.LogWarning($"Re-INVITE request failed with response {sipResponse.ShortDescription}.");
-            }
-
+            }
+
             return Task.FromResult(SocketError.Success);
         }
 
